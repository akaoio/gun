--- conflicted
+++ resolved
@@ -1,19 +1,13 @@
-node_modules
-npm-debug.log
-gun.min.js
-yarn.lock
-*data.json
-*.db
-.idea/
-*.bak
-*.new
-<<<<<<< HEAD
-src/webpacked.js
-
-
-=======
-*.DS_store
-
-# Unbuilt files.
-src/
->>>>>>> 583cb06f
+node_modules
+npm-debug.log
+gun.min.js
+yarn.lock
+*data.json
+*.db
+.idea/
+*.bak
+*.new
+src/webpacked.js
+*.DS_store
+# Unbuilt files.
+src/