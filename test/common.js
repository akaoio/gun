(function(env){
	root = env.window? env.window : root;
	env.window && root.localStorage && root.localStorage.clear();
	root.Gun = root.Gun || require('../gun');
}(this));
Gun.log.squelch = true;

describe('Gun', function(){
	var t = {};
	
	describe('Utility', function(){

		it('verbose console.log debugging', function(done) { console.log("TURN THIS BACK ON the DEBUGGING TEST"); done(); return;

			var gun = Gun();
			var log = root.console.log, counter = 1;
			root.console.log = function(a,b,c){
				--counter;
				//log(a,b,c);
			}
			Gun.log.verbose = true;
			gun.put('bar', function(err, yay){ // intentionally trigger an error that will get logged.
				expect(counter).to.be(0);

				Gun.log.verbose = false;
				gun.put('bar', function(err, yay){ // intentionally trigger an error that will get logged.
					expect(counter).to.be(0);

					root.console.log = log;
					done();
				});
			});
		});

		describe('Type Check', function(){
			it('binary', function(){
				expect(Gun.bi.is(false)).to.be(true);
				expect(Gun.bi.is(true)).to.be(true);
				expect(Gun.bi.is('')).to.be(false);
				expect(Gun.bi.is('a')).to.be(false);
				expect(Gun.bi.is(0)).to.be(false);
				expect(Gun.bi.is(1)).to.be(false);
				expect(Gun.bi.is([])).to.be(false);
				expect(Gun.bi.is([1])).to.be(false);
				expect(Gun.bi.is({})).to.be(false);
				expect(Gun.bi.is({a:1})).to.be(false);
				expect(Gun.bi.is(function(){})).to.be(false);
			});
			it('number',function(){
				expect(Gun.num.is(0)).to.be(true);
				expect(Gun.num.is(1)).to.be(true);
				expect(Gun.num.is(Infinity)).to.be(true);
				expect(Gun.num.is(NaN)).to.be(false);
				expect(Gun.num.is('')).to.be(false);
				expect(Gun.num.is('a')).to.be(false);
				expect(Gun.num.is([])).to.be(false);
				expect(Gun.num.is([1])).to.be(false);
				expect(Gun.num.is({})).to.be(false);
				expect(Gun.num.is({a:1})).to.be(false);
				expect(Gun.num.is(false)).to.be(false);
				expect(Gun.num.is(true)).to.be(false);
				expect(Gun.num.is(function(){})).to.be(false);
			});
			it('text',function(){
				expect(Gun.text.is('')).to.be(true);
				expect(Gun.text.is('a')).to.be(true);
				expect(Gun.text.is(false)).to.be(false);
				expect(Gun.text.is(true)).to.be(false);
				expect(Gun.text.is(0)).to.be(false);
				expect(Gun.text.is(1)).to.be(false);
				expect(Gun.text.is([])).to.be(false);
				expect(Gun.text.is([1])).to.be(false);
				expect(Gun.text.is({})).to.be(false);
				expect(Gun.text.is({a:1})).to.be(false);
				expect(Gun.text.is(function(){})).to.be(false);
			});
			it('list',function(){
				expect(Gun.list.is([])).to.be(true);
				expect(Gun.list.is([1])).to.be(true);
				expect(Gun.list.is(0)).to.be(false);
				expect(Gun.list.is(1)).to.be(false);
				expect(Gun.list.is('')).to.be(false);
				expect(Gun.list.is('a')).to.be(false);
				expect(Gun.list.is({})).to.be(false);
				expect(Gun.list.is({a:1})).to.be(false);
				expect(Gun.list.is(false)).to.be(false);
				expect(Gun.list.is(true)).to.be(false);
				expect(Gun.list.is(function(){})).to.be(false);
			});
			it('obj',function(){
				expect(Gun.obj.is({})).to.be(true);
				expect(Gun.obj.is({a:1})).to.be(true);
				expect(Gun.obj.is(0)).to.be(false);
				expect(Gun.obj.is(1)).to.be(false);
				expect(Gun.obj.is('')).to.be(false);
				expect(Gun.obj.is('a')).to.be(false);
				expect(Gun.obj.is([])).to.be(false);
				expect(Gun.obj.is([1])).to.be(false);
				expect(Gun.obj.is(false)).to.be(false);
				expect(Gun.obj.is(true)).to.be(false);
				expect(Gun.obj.is(function(){})).to.be(false);
			});
			it('fns',function(){
				expect(Gun.fns.is(function(){})).to.be(true);
				expect(Gun.fns.is('')).to.be(false);
				expect(Gun.fns.is('a')).to.be(false);
				expect(Gun.fns.is(0)).to.be(false);
				expect(Gun.fns.is(1)).to.be(false);
				expect(Gun.fns.is([])).to.be(false);
				expect(Gun.fns.is([1])).to.be(false);
				expect(Gun.fns.is({})).to.be(false);
				expect(Gun.fns.is({a:1})).to.be(false);
				expect(Gun.fns.is(false)).to.be(false);
				expect(Gun.fns.is(true)).to.be(false);
			});
			it('time',function(){
				t.ts = Gun.time.is();
				expect(13 <= t.ts.toString().length).to.be.ok();
				expect(Gun.num.is(t.ts)).to.be.ok();
				expect(Gun.time.is(new Date())).to.be.ok();
			});
		});
		describe('Text', function(){
			it('ify',function(){
				expect(Gun.text.ify(0)).to.be('0');
				expect(Gun.text.ify(22)).to.be('22');
				expect(Gun.text.ify([true,33,'yay'])).to.be('[true,33,"yay"]');
				expect(Gun.text.ify({a:0,b:'1',c:[0,'1'],d:{e:'f'}})).to.be('{"a":0,"b":"1","c":[0,"1"],"d":{"e":"f"}}');
				expect(Gun.text.ify(false)).to.be('false');
				expect(Gun.text.ify(true)).to.be('true');
			});
			it('random',function(){
				expect(Gun.text.random().length).to.be(24);
				expect(Gun.text.random(11).length).to.be(11);
				expect(Gun.text.random(4).length).to.be(4);
				t.tr = Gun.text.random(2,'as'); expect((t.tr=='as'||t.tr=='aa'||t.tr=='sa'||t.tr=='ss')).to.be.ok();
			});
		});
		describe('List', function(){
			it('slit',function(){
				(function(){
					expect(Gun.list.slit.call(arguments, 0)).to.eql([1,2,3,'a','b','c']);
				}(1,2,3,'a','b','c'));
			});
			it('sort',function(){
				expect([{i:9},{i:4},{i:1},{i:-3},{i:0}].sort(Gun.list.sort('i'))).to.eql([{i:-3},{i:0},{i:1},{i:4},{i:9}]);
			});
			it('map',function(){
				expect(Gun.list.map([1,2,3,4,5],function(v,i,t){ t(v+=this.d); this.d=v; },{d:0})).to.eql([1,3,6,10,15]);
				expect(Gun.list.map([2,3,0,4],function(v,i,t){ if(!v){ return } t(v*=this.d); this.d=v; },{d:1})).to.eql([2,6,24]);
				expect(Gun.list.map([true,false,NaN,Infinity,'',9],function(v,i,t){ if(i===3){ return 0 }})).to.be(0);
			});
		});
		describe('Object', function(){
			it('del',function(){
				var obj = {a:1,b:2};
				Gun.obj.del(obj,'a');
				expect(obj).to.eql({b:2});
			});
			it('has',function(){
				var obj = {a:1,b:2};
				expect(Gun.obj.has(obj,'a')).to.be.ok();
			});			
			it('empty',function(){
				expect(Gun.obj.empty()).to.be(true);
				expect(Gun.obj.empty({a:false})).to.be(false);
				expect(Gun.obj.empty({a:false},'a')).to.be(true);
				expect(Gun.obj.empty({a:false},{a:1})).to.be(true);
				expect(Gun.obj.empty({a:false,b:1},'a')).to.be(false);
				expect(Gun.obj.empty({a:false,b:1},{a:1})).to.be(false);
				expect(Gun.obj.empty({1:1},'danger')).to.be(false);
			});
			it('copy',function(){
				var obj = {"a":false,"b":1,"c":"d","e":[0,1],"f":{"g":"h"}};
				var copy = Gun.obj.copy(obj);
				expect(copy).to.eql(obj);
				expect(copy).to.not.be(obj);
			});
			it('ify',function(){
				expect(Gun.obj.ify('[0,1]')).to.eql([0,1]);
				expect(Gun.obj.ify('{"a":false,"b":1,"c":"d","e":[0,1],"f":{"g":"h"}}')).to.eql({"a":false,"b":1,"c":"d","e":[0,1],"f":{"g":"h"}});
			});
			it('map',function(){
				expect(Gun.obj.map({a:'z',b:'y',c:'x'},function(v,i,t){ t(v,i) })).to.eql({x:'c',y:'b',z:'a'});
				expect(Gun.obj.map({a:'z',b:false,c:'x'},function(v,i,t){ if(!v){ return } t(i,v) })).to.eql({a:'z',c:'x'});
				expect(Gun.obj.map({a:'z',b:3,c:'x'},function(v,i,t){ if(v===3){ return 0 }})).to.be(0);
			});
		});
		describe('Functions', function(){
			it('sum',function(done){
				var obj = {a:2, b:2, c:3, d: 9};
				Gun.obj.map(obj, function(num, key){
					setTimeout(this.add(function(){
						this.done(null, num * num);
					}, key), parseInt((""+Math.random()).substring(2,5)));
				}, Gun.fns.sum(function(err, val){
					expect(val.a).to.eql(4);
					expect(val.b).to.eql(4);
					expect(val.c).to.eql(9);
					expect(val.d).to.eql(81);
					done();
				}));
			});
		});

		describe('Gun Safety', function(){
			var gun = Gun();
			it('is',function(){
				expect(Gun.is(gun)).to.be(true);
				expect(Gun.is(true)).to.be(false);
				expect(Gun.is(false)).to.be(false);
				expect(Gun.is(0)).to.be(false);
				expect(Gun.is(1)).to.be(false);
				expect(Gun.is('')).to.be(false);
				expect(Gun.is('a')).to.be(false);
				expect(Gun.is(Infinity)).to.be(false);
				expect(Gun.is(NaN)).to.be(false);
				expect(Gun.is([])).to.be(false);
				expect(Gun.is([1])).to.be(false);
				expect(Gun.is({})).to.be(false);
				expect(Gun.is({a:1})).to.be(false);
				expect(Gun.is(function(){})).to.be(false);
			});
			it('is value',function(){
				expect(Gun.is.value(false)).to.be(true);
				expect(Gun.is.value(true)).to.be(true);
				expect(Gun.is.value(0)).to.be(true);
				expect(Gun.is.value(1)).to.be(true);
				expect(Gun.is.value('')).to.be(true);
				expect(Gun.is.value('a')).to.be(true);
				expect(Gun.is.value({'#':'somesoulidhere'})).to.be('somesoulidhere');
				expect(Gun.is.value({'#':'somesoulidhere', and: 'nope'})).to.be(false);
				expect(Gun.is.value(Infinity)).to.be(false); // boohoo :(
				expect(Gun.is.value(NaN)).to.be(false);
				expect(Gun.is.value([])).to.be(false);
				expect(Gun.is.value([1])).to.be(false);
				expect(Gun.is.value({})).to.be(false);
				expect(Gun.is.value({a:1})).to.be(false);
				expect(Gun.is.value(function(){})).to.be(false);
			});
			it('is soul',function(){
				expect(Gun.is.soul({'#':'somesoulidhere'})).to.be('somesoulidhere');
				expect(Gun.is.soul({'#':'somethingelsehere'})).to.be('somethingelsehere');
				expect(Gun.is.soul({'#':'somesoulidhere', and: 'nope'})).to.be(false);
				expect(Gun.is.soul({or: 'nope', '#':'somesoulidhere'})).to.be(false);
				expect(Gun.is.soul(false)).to.be(false);
				expect(Gun.is.soul(true)).to.be(false);
				expect(Gun.is.soul('')).to.be(false);
				expect(Gun.is.soul('a')).to.be(false);
				expect(Gun.is.soul(0)).to.be(false);
				expect(Gun.is.soul(1)).to.be(false);
				expect(Gun.is.soul(Infinity)).to.be(false); // boohoo :(
				expect(Gun.is.soul(NaN)).to.be(false);
				expect(Gun.is.soul([])).to.be(false);
				expect(Gun.is.soul([1])).to.be(false);
				expect(Gun.is.soul({})).to.be(false);
				expect(Gun.is.soul({a:1})).to.be(false);
				expect(Gun.is.soul(function(){})).to.be(false);
			});
			it('is node',function(){
				expect(Gun.is.node({_:{'#':'somesoulidhere'}})).to.be(true);
				expect(Gun.is.node({_:{'#':'somesoulidhere'}, a:0, b: 1, c: '', d: 'e', f: {'#':'somethingelsehere'}})).to.be(true);
				expect(Gun.is.node({_:{'#':'somesoulidhere'}, a:0, b: 1, c: '', d: 'e', f: {'#':'somethingelsehere'}, g: Infinity})).to.be(false);
				expect(Gun.is.node({_:{'#':'somesoulidhere'}, a:0, b: 1, z: NaN, c: '', d: 'e'})).to.be(false);
				expect(Gun.is.node({_:{'#':'somesoulidhere'}, a:0, b: 1, y: {_: 'cool'}, c: '', d: 'e'})).to.be(false);
				expect(Gun.is.node({_:{'#':'somesoulidhere'}, a:0, b: 1, x: [], c: '', d: 'e'})).to.be(false);
				expect(Gun.is.node({})).to.be(false);
				expect(Gun.is.node({a:1})).to.be(false);
				expect(Gun.is.node({_:{}})).to.be(false);
				expect(Gun.is.node({_:{}, a:1})).to.be(false);
				expect(Gun.is.node({'#':'somesoulidhere'})).to.be(false);
			});
			it('is graph',function(){
				expect(Gun.is.graph({'somesoulidhere': {_:{'#':'somesoulidhere'}}})).to.be(true);
				expect(Gun.is.graph({'somesoulidhere': {_:{'#':'somesoulidhere'}}, 'somethingelsehere': {_:{'#':'somethingelsehere'}}})).to.be(true);
				expect(Gun.is.graph({'somesoulidhere': {_:{'#':'somesoulidhere'}, a:0, b: 1, c: '', d: 'e', f: {'#':'somethingelsehere'}}, 'somethingelsehere': {_:{'#':'somethingelsehere'}}})).to.be(true);
				expect(Gun.is.graph({'somesoulidhere': {_:{'#':'somesoulidhere'}, a:0, b: 1, c: '', d: 'e', f: {'#':'somethingelsehere'}}})).to.be(true);
				expect(Gun.is.graph({'somesoulidhere': {_:{'#':'somesoulidhere'}, a:0, b: 1, c: '', d: 'e', f: {'#':'somethingelsehere'}}, foo: 1, 'somethingelsehere': {_:{'#':'somethingelsehere'}}})).to.be(false);
				expect(Gun.is.graph({'somesoulidhere': {_:{'#':'somesoulidhere'}, a:0, b: 1, c: '', d: 'e', f: {'#':'somethingelsehere'}}, foo: {}, 'somethingelsehere': {_:{'#':'somethingelsehere'}}})).to.be(false);
				expect(Gun.is.graph({'somesoulidhere': {_:{'#':'somesoulidhere'}, a:0, b: 1, c: '', d: 'e', f: {'#':'somethingelsehere'}}, foo: {_:{'#':'FOO'}}, 'somethingelsehere': {_:{'#':'somethingelsehere'}}})).to.be(false);
				expect(Gun.is.graph({'somesoulidhere': {_:{'#':'somesoulidhere'}, a:0, b: 1, c: '', d: 'e', f: {'#':'somethingelsehere'}}, foo: {_:{}}, 'somethingelsehere': {_:{'#':'somethingelsehere'}}})).to.be(false);
				expect(Gun.is.graph({'somesoulidhere': {_:{'#':'somesoulidhere'}, a:0, b: Infinity, c: '', d: 'e', f: {'#':'somethingelsehere'}}})).to.be(false);
				expect(Gun.is.graph({'somesoulidhere': {_:{'#':'somesoulidhere'}, a:0, b: Infinity, c: '', d: 'e', f: {'#':'somethingelsehere'}}, 'somethingelsehere': {_:{'#':'somethingelsehere'}}})).to.be(false);
				expect(Gun.is.graph({_:{'#':'somesoulidhere'}})).to.be(false);
				expect(Gun.is.graph({_:{'#':'somesoulidhere'}, a:0, b: 1, c: '', d: 'e', f: {'#':'somethingelsehere'}})).to.be(false);
				expect(Gun.is.graph({_:{'#':'somesoulidhere'}, a:0, b: 1, c: '', d: 'e', f: {'#':'somethingelsehere'}, g: Infinity})).to.be(false);
				expect(Gun.is.graph({_:{'#':'somesoulidhere'}, a:0, b: 1, z: NaN, c: '', d: 'e'})).to.be(false);
				expect(Gun.is.graph({_:{'#':'somesoulidhere'}, a:0, b: 1, y: {_: 'cool'}, c: '', d: 'e'})).to.be(false);
				expect(Gun.is.graph({_:{'#':'somesoulidhere'}, a:0, b: 1, x: [], c: '', d: 'e'})).to.be(false);
				expect(Gun.is.graph({})).to.be(false); // Empty graph is not a graph :(
				expect(Gun.is.graph({a:1})).to.be(false);
				expect(Gun.is.graph({_:{}})).to.be(false);
				expect(Gun.is.graph({_:{}, a:1})).to.be(false);
				expect(Gun.is.graph({'#':'somesoulidhere'})).to.be(false);
			});
		});
	});

	describe('ify', function(){
		var test, gun = Gun();
		
		it('null', function(done){
			Gun.ify(null)(function(err, ctx){
				expect(err).to.be.ok(); 
				done();
			});
		});
		
		it('basic', function(done){
			var data = {a: false, b: true, c: 0, d: 1, e: '', f: 'g', h: null};
			Gun.ify(data)(function(err, ctx){
				expect(err).to.not.be.ok();
				expect(ctx.err).to.not.be.ok();
				expect(ctx.root).to.eql(data);
				expect(ctx.root === data).to.not.ok();
				done();
			});
		});
		
		it('basic soul', function(done){
			var data = {_: {'#': 'SOUL'}, a: false, b: true, c: 0, d: 1, e: '', f: 'g', h: null};
			Gun.ify(data)(function(err, ctx){
				expect(err).to.not.be.ok();
				expect(ctx.err).to.not.be.ok();
				
				expect(ctx.root).to.eql(data);
				expect(ctx.root === data).to.not.be.ok();
				expect(Gun.is.soul.on(ctx.root) === Gun.is.soul.on(data));
				done();
			});
		});
		
		it('arrays', function(done){
			var data = {before: {path: 'kill'}, one: {two: {lol: 'troll', three: [9, 8, 7, 6, 5]}}};
			Gun.ify(data)(function(err, ctx){
				expect(err).to.be.ok();
				expect(err.err.indexOf("one.two.three")).to.not.be(-1);
				done();
			});
		});
		
		it('undefined', function(done){
			var data = {z: undefined, x: 'bye'};
			Gun.ify(data)(function(err, ctx){
				expect(err).to.be.ok();
				done();
			});
		});
		
		it('NaN', function(done){
			var data = {a: NaN, b: 2};
			Gun.ify(data)(function(err, ctx){
				expect(err).to.be.ok();
				done();
			});
		});
		
		it('Infinity', function(done){ // SAD DAY PANDA BEAR :( :( :(... Mark wants Infinity. JSON won't allow.
			var data = {a: 1, b: Infinity};
			Gun.ify(data)(function(err, ctx){
				expect(err).to.be.ok();
				done();
			});
		});
		
		it('function', function(done){
			var data = {c: function(){}, d: 'hi'};
			Gun.ify(data)(function(err, ctx){
				expect(err).to.be.ok();
				done();
			});
		});
		
		it('extraneous', function(done){
			var data = {_: {'#': 'shhh', meta: {yay: 1}}, sneak: true};
			Gun.ify(data)(function(err, ctx){
				expect(err).to.not.be.ok(); // extraneous metadata needs to be stored, but it can't be used for data.
				done();
			});
		});
		
		return; // TODO! Fix GUN to handle this!
		data = {};
		data.sneak = false;
		data.both = {inside: 'meta data'};
		data._ = {'#': 'shhh', data: {yay: 1}, spin: data.both};
		test = Gun.ify(data);
		expect(test.err.meta).to.be.ok(); // TODO: Fail: this passes, somehow? Fix ify code!
	});
	
	describe('Event Promise Back In Time', function(){ return; // TODO: I think this can be removed entirely now.
		/*	
			var ref = gun.put({field: 'value'}).key('field/value').get('field/value', function(){
				expect()
			});
			setTimeout(function(){
				ref.get('field/value', function(){
					expect();
				});
			}, 50);
			
			A) Synchronous
				1. fake (B)
			B) Asychronous
				1. In Memory
					DONE
				2. Will be in Memory
					LISTEN to something SO WE CAN RESUME
						DONE
				3. Not in Memory
					Ask others.
						DONE
		*/
		it('A1', function(done){ // this has behavior of a .get(key) where we already have it in memory but need to fake async it.
			var graph = {};
			var keys = {};
			graph['soul'] = {foo: 'bar'};
			keys['some/key'] = graph['soul'];
			
			var ctx = {key: 'some/key'};
			if(ctx.node = keys[ctx.key]){
				console.log("yay we are synchronously in memory!");
				setTimeout(function(){
					expect(ctx.flag).to.be.ok();
					expect(ctx.node.foo).to.be('bar');
					done();
				},0);
				ctx.flag = true;
			}
		});
		
		it('B1', function(done){ // this has the behavior a .val() where we don't even know what is going on, we just want context.
			var graph = {};
			var keys = {};
			
			var ctx = {
				promise: function(cb){
					setTimeout(function(){
						graph['soul'] = {foo: 'bar'};
						keys['some/key'] = graph['soul'];
						cb('soul');
					},50);
				}
			};
			if(ctx.node = keys[ctx.key]){
				// see A1 test
			} else {
				ctx.promise(function(soul){
					if(ctx.node = graph[soul]){
						expect(ctx.node.foo).to.be('bar');
						done();
					} else {
						// I don't know
					}
				});
			}
		});
		
		it('B2', function(done){ // this is the behavior of a .get(key) which synchronously follows a .put(obj).key(key) which fakes async.
			var graph = {};
			var keys = {};
			
			var ctx = {};
			(function(data){ // put
				setTimeout(function(){
					graph['soul'] = data;
					fn();
				},10);
				
				ctx.promise = function(fn){
					
				}
			}({field: "value"}));
			
			(function(key){ // key
				keys[key] = true;
				ctx.promise(function(){
					keys[key] = node;
				})
			}('some/key'));
			
			(function(ctx){ // get
				if(get.node = keys[get.key]){
					
				} else 
				if(get.inbetweenMemory){
					
				} else {
					loadFromDiskOrPeers(get.key, function(){
						
					});
				}
			}({key: 'some/key'}));
		});
	});
	
	describe('Schedule', function(){
		it('one', function(done){
			Gun.schedule(Gun.time.is(), function(){
				expect(true).to.be(true);
				done(); //setTimeout(function(){ done() },1);
			});
		});
		
		it('many', function(done){
			Gun.schedule(Gun.time.is() + 50, function(){
				done.first = true;
			});
			Gun.schedule(Gun.time.is() + 100, function(){
				done.second = true;
			});
			Gun.schedule(Gun.time.is() + 200, function(){
				done.third = true;
				expect(done.first).to.be(true);
				expect(done.second).to.be(true);
				expect(done.third).to.be(true);
				done(); //setTimeout(function(){ done() },1);
			});
		});
	});
	
	describe('Union', function(){
		var gun = Gun();
		
		it('fail', function(){
			var prime = {
				'asdf': {
					_: {'#': 'asdf', '>':{
						a: 'cheating'
					}},
					a: 0
				}
			}

			expect(gun.__.graph['asdf']).to.not.be.ok();
			var ctx = Gun.union(gun, prime);
			expect(ctx.err).to.be.ok();
		});
		
		it('basic', function(done){
			var prime = {
				'asdf': {
					_: {'#': 'asdf', '>':{
						a: Gun.time.is()
					}},
					a: 0
				}
			}

			expect(gun.__.graph['asdf']).to.not.be.ok();
			var ctx = Gun.union(gun, prime, function(){
				expect(gun.__.graph['asdf'].a).to.be(0);
				done();
			});
		});
		
		it('disjoint', function(done){
			var prime = {
				'asdf': {
					_: {'#': 'asdf', '>':{
						b: Gun.time.is()
					}},
					b: 'c'
				}
			}

			expect(gun.__.graph['asdf'].a).to.be(0);
			expect(gun.__.graph['asdf'].b).to.not.be.ok();
			var ctx = Gun.union(gun, prime, function(){
				expect(gun.__.graph['asdf'].a).to.be(0);
				expect(gun.__.graph['asdf'].b).to.be('c');
				done();
			});
		});
		
		it('mutate', function(done){
			var prime = {
				'asdf': {
					_: {'#': 'asdf', '>':{
						b: Gun.time.is()
					}},
					b: 'd'
				}
			}

			expect(gun.__.graph['asdf'].b).to.be('c');
			var ctx = Gun.union(gun, prime, function(){
				expect(gun.__.graph['asdf'].b).to.be('d');
				done();
			});
		});
		
		it('disjoint past', function(done){
			var prime = {
				'asdf': {
					_: {'#': 'asdf', '>':{
						x: 0 // beginning of time!
					}},
					x: 'hi'
				}
			}

			expect(gun.__.graph['asdf'].x).to.not.be.ok();
			var ctx = Gun.union(gun, prime, function(){
				expect(gun.__.graph['asdf'].x).to.be('hi');
				done();
			});
		});
		
		it('past', function(done){
			var prime = {
				'asdf': {
					_: {'#': 'asdf', '>':{
						x: Gun.time.is() - (60 * 1000) // above lower boundary, below now or upper boundary.
					}},
					x: 'hello'
				}
			}

			expect(gun.__.graph['asdf'].x).to.be('hi');
			var ctx = Gun.union(gun, prime, function(){
				expect(gun.__.graph['asdf'].x).to.be('hello');
				done();
			});
		});
		
		it('future', function(done){
			var prime = {
				'asdf': {
					_: {'#': 'asdf', '>':{
						x: Gun.time.is() + (200) // above now or upper boundary, aka future.
					}},
					x: 'how are you?'
				}
			}

			expect(gun.__.graph['asdf'].x).to.be('hello');
			var now = Gun.time.is();
			var ctx = Gun.union(gun, prime, function(){
				expect(Gun.time.is() - now).to.be.above(100);
				expect(gun.__.graph['asdf'].x).to.be('how are you?');
				done();
			});
		});
		var to = 5000;
		it('disjoint future', function(done){
			var prime = {
				'asdf': {
					_: {'#': 'asdf', '>':{
						y: Gun.time.is() + (200) // above now or upper boundary, aka future.
					}},
					y: 'goodbye'
				}
			}
			expect(gun.__.graph['asdf'].y).to.not.be.ok();
			var now = Gun.time.is();
			var ctx = Gun.union(gun, prime, function(){
				expect(Gun.time.is() - now).to.be.above(100);
				expect(gun.__.graph['asdf'].y).to.be('goodbye');
				done();
			});
		});
		
		it('disjoint future max', function(done){
			var prime = {
				'asdf': {
					_: {'#': 'asdf', '>':{
						y: Gun.time.is() + (2), // above now or upper boundary, aka future.
						z: Gun.time.is() + (200) // above now or upper boundary, aka future.
					}},
					y: 'bye',
					z: 'who'
				}
			}

			expect(gun.__.graph['asdf'].y).to.be('goodbye');
			expect(gun.__.graph['asdf'].z).to.not.be.ok();
			var now = Gun.time.is();
			var ctx = Gun.union(gun, prime, function(){
				expect(Gun.time.is() - now).to.be.above(100);
				expect(gun.__.graph['asdf'].y).to.be('bye');
				expect(gun.__.graph['asdf'].z).to.be('who');
				done(); //setTimeout(function(){ done() },1);
			});
		});
		
		it('future max', function(done){
			var prime = {
				'asdf': {
					_: {'#': 'asdf', '>':{
						w: Gun.time.is() + (2), // above now or upper boundary, aka future.
						x: Gun.time.is() - (60 * 1000), // above now or upper boundary, aka future.
						y: Gun.time.is() + (200), // above now or upper boundary, aka future.
						z: Gun.time.is() + (50) // above now or upper boundary, aka future.
					}},
					w: true,
					x: 'nothing',
					y: 'farewell',
					z: 'doctor who'
				}
			}

			expect(gun.__.graph['asdf'].w).to.not.be.ok();
			expect(gun.__.graph['asdf'].x).to.be('how are you?');
			expect(gun.__.graph['asdf'].y).to.be('bye');
			expect(gun.__.graph['asdf'].z).to.be('who');
			var now = Gun.time.is();
			var ctx = Gun.union(gun, prime, function(){
				expect(Gun.time.is() - now).to.be.above(100);
				expect(gun.__.graph['asdf'].w).to.be(true);
				expect(gun.__.graph['asdf'].x).to.be('how are you?');
				expect(gun.__.graph['asdf'].y).to.be('farewell');
				expect(gun.__.graph['asdf'].z).to.be('doctor who');
				done(); //setTimeout(function(){ done() },1);
			});
		});
		
		it('two nodes', function(done){ // chat app problem where disk dropped the last data, turns out it was a union problem!
			var state = Gun.time.is();
			var prime = {
				'sadf': {
					_: {'#': 'sadf', '>':{
						1: state
					}},
					1: {'#': 'fdsa'}
				},
				'fdsa': {
					_: {'#': 'fdsa', '>':{
						msg: state
					}},
					msg: "Let's chat!"
				}
			}

			expect(gun.__.graph['sadf']).to.not.be.ok();
			expect(gun.__.graph['fdsa']).to.not.be.ok();
			var ctx = Gun.union(gun, prime, function(){
				expect(gun.__.graph['sadf'][1]).to.be.ok();
				expect(gun.__.graph['fdsa'].msg).to.be("Let's chat!");
				done();
			});
		});
		
		it('append third node', function(done){ // chat app problem where disk dropped the last data, turns out it was a union problem!
			var state = Gun.time.is();
			var prime = {
				'sadf': {
					_: {'#': 'sadf', '>':{
						2: state
					}},
					2: {'#': 'fads'}
				},
				'fads': {
					_: {'#': 'fads', '>':{
						msg: state
					}},
					msg: "hi"
				}
			}

			expect(gun.__.graph['sadf']).to.be.ok();
			expect(gun.__.graph['fdsa']).to.be.ok();
			var ctx = Gun.union(gun, prime, function(){
				expect(gun.__.graph['sadf'][1]).to.be.ok();
				expect(gun.__.graph['sadf'][2]).to.be.ok();
				expect(gun.__.graph['fads'].msg).to.be("hi");
				done();
			});
		});
		
		it('pseudo null', function(){
				var node = Gun.union.pseudo('pseudo');
				expect(Gun.is.soul.on(node)).to.be('pseudo');
		});
		
		it('pseudo node', function(){
			
			var graph = {
				'asdf': {
					_: {'#': 'asdf', '>': {
						x: Gun.time.is(),
						y: Gun.time.is()
					}},
					x: 1,
					y: 2
				}
			}
			var node = Gun.union.pseudo('soul', graph);
			expect(node).to.not.be.ok();
		});
		
		it('pseudo graph', function(){
			
			var graph = {
				'asdf': {
					_: {'#': 'asdf', '>': {
						a: Gun.time.is() - 2,
						z: Gun.time.is() - 2
					}},
					a: 1,
					z: 1
				},
				'fdsa': {
					_: {'#': 'fdsa', '>': {
						b: Gun.time.is() - 1,
						z: Gun.time.is() - 1
					}},
					b: 2,
					z: 2
				},
				'sadf': {
					_: {'#': 'sadf', '>': {
						c: Gun.time.is(),
						z: Gun.time.is() - 100
					}},
					c: 3,
					z: 3
				}
			}
			var node = Gun.union.pseudo('soul', graph);
			expect(Gun.is.soul.on(node)).to.be('soul');
			expect(node.a).to.be(1);
			expect(node.b).to.be(2);
			expect(node.c).to.be(3);
			expect(node.z).to.be(2);
		});
	});
	
	describe('API', function(){
		var gun = Gun();
		
		it('put', function(done){
			gun.put("hello", function(err, ok){
				expect(err).to.be.ok();
				done();
			});
		});
		
		it('put node', function(done){
			gun.put({hello: "world"}, function(err, ok){
				expect(err).to.not.be.ok();
				done();
			});
		});
		
		it('put node then value', function(done){
			var ref = gun.put({hello: "world"});
			
			ref.put('hello', function(err, ok){
				expect(err).to.be.ok();
				done();
			});
		});
		
		it('put node then put', function(done){
			gun.put({hello: "world"}).put({goodbye: "world"}, function(err, ok){
				expect(err).to.not.be.ok();
				done();
			});
		});
		
		it('put node key get', function(done){
			gun.put({hello: "key"}).key('yes/key', function(err, ok){
				expect(err).to.not.be.ok();
			}).get('yes/key', function(err, data){
				expect(err).to.not.be.ok();
				var c = 0;
				Gun.is.graph(data, function(node){
					expect(c++).to.be(0);
					if(Gun.obj.empty(node, Gun._.meta)){ return done(), true }
					expect(node.hello).to.be('key');
				});
			});
		});
		
		it('put node key gun get', function(done){
			gun.put({hello: "a key"}).key('yes/a/key', function(err, ok){
				expect(err).to.not.be.ok();
			});
			
			gun.get('yes/a/key', function(err, data){
				expect(err).to.not.be.ok();
				var c = 0;
				Gun.is.graph(data, function(node){
					expect(c++).to.be(0);
					if(Gun.obj.empty(node, Gun._.meta)){ return done(), true }
					expect(node.hello).to.be('a key');
				});
			});
		});
		
		it('gun key', function(){ // Revisit this behavior?
			try{ gun.key('fail/key') }
			catch(err){
				expect(err).to.be.ok();
			}
		});
		
		it('get key', function(done){
			gun.get('yes/key', function(err, data){
				expect(err).to.not.be.ok();
				var c = 0;
				Gun.is.graph(data, function(node){
					expect(c++).to.be(0);
					if(Gun.obj.empty(node, Gun._.meta)){ return }
					expect(node.hello).to.be('key');
				});
			}).key('hello/key', function(err, ok){
				expect(err).to.not.be.ok();
				done.key = true;
				if(done.yes){ done() }
			}).key('yes/hello', function(err, ok){
				expect(err).to.not.be.ok();
				done.yes = true;
				if(done.key){ done() }
			});
		});
		
		it('get key null', function(done){
			gun.get('yes/key').key('', function(err, ok){
				expect(err).to.be.ok();
				done();
			});
		});
		
		it('get node put node merge', function(done){
			gun.get('hello/key', function(err, data){
				expect(err).to.not.be.ok();
				var c = 0;
				Gun.is.graph(data, function(node){
					expect(c++).to.be(0);
					done.soul = Gun.is.soul.on(node);
				});
			}).put({hi: 'you'}, function(err, ok){
				expect(err).to.not.be.ok();
				var node = gun.__.graph[done.soul];
				expect(node.hello).to.be('key');
				expect(node.hi).to.be('you');
				done();
			});
		});
		
		it('get null put node never', function(done){ // TODO: GET returns nothing, and then doing a PUT?
			gun.get(null, function(err, ok){
				expect(err).to.be.ok();
				done.err = true;
			}).put({hi: 'you'}, function(err, ok){
				done.flag = true;
			});
			setTimeout(function(){
				expect(done.err).to.be.ok();
				expect(done.flag).to.not.be.ok();
				done();
			}, 500);
		});
		
		/* // not sure what this is suppose to do. Review later
		it('get key no data put', function(done){
			gun.get('this/key/definitely/does/not/exist', function(err, data){
				expect(err).to.not.be.ok();
				expect(data).to.not.be.ok();
			}).put({testing: 'stuff'}, function(err, ok){
				console.log("what?", err, ok);
				expect(err).to.not.be.ok();
				var node = gun.__.graph[done.soul];
				expect(node.hello).to.be('key');
				expect(node.hi).to.be('overwritten');
				done();
			});
		});
		*/
		
		it('get node put node merge conflict', function(done){
			gun.get('hello/key', function(err, data){
				expect(err).to.not.be.ok();
				var c = 0;
				Gun.is.graph(data, function(node){
					expect(c++).to.be(0);
					if(Gun.obj.empty(node, Gun._.meta)){ return true }
					expect(node.hi).to.be('you');
					done.soul = Gun.is.soul.on(node);
				});
			}).put({hi: 'overwritten'}, function(err, ok){
				expect(err).to.not.be.ok();
				var node = gun.__.graph[done.soul];
				expect(node.hello).to.be('key');
				expect(node.hi).to.be('overwritten');
				done();
			});
		});
		
		it('get node path', function(done){
			gun.get('hello/key').path('hi', function(err, val){
				expect(err).to.not.be.ok();
				expect(val).to.be('overwritten');
				done();
			});
		});
		
		it('get node path put value', function(done){
			gun.get('hello/key', function(err, data){
				expect(err).to.not.be.ok();
				var c = 0;
				Gun.is.graph(data, function(node){
					expect(c++).to.be(0);
					if(Gun.obj.empty(node, Gun._.meta)){ return true }
					expect(node.hi).to.be('overwritten');
					done.soul = Gun.is.soul.on(node);
				});
			}).path('hi').put('again', function(err, ok){
				expect(err).to.not.be.ok();
				var node = gun.__.graph[done.soul];
				expect(node.hello).to.be('key');
				expect(node.hi).to.be('again');
				done();
			});
		});
		
		it('get node path put object', function(done){
			gun.get('hello/key', function(err, data){
				expect(err).to.not.be.ok();
				var c = 0;
				Gun.is.graph(data, function(node){
					expect(c++).to.be(0);
					if(Gun.obj.empty(node, Gun._.meta)){ return true }
					expect(node.hi).to.be('again');
					done.soul = Gun.is.soul.on(node);
				});
			}).path('hi').put({yay: "value"}, function(err, ok){
				expect(err).to.not.be.ok();
				var root = gun.__.graph[done.soul];
				expect(root.hello).to.be('key');
				expect(root.yay).to.not.be.ok();
				expect(Gun.is.soul(root.hi)).to.be.ok();
				expect(Gun.is.soul(root.hi)).to.not.be(done.soul);
				done();
			});
		});
		
		it('get node path put object merge', function(done){
			gun.get('hello/key', function(err, data){
				expect(err).to.not.be.ok();
				var c = 0;
				Gun.is.graph(data, function(node){
					expect(c++).to.be(0);
					if(Gun.obj.empty(node, Gun._.meta)){ return true }
					expect(done.ref = Gun.is.soul(node.hi)).to.be.ok();
					done.soul = Gun.is.soul.on(node);
				});
			}).path('hi').put({happy: "faces"}, function(err, ok){
				expect(err).to.not.be.ok();
				var root = gun.__.graph[done.soul];
				var sub = gun.__.graph[done.ref];
				expect(root.hello).to.be('key');
				expect(root.yay).to.not.be.ok();
				expect(Gun.is.soul.on(sub)).to.be(done.ref);
				expect(sub.yay).to.be('value');
				expect(sub.happy).to.be('faces');
				done();
			});
		});
		
		it('get node path put value conflict relation', function(done){
			gun.get('hello/key', function(err, data){
				expect(err).to.not.be.ok();
				var c = 0;
				Gun.is.graph(data, function(node){
					expect(c++).to.be(0);
					if(Gun.obj.empty(node, Gun._.meta)){ return true }
					expect(done.ref = Gun.is.soul(node.hi)).to.be.ok();
					done.soul = Gun.is.soul.on(node);
				});
			}).path('hi').put('crushed', function(err, ok){
				expect(err).to.not.be.ok();
				var root = gun.__.graph[done.soul];
				var sub = gun.__.graph[done.ref];
				expect(root.hello).to.be('key');
				expect(root.yay).to.not.be.ok();
				expect(Gun.is.soul.on(sub)).to.be(done.ref);
				expect(sub.yay).to.be('value');
				expect(sub.happy).to.be('faces');
				expect(root.hi).to.be('crushed');
				done();
			});
		});
		
		/* // Future feature!
		it('put gun node', function(done){
			var mark = gun.put({age: 23, name: "Mark Nadal"});
			var amber = gun.put({age: 23, name: "Amber Nadal"});
			mark.path('wife').put(amber, function(err){
				expect(err).to.not.be.ok();
				expect(false).to.be.ok(); // what whatttt???
			});
		});
		*/
		
		it('put val', function(done){
			gun.put({hello: "world"}).val(function(val){
				expect(val.hello).to.be('world');
				done();
			});
		});
		
		it('put key val', function(done){
			gun.put({hello: "world"}).key('hello/world').val(function(val){
				expect(val.hello).to.be('world');
				done();
			});
		});
		
		it('get', function(done){
			gun.get('hello/world').val(function(val){
				expect(val.hello).to.be('world');
				done();
			});
		});
		
		it('get path', function(done){
			gun.get('hello/world').path('hello').val(function(val){
				expect(val).to.be('world');
				done();
			});
		});
		
		it('get put path', function(done){
			gun.get('hello/world').put({hello: 'Mark'}).path('hello').val(function(val){
				expect(val).to.be('Mark');
				done();
			});
		});
		
		it('get path put', function(done){
			gun.get('hello/world').path('hello').put('World').val(function(val){
				expect(val).to.be('World');
				done();
			});
		});
		
		it('get path empty put', function(done){
			gun.get('hello/world').path('earth').put('mars').val(function(val){
				expect(val).to.be('mars');
				done();
			});
		});
		
		it('get path val', function(done){
			gun.get('hello/world').path('earth').val(function(val){
				expect(val).to.be('mars');
				done();
			});
		});
		
		/* // CHANGELOG: This behavior is no longer allowed! Sorry peeps.
		it('key put val', function(done){
			gun.key('world/hello').put({world: "hello"}).val(function(val){
				expect(val.world).to.be('hello');
				done();
			});
		});
		
		it('get again', function(done){
			gun.get('world/hello').val(function(val){
				expect(val.world).to.be('hello');
				done();
			});
		});
		*/
		
		it('get not kick val', function(done){
			gun.get("some/empty/thing").not(function(){ // that if you call not first
				return this.put({now: 'exists'}).key("some/empty/thing"); // you can put stuff
			}).val(function(val){ // and THEN still retrieve it.
				expect(val.now).to.be('exists');
				done();
			});
		});
		
		it('get not kick val when it already exists', function(done){
			gun.get("some/empty/thing").not(function(){
				return this.put({now: 'THIS SHOULD NOT HAPPEN'});
			}).val(function(val){
				expect(val.now).to.be('exists');
				done();
			});
		});
		
		it('put path val sub', function(done){
			gun.put({last: {some: 'object'}}).path('last').val(function(val){
				expect(val.some).to.be('object');
				done();
			});
		});
		
		it('get put null', function(done){
			gun.put({last: {some: 'object'}}).path('last').val(function(val){
				expect(val.some).to.be('object');
			}).put(null).val(function(val){
				expect(val).to.be(null);
				done();
			});
		});
		
		it('var put key path', function(done){ // contexts should be able to be saved to a variable
			var foo = gun.put({foo: 'bar'}).key('foo/bar');
			foo.path('hello.world.nowhere'); // this should become a sub-context, that doesn't alter the original
			setTimeout(function(){
				foo.path('foo').val(function(val){ // and then the original should be able to be reused later
					expect(val).to.be('bar'); // this should work
					done();
				});
			}, 500);
		});
		
		it('var get path', function(done){ // contexts should be able to be saved to a variable
			var foo = gun.get('foo/bar');
			foo.path('hello.world.nowhere'); // this should become a sub-context, that doesn't alter the original
			setTimeout(function(){
				foo.path('foo').val(function(val){ // and then the original should be able to be reused later
					expect(val).to.be('bar'); // this should work
					done();
				});
			}, 500);
		});
		
		it('get not put val path val', function(done){
			gun.get("examples/list/foobar").not(function(){
				return this.put({
					id: 'foobar',
					title: 'awesome title',
					todos: {}
				}).key("examples/list/foobar");
			}).val(function(data){
				expect(data.id).to.be('foobar');
			}).path('todos').val(function(todos){
				expect(todos).to.not.have.property('id');
				done();
			});
		});
		
		it('put circular ref', function(done){
			var data = {};
			data[0] = "DATA!";
			data.a = {c: 'd', e: 1, f: true};
			data.b = {x: 2, y: 'z'};
			data.a.kid = data.b;
			data.b.parent = data.a;
			gun.put(data, function(err, ok){
				expect(err).to.not.be.ok();
			}).val(function(val){
				var a = gun.__.graph[Gun.is.soul(val.a)];
				var b = gun.__.graph[Gun.is.soul(val.b)];
				expect(Gun.is.soul(val.a)).to.be(Gun.is.soul.on(a));
				expect(Gun.is.soul(val.b)).to.be(Gun.is.soul.on(b));
				expect(Gun.is.soul(a.kid)).to.be(Gun.is.soul.on(b));
				expect(Gun.is.soul(b.parent)).to.be(Gun.is.soul.on(a));
				done();
			});
		});

		it('put circular deep', function(done){
			var mark = {
				age: 23,
				name: "Mark Nadal"
			}
			var amber = {
				age: 23,
				name: "Amber Nadal",
				phd: true
			}
			mark.wife = amber;
			amber.husband = mark;
			var cat = {
				age: 3,
				name: "Hobbes"
			}
			mark.pet = cat;
			amber.pet = cat;
			cat.owner = mark;
			cat.master = amber;
			gun.put(mark, function(err, ok){
				expect(err).to.not.be.ok();
			}).val(function(val){
				expect(val.age).to.be(23);
				expect(val.name).to.be("Mark Nadal");
				expect(Gun.is.soul(val.wife)).to.be.ok();
				expect(Gun.is.soul(val.pet)).to.be.ok();
			}).path('wife.pet.name').val(function(val){
				expect(val).to.be('Hobbes');
			}).back.path('pet.master').val(function(val){
				expect(val.name).to.be("Amber Nadal");
				expect(val.phd).to.be.ok();
				expect(val.age).to.be(23);
				expect(Gun.is.soul(val.pet)).to.be.ok();
				done();
			});
		});
		
		it('put partial sub merge', function(done){
			var mark = gun.put({name: "Mark", wife: { name: "Amber" }}).key('person/mark').val(function(mark){
				expect(mark.name).to.be("Mark");
			});

			mark.put({age: 23, wife: {age: 23}});
			
			setTimeout(function(){
				mark.put({citizen: "USA", wife: {citizen: "USA"}}).val(function(mark){
					expect(mark.name).to.be("Mark");
					expect(mark.age).to.be(23);
					expect(mark.citizen).to.be("USA");
					this.path('wife').val(function(Amber){
						expect(Amber.name).to.be("Amber");
						expect(Amber.age).to.be(23);
						expect(Amber.citizen).to.be("USA");
						done();
					});
				});
			}, 500);
		});
		
		it('path path', function(done){
			var deep = gun.put({some: {deeply: {nested: 'value'}}});
			deep.path('some.deeply.nested').val(function(val){
				expect(val).to.be('value');
			});
			deep.path('some').path('deeply').path('nested').val(function(val){
				expect(val).to.be('value');
				done();
			});
		});
		
		it('context null put value val error', function(done){
			gun.put("oh yes", function(err){
				expect(err).to.be.ok();
				done();
			});
		});
		
		var foo;
		it('context null put node', function(done){
			foo = gun.put({foo: 'bar'}).val(function(obj){
				expect(obj.foo).to.be('bar');
				done(); //setTimeout(function(){ done() },1);
			});
		});
		
		it('context node put val', function(done){
			// EFFECTIVELY a TIMEOUT from the previous test. NO LONGER!
			foo.put('banana', function(err){
				expect(err).to.be.ok();
				done(); //setTimeout(function(){ done() },1);
			});
		});
		
		it('context node put node', function(done){
			// EFFECTIVELY a TIMEOUT from the previous test. NO LONGER!
			foo.put({bar: {zoo: 'who'}}).val(function(obj){
				expect(obj.foo).to.be('bar');
				expect(Gun.is.soul(obj.bar)).to.ok();
				done(); //setTimeout(function(){ done() },1);
			});
		});
		
		it('context node and field put value', function(done){
			// EFFECTIVELY a TIMEOUT from the previous test. NO LONGER!
			var tar = foo.path('tar');
			tar.put('zebra').val(function(val){
				expect(val).to.be('zebra');
				done(); //setTimeout(function(){ done() },1);
			});
		});
		
		var bar;
		it('context node and field of relation put node', function(done){
			// EFFECTIVELY a TIMEOUT from the previous test. NO LONGER!
			bar = foo.path('bar');
			bar.put({combo: 'double'}).val(function(obj){
				expect(obj.zoo).to.be('who');
				expect(obj.combo).to.be('double');
				done(); //setTimeout(function(){ done() },1);
			});
		});
		
		it('context node and field, put node', function(done){
			// EFFECTIVELY a TIMEOUT from the previous test. NO LONGER!
			bar.path('combo').put({another: 'node'}).val(function(obj){
				expect(obj.another).to.be('node');
				bar.val(function(node){
					expect(Gun.is.soul(node.combo)).to.be.ok();
					expect(Gun.is.soul(node.combo)).to.be(Gun.is.soul.on(obj));
					done(); //setTimeout(function(){ done() },1);
				});
			});
		});
		
		it('val path put val', function(done){
			var gun = Gun();
			
			var al = gun.put({gender:'m', age:30, name:'alfred'}).key('user/alfred');
			var beth = gun.put({gender:'f', age:22, name:'beth'  }).key('user/beth');
			
			al.val(function(a){
				beth.path('friend').put(a).val(function(aa){
					expect(Gun.is.soul.on(a)).to.be(Gun.is.soul.on(aa));
					done();
				});
			});
			
		});
		
		it('val path put val key', function(done){ // bug discovered from Jose's visualizer // TODO: still timing issues, 0.6!
			var gun = Gun(), s = Gun.time.is(), n = function(){ return Gun.time.is() }
			this.timeout(5000);
			
			gun.put({gender:'m', age:30, name:'alfred'}).key('user/alfred');
			gun.put({gender:'f', age:22, name:'beth'  }).key('user/beth');
			gun.get('user/alfred').val(function(a){
				gun.get('user/beth').path('friend').put(a); // b - friend_of -> a
				gun.get('user/beth').val(function(b){ // TODO: We should have b.friend by now!
					gun.get('user/alfred').path('friend').put(b, function(){ // a - friend_of -> b
						gun.get('user/beth').path('cat').put({name: "fluffy", age: 3, coat: "tabby"}, function(err, ok){
							
							gun.get('user/alfred').path('friend.cat').key('the/cat');
							
							gun.get('the/cat').val(function(c){
								expect(c.name).to.be('fluffy');
								expect(c.age).to.be(3);
								expect(c.coat).to.be('tabby');
								done();
							});
						});
					});
				});
			});
		});
		
		it('map', function(done){
			var c = 0, set = gun.put({a: {here: 'you'}, b: {go: 'dear'}, c: {sir: '!'} });
			set.map(function(obj, field){
				c++;
				if(field === 'a'){
					expect(obj.here).to.be('you');
				}
				if(field === 'b'){
					expect(obj.go).to.be('dear');	
				}
				if(field === 'c'){
					expect(obj.sir).to.be('!');
				}
				if(c === 3){
					done();
				}
			})
		});
		
		it('key soul', function(done){
			var gun = Gun();
			gun.key('me', function(err, ok){
				expect(err).to.not.be.ok();
				expect(gun.__.key.s['me']).to.be.ok();
				Gun.is.graph(gun.__.key.s['me'], function(node, soul){ done.soul = soul });
				expect(done.soul).to.be.ok('qwertyasdfzxcv');
				done();
			}, 'qwertyasdfzxcv');
		});
		
		it('no false positive null emit', function(done){
			var gun = Gun({hooks: {get: function(key, cb){
				var g = {};
				g[soul] = {_: {'#': soul, '>': {'a': 0}},
					'a': 'b'
				};
				cb(null, g);
				g = {};
				g[soul] = {_: {'#': soul, '>': {'c': 0}},
					'c': 'd'
				};
				cb(null, g);
				g = {};
				g[soul] = {_: {'#': soul }};
				cb(null, g);
				cb(); // false trigger!
			}}}), soul = Gun.text.random();
			
			gun.get('me').not(function(){
				done.fail = true;
			}).val(function(val){
				setTimeout(function(){
					expect(val.a).to.be('b');
					expect(val.c).to.be('d');
					expect(done.fail).to.not.be.ok();
					done();
				},5);
			});
		});
		
		it('unique val on stream', function(done){
			var gun = Gun({hooks: {get: function(key, cb){
				var g = {};
				g[soul] = {_: {'#': soul, '>': {'a': 0}},
					'a': 'b'
				};
				cb(null, g);
				g = {};
				g[soul] = {_: {'#': soul, '>': {'c': 0}},
					'c': 'd'
				}; 
				cb(null, g);
				g = {};
				g[soul] = {_: {'#': soul }};
				cb(null, g);
			}}}), soul = Gun.text.random();
			
			gun.get('me').val(function(val){
				done.count = (done.count || 0) + 1;
				setTimeout(function(){
					expect(val.a).to.be('b');
					expect(val.c).to.be('d');
					expect(done.count).to.be(1);
					done();
				},5);
			});
		});
		
		it('unique path val on stream', function(done){
			var gun = Gun({hooks: {get: function(key, cb){
				var g = {};
				g[soul] = {_: {'#': soul, '>': {'a': 0}},
					'a': 'a'
				};
				cb(null, g);
				g = {};
				g[soul] = {_: {'#': soul, '>': {'a': 1}},
					'a': 'b'
				};
				cb(null, g);
				g = {};
				g[soul] = {_: {'#': soul }};
				cb(null, g);
			}}}), soul = Gun.text.random();
			
			gun.get('me').path('a').val(function(val){
				done.count = (done.count || 0) + 1;
				setTimeout(function(){
					expect(val).to.be('b');
					expect(done.count).to.be(1);
					done();
				},5);
			});
		});
		
		it('double not', function(done){ // from the thought tutorial
			var gun = Gun().get('thoughts').not(function(key){
				return this.put({}).key(key);
			});
			
			setTimeout(function(){
				gun.not(function(){
					console.log("DOUBLE NOT!!!!!!");
					done.not = true;
				}).val(function(){
					expect(done.not).to.not.be.ok();
					done();
				})
			}, 10);
		});

		it('set', function(done){
			done.c = 0;
			var gun = Gun();
			gun.get('set').set().set().val(function(val){
				done.c += 1;
				expect(Gun.obj.empty(val, '_')).to.be.ok();
				setTimeout(function(){ 
					expect(done.c).to.be(1);
					done() 
				},10)
			});
		});
		
		it('set multiple', function(done){
			var gun = Gun().get('sets').set(), i = 0;
			gun.val(function(val){
				expect(done.soul = Gun.is.soul.on(val)).to.be.ok();
				expect(Gun.obj.empty(val, '_')).to.be.ok();
			});
			
			gun.set(1).set(2).set(3).set(4); // if you set an object you'd have to do a `.back`
			gun.map().val(function(val, field){
				i += 1;
				expect(val).to.be(i);
				if(i % 4 === 0){
					setTimeout(function(){
						done.i = 0;
						Gun.obj.map(gun.__.graph, function(){ done.i++ });
						expect(done.i).to.be(1); // make sure there isn't double.
						Gun.log.verbose = false;
						done() 
					},10);
				}
			});
		});
		
		it('peer 1 get key, peer 2 put key, peer 1 val', function(done){
			var hooks = {get: function(key, cb, opt){
				cb();
			}, put: function(nodes, cb, opt){
				//console.log("put hook", nodes);
				Gun.union(gun1, nodes);
				cb();
			}, key: function(key, soul, cb, opt){
				//console.log("key hook", key, soul);
				gun1.key(key, null, soul);
				cb();
			}},
			gun1 = Gun({hooks: {get: hooks.get}}).get('race')
			, gun2 = Gun({hooks: hooks}).get('race');
			
			setTimeout(function(){
				gun2.put({the: 'data'}).key('race');
				setTimeout(function(){
					gun1.on(function(val){
						expect(val.the).to.be('data');
						done();
					});
				},10);
			},10);
		});
		
		it('get pseudo merge', function(done){
			var gun = Gun();
			
			gun.put({a: 1, z: -1}).key('pseudo');
			gun.put({b: 2, z: 0}).key('pseudo');
			
			gun.get('pseudo').val(function(val){
				expect(val.a).to.be(1);
				expect(val.b).to.be(2);
				expect(val.z).to.be(0);
				done();
			});
		});
		
		it('get pseudo merge on', function(done){
			var gun = Gun();
			
			gun.put({a: 1, z: -1}).key('pseudon');
			gun.put({b: 2, z: 0}).key('pseudon');
			
			gun.get('pseudon').on(function(val){
				if(done.val){ return } // TODO: Maybe prevent repeat ons where there is no diff?
				done.val = val;
				expect(val.a).to.be(1);
				expect(val.b).to.be(2);
				expect(val.z).to.be(0);
				done();
			});
		});
		
		it('get pseudo merge across peers', function(done){
			Gun.on('opt').event(function(gun, o){
				if(connect){ return }
				gun.__.opt.hooks = {get: function(key, cb, opt){
					var other = (o.alice? gun2 : gun1);
					if(connect){
						//console.log('connect to peer and get', key);
						other.get(key, cb);
					} else {
						cb();
					}
				}, put: function(nodes, cb, opt){
					var other = (o.alice? gun2 : gun1);
					if(connect){
						Gun.union(other, nodes);
					}
					cb();
				}, key: function(key, soul, cb, opt){
					var other = (o.alice? gun2 : gun1);
					if(connect){
						other.key(key, null, soul);
					}
					cb();
				}}
			});
			var connect, gun1 = Gun({alice: true}).get('pseudo/merge').not(function(){
				return this.put({hello: "world!"}).key('pseudo/merge');
			}), gun2;
			
			gun1.val(function(val){
				expect(val.hello).to.be('world!');
			});
			setTimeout(function(){
				gun2 = Gun({bob: true}).get('pseudo/merge').not(function(){
					return this.put({hi: "mars!"}).key('pseudo/merge');
				});
				gun2.val(function(val){
					expect(val.hi).to.be('mars!');
				});
				setTimeout(function(){
					// CONNECT THE TWO PEERS
					connect = true;
					gun1.get('pseudo/merge', null, {force: true}); // fake a browser refersh, in real world we should auto-reconnect
					gun2.get('pseudo/merge', null, {force: true}); // fake a browser refersh, in real world we should auto-reconnect
					setTimeout(function(){
						gun1.val(function(val){
							expect(val.hello).to.be('world!');
							expect(val.hi).to.be('mars!');
							done.gun1 = true;
						});
						gun2.val(function(val){
							expect(val.hello).to.be('world!');
							expect(val.hi).to.be('mars!');
							expect(done.gun1).to.be.ok();
							Gun({});
							done();
						});
					},10);
				},10);
			},10);
		});
				
		it("get map val -> map val", function(done){ // Terje's bug
			var gun = Gun(); // we can test GUN locally.
			var passengers = gun.get('passengers'); // this is now a list of passengers that we will map over.
			var ctx = {n: 0, d: 0, l: 0};
			passengers.map().val(function(passenger, id){
				this.map().val(function(change, field){
					//console.log("Passenger", passenger.name, "had", field, "change to:", change, '\n\n');
					if('name' == field){ expect(change).to.be(passenger.name); ctx.n++ }
					if('direction' == field){ expect(change).to.be(passenger.direction); ctx.d++ }
					if('location' == field){
						delete change._; ctx.l++;
						if('Bob' == passenger.name){
							expect(change).to.eql({'lat': '37.6159', 'lng': '-128.5'}); 
						} else {
							expect(change).to.eql({'lat': 'f37.6159', 'lng': 'f-128.5'}); 
						}
					}
					if(ctx.n == 2 && ctx.d == 2 && ctx.l == 2){ done() }
				});
			});
			var bob = passengers.set({
				name: "Bob",
				location: {'lat': '37.6159', 'lng': '-128.5'},
				direction: '128.2'
			});
			var fred = passengers.set({
				name: "Fred",
				location: {'lat': 'f37.6159', 'lng': 'f-128.5'},
				direction: 'f128.2'
			});
		});
				
		it("get map map val", function(done){ // Terje's bug
			var gun = Gun(); // we can test GUN locally.
			var passengers = gun.get('passengers/map'); // this is now a list of passengers that we will map over.
			var ctx = {n: 0, d: 0, l: 0};
			passengers.map().map().val(function(val, field){
				if('name' == field){ expect(val).to.be(!ctx.n? 'Bob' : 'Fred'); ctx.n++ }
				if('direction' == field){ expect(val).to.be(!ctx.d? '128.2' : 'f128.2'); ctx.d++ }
				if('location' == field){
					delete val._;
					if(!ctx.l){
						expect(val).to.eql({'lat': '37.6159', 'lng': '-128.5'}); 
					} else {
						expect(val).to.eql({'lat': 'f37.6159', 'lng': 'f-128.5'}); 
					}
					ctx.l++;
				}
				if(ctx.n == 2 && ctx.d == 2 && ctx.l == 2){ done() }
			});
			var bob = passengers.set({
				name: "Bob",
				location: {'lat': '37.6159', 'lng': '-128.5'},
				direction: '128.2'
			});
			setTimeout(function(){
				var fred = passengers.set({
					name: "Fred",
					location: {'lat': 'f37.6159', 'lng': 'f-128.5'},
					direction: 'f128.2'
				});
			},100);
		});
				
		it("get map path val", function(done){ // Terje's bug
			var gun = Gun();
			var ctx = {l: -1, d: 0};
			var passengers = gun.get('passengers/path');
			passengers.map().path('location.lng').val(function(val, field){
				expect(field).to.be('lng');
				if(ctx.l){
					expect(val).to.be('-128.5'); 
				} else {
					expect(val).to.eql('f-128.5'); 
				}
				ctx.l++;
				if(ctx.l){ done() }
			});
			var bob = passengers.set({
				name: "Bob",
				location: {'lat': '37.6159', 'lng': '-128.5'},
				direction: '128.2'
			});
			setTimeout(function(){
				var fred = passengers.set({
					name: "Fred",
					location: {'lat': 'f37.6159', 'lng': 'f-128.5'},
					direction: 'f128.2'
				});
			},100);
		});
		
		it("put path deep val -> path val", function(done){ // Terje's bug
			var gun = Gun();
			gun.put({you: {have: {got: {to: {be: {kidding: "me!"}}}}}}).path('you.have.got.to.be').val(function(val, field){
				expect(val.kidding).to.be('me!');
				this.path('kidding').val(function(val){
					expect(val).to.be('me!');
					done();
				});
			});
		});
		
		it("get set path put, map path val -> path val", function(done){ // Terje's bug
			var gun = Gun();
			var ctx = {l: -1, d: 0};
			var passengers = gun.get('passengers/set/path');
			passengers.set({name: 'Bob'}).path('direction').put({lol: {just: 'kidding', dude: '!'}}, function(err, ok){});
			passengers.map().path('direction.lol').val(function(val){
				this.path('just').val(function(val){
					expect(val).to.be('kidding');
				}).back.path('dude').val(function(val){
					expect(val).to.be('!');
					done();
				});
			})
		});
		
<<<<<<< HEAD
		it("gun put null path on put sub object", function(done){ // consensus4's bug
			done.c = 1;
			var gun = Gun();
			//Gun.log.verbose = true;
			var game = gun.put({board: null, teamA: null, teamB: null, turn: null}).key('the/game');
			game.path('board').on(function(board, field){
				expect(field).to.be('board');
				if(done.c == 1){
					expect(board).to.not.be.ok();
				}
				if(done.c === 2){
					done.c++;
					delete board._;
					expect(board).to.be.eql({11: ' ', 22: ' ', 33: 'A'});
					done();
				}
			});
			setTimeout(function(){
				done.c++;
				game.put({board: {11: ' ', 22: ' ', 33: 'A'}});
			},100);
=======
		it("ToDo", function(done){ // Simulate ToDo app!
			var gun = Gun().get('example/todo/data');
			gun.on(function renderToDo(val){
				if(done.done){ return }
				if(done.clear){
					done.done = true;
					expect(val[done.id]).to.not.be.ok();
					return done();
				}
				delete val._;
				Gun.obj.map(val, function(val, field){ return done.id = field; });
				expect(val[done.id]).to.be('groceries');
			});
			setTimeout(function(){ // form submit
				gun.set("groceries");
				setTimeout(function(){ // clear off element
					done.clear = true;
					gun.path(done.id).put(null);
				},100);
			},200);
>>>>>>> f63fe0cd
		});
	});	
		
	describe('Streams', function(){
		var gun = Gun(), g = function(){
			return Gun({hooks: {get: ctx.get}});
		}, ctx = {gen: 5, extra: 45, network: 2};
		
		it('prep hook', function(done){
			this.timeout(ctx.gen * ctx.extra);
			var peer = Gun(), ref;
			ctx.get = function(key, cb){
				var c = 0;
				cb = cb || function(){};
				if('big' !== key){ return cb(null, null) }
				setTimeout(function badNetwork(){
					c += 1;
					var soul = Gun.is.soul.on(ref);
					var graph = {};
					var data = graph[soul] = {_: {'#': soul, '>': {}}};
					if(!ref['f' + c]){ 
						return cb(null, graph), cb(null, {});
					}
					data._[Gun._.HAM]['f' + c] = ref._[Gun._.HAM]['f' + c];
					data['f' + c] = ref['f' + c];
					cb(null, graph);
					setTimeout(badNetwork, ctx.network);
				},ctx.network);
			}
			ctx.get.fake = {};
			for(var i = 1; i < (ctx.gen) + 1; i++){
				ctx.get.fake['f'+i] = i;
				ctx.length = i;
			}
			var big = peer.put(ctx.get.fake).val(function(val){
				ref = val;
				ctx.get('big', function(err, graph){
					if(Gun.obj.empty(graph)){ done() }
				});
				gun.opt({hooks: {get: ctx.get}});
			});
		});
		
		it('map chain', function(done){
			var set = gun.put({a: {here: 'you'}, b: {go: 'dear'}, c: {sir: '!'} });
			set.map().val(function(obj, field){
				if(obj.here){
					done.a = obj.here;
					expect(obj.here).to.be('you');
				}
				if(obj.go){
					done.b = obj.go;
					expect(obj.go).to.be('dear');	
				}
				if(obj.sir){
					done.c = obj.sir;
					expect(obj.sir).to.be('!');
				}
				if(done.a && done.b && done.c){
					done();
				}
			});
		});
		
		it('map chain path', function(done){
			var set = gun.put({
				a: {name: "Mark",
					pet: {coat: "tabby", name: "Hobbes"}
				}, b: {name: "Alice",
					pet: {coat: "calico", name: "Cali"}
				}, c: {name: "Bob",
					pet: {coat: "tux", name: "Casper"}
				} 
			});
			set.map().path('pet').val(function(obj, field){
				if(obj.name === 'Hobbes'){
					done.hobbes = obj.name;
					expect(obj.name).to.be('Hobbes');
					expect(obj.coat).to.be('tabby');
				}
				if(obj.name === 'Cali'){
					done.cali = obj.name;
					expect(obj.name).to.be('Cali');
					expect(obj.coat).to.be('calico');
				}
				if(obj.name === 'Casper'){
					done.casper = obj.name;
					expect(obj.name).to.be('Casper');
					expect(obj.coat).to.be('tux');
				}
				if(done.hobbes && done.cali && done.casper){
					done();
				}
			});
		});
		
		it('get big on', function(done){
			this.timeout(ctx.gen * ctx.extra);
			var test = {c: 0, last: 0};
			g().get('big').on(function(val){
				if(test.done){ return console.log("hey yo! you got duplication on your ons!"); }
				delete val._;
				if(val['f' + (test.last + 1)]){ 
					test.c += 1;
					test.last += 1;
				}
				var obj = {};
				for(var i = 1; i < test.c + 1; i++){
					obj['f'+i] = i;
				}
				expect(val).to.eql(obj);
				if(test.c === ctx.length){
					test.done = true;
					done();
				}
			});
		});
		
		it('get big on delta', function(done){
			this.timeout(ctx.gen * ctx.extra);
			var test = {c: 0, seen: {}};
			g().get('big').on(function(val){
				delete val._;
				if(test.seen['f' + test.c]){ return }
				test.seen['f' + test.c] = true;
				test.c += 1;
				var obj = {};
				obj['f' + test.c] = test.c;
				expect(val).to.eql(obj);
				if(test.c === ctx.length){
					done();
				}
			}, true);
		});
		
		it('get val', function(done){
			this.timeout(ctx.gen * ctx.extra);
			g().get('big').val(function(obj){
				delete obj._;
				expect(obj.f1).to.be(1);
				expect(obj['f' + ctx.length]).to.be(ctx.length);
				expect(obj).to.be.eql(ctx.get.fake);
				done();
			});
		});
		
		it('get big map val', function(done){
			this.timeout(ctx.gen * ctx.extra);
			var test = {c: 0, seen: {}};
			g().get('big').map().val(function(val, field){
				if(test.seen[field]){ return }
				test.seen[field] = true;
				delete val._;
				expect(field).to.be('f' + (test.c += 1));
				expect(val).to.be(test.c);
				if(test.c === ctx.length){
					done();
				}
			});
		});
	});
});<|MERGE_RESOLUTION|>--- conflicted
+++ resolved
@@ -1,2045 +1,2044 @@
-(function(env){
-	root = env.window? env.window : root;
-	env.window && root.localStorage && root.localStorage.clear();
-	root.Gun = root.Gun || require('../gun');
-}(this));
-Gun.log.squelch = true;
-
-describe('Gun', function(){
-	var t = {};
-	
-	describe('Utility', function(){
-
-		it('verbose console.log debugging', function(done) { console.log("TURN THIS BACK ON the DEBUGGING TEST"); done(); return;
-
-			var gun = Gun();
-			var log = root.console.log, counter = 1;
-			root.console.log = function(a,b,c){
-				--counter;
-				//log(a,b,c);
-			}
-			Gun.log.verbose = true;
-			gun.put('bar', function(err, yay){ // intentionally trigger an error that will get logged.
-				expect(counter).to.be(0);
-
-				Gun.log.verbose = false;
-				gun.put('bar', function(err, yay){ // intentionally trigger an error that will get logged.
-					expect(counter).to.be(0);
-
-					root.console.log = log;
-					done();
-				});
-			});
-		});
-
-		describe('Type Check', function(){
-			it('binary', function(){
-				expect(Gun.bi.is(false)).to.be(true);
-				expect(Gun.bi.is(true)).to.be(true);
-				expect(Gun.bi.is('')).to.be(false);
-				expect(Gun.bi.is('a')).to.be(false);
-				expect(Gun.bi.is(0)).to.be(false);
-				expect(Gun.bi.is(1)).to.be(false);
-				expect(Gun.bi.is([])).to.be(false);
-				expect(Gun.bi.is([1])).to.be(false);
-				expect(Gun.bi.is({})).to.be(false);
-				expect(Gun.bi.is({a:1})).to.be(false);
-				expect(Gun.bi.is(function(){})).to.be(false);
-			});
-			it('number',function(){
-				expect(Gun.num.is(0)).to.be(true);
-				expect(Gun.num.is(1)).to.be(true);
-				expect(Gun.num.is(Infinity)).to.be(true);
-				expect(Gun.num.is(NaN)).to.be(false);
-				expect(Gun.num.is('')).to.be(false);
-				expect(Gun.num.is('a')).to.be(false);
-				expect(Gun.num.is([])).to.be(false);
-				expect(Gun.num.is([1])).to.be(false);
-				expect(Gun.num.is({})).to.be(false);
-				expect(Gun.num.is({a:1})).to.be(false);
-				expect(Gun.num.is(false)).to.be(false);
-				expect(Gun.num.is(true)).to.be(false);
-				expect(Gun.num.is(function(){})).to.be(false);
-			});
-			it('text',function(){
-				expect(Gun.text.is('')).to.be(true);
-				expect(Gun.text.is('a')).to.be(true);
-				expect(Gun.text.is(false)).to.be(false);
-				expect(Gun.text.is(true)).to.be(false);
-				expect(Gun.text.is(0)).to.be(false);
-				expect(Gun.text.is(1)).to.be(false);
-				expect(Gun.text.is([])).to.be(false);
-				expect(Gun.text.is([1])).to.be(false);
-				expect(Gun.text.is({})).to.be(false);
-				expect(Gun.text.is({a:1})).to.be(false);
-				expect(Gun.text.is(function(){})).to.be(false);
-			});
-			it('list',function(){
-				expect(Gun.list.is([])).to.be(true);
-				expect(Gun.list.is([1])).to.be(true);
-				expect(Gun.list.is(0)).to.be(false);
-				expect(Gun.list.is(1)).to.be(false);
-				expect(Gun.list.is('')).to.be(false);
-				expect(Gun.list.is('a')).to.be(false);
-				expect(Gun.list.is({})).to.be(false);
-				expect(Gun.list.is({a:1})).to.be(false);
-				expect(Gun.list.is(false)).to.be(false);
-				expect(Gun.list.is(true)).to.be(false);
-				expect(Gun.list.is(function(){})).to.be(false);
-			});
-			it('obj',function(){
-				expect(Gun.obj.is({})).to.be(true);
-				expect(Gun.obj.is({a:1})).to.be(true);
-				expect(Gun.obj.is(0)).to.be(false);
-				expect(Gun.obj.is(1)).to.be(false);
-				expect(Gun.obj.is('')).to.be(false);
-				expect(Gun.obj.is('a')).to.be(false);
-				expect(Gun.obj.is([])).to.be(false);
-				expect(Gun.obj.is([1])).to.be(false);
-				expect(Gun.obj.is(false)).to.be(false);
-				expect(Gun.obj.is(true)).to.be(false);
-				expect(Gun.obj.is(function(){})).to.be(false);
-			});
-			it('fns',function(){
-				expect(Gun.fns.is(function(){})).to.be(true);
-				expect(Gun.fns.is('')).to.be(false);
-				expect(Gun.fns.is('a')).to.be(false);
-				expect(Gun.fns.is(0)).to.be(false);
-				expect(Gun.fns.is(1)).to.be(false);
-				expect(Gun.fns.is([])).to.be(false);
-				expect(Gun.fns.is([1])).to.be(false);
-				expect(Gun.fns.is({})).to.be(false);
-				expect(Gun.fns.is({a:1})).to.be(false);
-				expect(Gun.fns.is(false)).to.be(false);
-				expect(Gun.fns.is(true)).to.be(false);
-			});
-			it('time',function(){
-				t.ts = Gun.time.is();
-				expect(13 <= t.ts.toString().length).to.be.ok();
-				expect(Gun.num.is(t.ts)).to.be.ok();
-				expect(Gun.time.is(new Date())).to.be.ok();
-			});
-		});
-		describe('Text', function(){
-			it('ify',function(){
-				expect(Gun.text.ify(0)).to.be('0');
-				expect(Gun.text.ify(22)).to.be('22');
-				expect(Gun.text.ify([true,33,'yay'])).to.be('[true,33,"yay"]');
-				expect(Gun.text.ify({a:0,b:'1',c:[0,'1'],d:{e:'f'}})).to.be('{"a":0,"b":"1","c":[0,"1"],"d":{"e":"f"}}');
-				expect(Gun.text.ify(false)).to.be('false');
-				expect(Gun.text.ify(true)).to.be('true');
-			});
-			it('random',function(){
-				expect(Gun.text.random().length).to.be(24);
-				expect(Gun.text.random(11).length).to.be(11);
-				expect(Gun.text.random(4).length).to.be(4);
-				t.tr = Gun.text.random(2,'as'); expect((t.tr=='as'||t.tr=='aa'||t.tr=='sa'||t.tr=='ss')).to.be.ok();
-			});
-		});
-		describe('List', function(){
-			it('slit',function(){
-				(function(){
-					expect(Gun.list.slit.call(arguments, 0)).to.eql([1,2,3,'a','b','c']);
-				}(1,2,3,'a','b','c'));
-			});
-			it('sort',function(){
-				expect([{i:9},{i:4},{i:1},{i:-3},{i:0}].sort(Gun.list.sort('i'))).to.eql([{i:-3},{i:0},{i:1},{i:4},{i:9}]);
-			});
-			it('map',function(){
-				expect(Gun.list.map([1,2,3,4,5],function(v,i,t){ t(v+=this.d); this.d=v; },{d:0})).to.eql([1,3,6,10,15]);
-				expect(Gun.list.map([2,3,0,4],function(v,i,t){ if(!v){ return } t(v*=this.d); this.d=v; },{d:1})).to.eql([2,6,24]);
-				expect(Gun.list.map([true,false,NaN,Infinity,'',9],function(v,i,t){ if(i===3){ return 0 }})).to.be(0);
-			});
-		});
-		describe('Object', function(){
-			it('del',function(){
-				var obj = {a:1,b:2};
-				Gun.obj.del(obj,'a');
-				expect(obj).to.eql({b:2});
-			});
-			it('has',function(){
-				var obj = {a:1,b:2};
-				expect(Gun.obj.has(obj,'a')).to.be.ok();
-			});			
-			it('empty',function(){
-				expect(Gun.obj.empty()).to.be(true);
-				expect(Gun.obj.empty({a:false})).to.be(false);
-				expect(Gun.obj.empty({a:false},'a')).to.be(true);
-				expect(Gun.obj.empty({a:false},{a:1})).to.be(true);
-				expect(Gun.obj.empty({a:false,b:1},'a')).to.be(false);
-				expect(Gun.obj.empty({a:false,b:1},{a:1})).to.be(false);
-				expect(Gun.obj.empty({1:1},'danger')).to.be(false);
-			});
-			it('copy',function(){
-				var obj = {"a":false,"b":1,"c":"d","e":[0,1],"f":{"g":"h"}};
-				var copy = Gun.obj.copy(obj);
-				expect(copy).to.eql(obj);
-				expect(copy).to.not.be(obj);
-			});
-			it('ify',function(){
-				expect(Gun.obj.ify('[0,1]')).to.eql([0,1]);
-				expect(Gun.obj.ify('{"a":false,"b":1,"c":"d","e":[0,1],"f":{"g":"h"}}')).to.eql({"a":false,"b":1,"c":"d","e":[0,1],"f":{"g":"h"}});
-			});
-			it('map',function(){
-				expect(Gun.obj.map({a:'z',b:'y',c:'x'},function(v,i,t){ t(v,i) })).to.eql({x:'c',y:'b',z:'a'});
-				expect(Gun.obj.map({a:'z',b:false,c:'x'},function(v,i,t){ if(!v){ return } t(i,v) })).to.eql({a:'z',c:'x'});
-				expect(Gun.obj.map({a:'z',b:3,c:'x'},function(v,i,t){ if(v===3){ return 0 }})).to.be(0);
-			});
-		});
-		describe('Functions', function(){
-			it('sum',function(done){
-				var obj = {a:2, b:2, c:3, d: 9};
-				Gun.obj.map(obj, function(num, key){
-					setTimeout(this.add(function(){
-						this.done(null, num * num);
-					}, key), parseInt((""+Math.random()).substring(2,5)));
-				}, Gun.fns.sum(function(err, val){
-					expect(val.a).to.eql(4);
-					expect(val.b).to.eql(4);
-					expect(val.c).to.eql(9);
-					expect(val.d).to.eql(81);
-					done();
-				}));
-			});
-		});
-
-		describe('Gun Safety', function(){
-			var gun = Gun();
-			it('is',function(){
-				expect(Gun.is(gun)).to.be(true);
-				expect(Gun.is(true)).to.be(false);
-				expect(Gun.is(false)).to.be(false);
-				expect(Gun.is(0)).to.be(false);
-				expect(Gun.is(1)).to.be(false);
-				expect(Gun.is('')).to.be(false);
-				expect(Gun.is('a')).to.be(false);
-				expect(Gun.is(Infinity)).to.be(false);
-				expect(Gun.is(NaN)).to.be(false);
-				expect(Gun.is([])).to.be(false);
-				expect(Gun.is([1])).to.be(false);
-				expect(Gun.is({})).to.be(false);
-				expect(Gun.is({a:1})).to.be(false);
-				expect(Gun.is(function(){})).to.be(false);
-			});
-			it('is value',function(){
-				expect(Gun.is.value(false)).to.be(true);
-				expect(Gun.is.value(true)).to.be(true);
-				expect(Gun.is.value(0)).to.be(true);
-				expect(Gun.is.value(1)).to.be(true);
-				expect(Gun.is.value('')).to.be(true);
-				expect(Gun.is.value('a')).to.be(true);
-				expect(Gun.is.value({'#':'somesoulidhere'})).to.be('somesoulidhere');
-				expect(Gun.is.value({'#':'somesoulidhere', and: 'nope'})).to.be(false);
-				expect(Gun.is.value(Infinity)).to.be(false); // boohoo :(
-				expect(Gun.is.value(NaN)).to.be(false);
-				expect(Gun.is.value([])).to.be(false);
-				expect(Gun.is.value([1])).to.be(false);
-				expect(Gun.is.value({})).to.be(false);
-				expect(Gun.is.value({a:1})).to.be(false);
-				expect(Gun.is.value(function(){})).to.be(false);
-			});
-			it('is soul',function(){
-				expect(Gun.is.soul({'#':'somesoulidhere'})).to.be('somesoulidhere');
-				expect(Gun.is.soul({'#':'somethingelsehere'})).to.be('somethingelsehere');
-				expect(Gun.is.soul({'#':'somesoulidhere', and: 'nope'})).to.be(false);
-				expect(Gun.is.soul({or: 'nope', '#':'somesoulidhere'})).to.be(false);
-				expect(Gun.is.soul(false)).to.be(false);
-				expect(Gun.is.soul(true)).to.be(false);
-				expect(Gun.is.soul('')).to.be(false);
-				expect(Gun.is.soul('a')).to.be(false);
-				expect(Gun.is.soul(0)).to.be(false);
-				expect(Gun.is.soul(1)).to.be(false);
-				expect(Gun.is.soul(Infinity)).to.be(false); // boohoo :(
-				expect(Gun.is.soul(NaN)).to.be(false);
-				expect(Gun.is.soul([])).to.be(false);
-				expect(Gun.is.soul([1])).to.be(false);
-				expect(Gun.is.soul({})).to.be(false);
-				expect(Gun.is.soul({a:1})).to.be(false);
-				expect(Gun.is.soul(function(){})).to.be(false);
-			});
-			it('is node',function(){
-				expect(Gun.is.node({_:{'#':'somesoulidhere'}})).to.be(true);
-				expect(Gun.is.node({_:{'#':'somesoulidhere'}, a:0, b: 1, c: '', d: 'e', f: {'#':'somethingelsehere'}})).to.be(true);
-				expect(Gun.is.node({_:{'#':'somesoulidhere'}, a:0, b: 1, c: '', d: 'e', f: {'#':'somethingelsehere'}, g: Infinity})).to.be(false);
-				expect(Gun.is.node({_:{'#':'somesoulidhere'}, a:0, b: 1, z: NaN, c: '', d: 'e'})).to.be(false);
-				expect(Gun.is.node({_:{'#':'somesoulidhere'}, a:0, b: 1, y: {_: 'cool'}, c: '', d: 'e'})).to.be(false);
-				expect(Gun.is.node({_:{'#':'somesoulidhere'}, a:0, b: 1, x: [], c: '', d: 'e'})).to.be(false);
-				expect(Gun.is.node({})).to.be(false);
-				expect(Gun.is.node({a:1})).to.be(false);
-				expect(Gun.is.node({_:{}})).to.be(false);
-				expect(Gun.is.node({_:{}, a:1})).to.be(false);
-				expect(Gun.is.node({'#':'somesoulidhere'})).to.be(false);
-			});
-			it('is graph',function(){
-				expect(Gun.is.graph({'somesoulidhere': {_:{'#':'somesoulidhere'}}})).to.be(true);
-				expect(Gun.is.graph({'somesoulidhere': {_:{'#':'somesoulidhere'}}, 'somethingelsehere': {_:{'#':'somethingelsehere'}}})).to.be(true);
-				expect(Gun.is.graph({'somesoulidhere': {_:{'#':'somesoulidhere'}, a:0, b: 1, c: '', d: 'e', f: {'#':'somethingelsehere'}}, 'somethingelsehere': {_:{'#':'somethingelsehere'}}})).to.be(true);
-				expect(Gun.is.graph({'somesoulidhere': {_:{'#':'somesoulidhere'}, a:0, b: 1, c: '', d: 'e', f: {'#':'somethingelsehere'}}})).to.be(true);
-				expect(Gun.is.graph({'somesoulidhere': {_:{'#':'somesoulidhere'}, a:0, b: 1, c: '', d: 'e', f: {'#':'somethingelsehere'}}, foo: 1, 'somethingelsehere': {_:{'#':'somethingelsehere'}}})).to.be(false);
-				expect(Gun.is.graph({'somesoulidhere': {_:{'#':'somesoulidhere'}, a:0, b: 1, c: '', d: 'e', f: {'#':'somethingelsehere'}}, foo: {}, 'somethingelsehere': {_:{'#':'somethingelsehere'}}})).to.be(false);
-				expect(Gun.is.graph({'somesoulidhere': {_:{'#':'somesoulidhere'}, a:0, b: 1, c: '', d: 'e', f: {'#':'somethingelsehere'}}, foo: {_:{'#':'FOO'}}, 'somethingelsehere': {_:{'#':'somethingelsehere'}}})).to.be(false);
-				expect(Gun.is.graph({'somesoulidhere': {_:{'#':'somesoulidhere'}, a:0, b: 1, c: '', d: 'e', f: {'#':'somethingelsehere'}}, foo: {_:{}}, 'somethingelsehere': {_:{'#':'somethingelsehere'}}})).to.be(false);
-				expect(Gun.is.graph({'somesoulidhere': {_:{'#':'somesoulidhere'}, a:0, b: Infinity, c: '', d: 'e', f: {'#':'somethingelsehere'}}})).to.be(false);
-				expect(Gun.is.graph({'somesoulidhere': {_:{'#':'somesoulidhere'}, a:0, b: Infinity, c: '', d: 'e', f: {'#':'somethingelsehere'}}, 'somethingelsehere': {_:{'#':'somethingelsehere'}}})).to.be(false);
-				expect(Gun.is.graph({_:{'#':'somesoulidhere'}})).to.be(false);
-				expect(Gun.is.graph({_:{'#':'somesoulidhere'}, a:0, b: 1, c: '', d: 'e', f: {'#':'somethingelsehere'}})).to.be(false);
-				expect(Gun.is.graph({_:{'#':'somesoulidhere'}, a:0, b: 1, c: '', d: 'e', f: {'#':'somethingelsehere'}, g: Infinity})).to.be(false);
-				expect(Gun.is.graph({_:{'#':'somesoulidhere'}, a:0, b: 1, z: NaN, c: '', d: 'e'})).to.be(false);
-				expect(Gun.is.graph({_:{'#':'somesoulidhere'}, a:0, b: 1, y: {_: 'cool'}, c: '', d: 'e'})).to.be(false);
-				expect(Gun.is.graph({_:{'#':'somesoulidhere'}, a:0, b: 1, x: [], c: '', d: 'e'})).to.be(false);
-				expect(Gun.is.graph({})).to.be(false); // Empty graph is not a graph :(
-				expect(Gun.is.graph({a:1})).to.be(false);
-				expect(Gun.is.graph({_:{}})).to.be(false);
-				expect(Gun.is.graph({_:{}, a:1})).to.be(false);
-				expect(Gun.is.graph({'#':'somesoulidhere'})).to.be(false);
-			});
-		});
-	});
-
-	describe('ify', function(){
-		var test, gun = Gun();
+(function(env){
+	root = env.window? env.window : root;
+	env.window && root.localStorage && root.localStorage.clear();
+	root.Gun = root.Gun || require('../gun');
+}(this));
+Gun.log.squelch = true;
+
+describe('Gun', function(){
+	var t = {};
+	
+	describe('Utility', function(){
+
+		it('verbose console.log debugging', function(done) { console.log("TURN THIS BACK ON the DEBUGGING TEST"); done(); return;
+
+			var gun = Gun();
+			var log = root.console.log, counter = 1;
+			root.console.log = function(a,b,c){
+				--counter;
+				//log(a,b,c);
+			}
+			Gun.log.verbose = true;
+			gun.put('bar', function(err, yay){ // intentionally trigger an error that will get logged.
+				expect(counter).to.be(0);
+
+				Gun.log.verbose = false;
+				gun.put('bar', function(err, yay){ // intentionally trigger an error that will get logged.
+					expect(counter).to.be(0);
+
+					root.console.log = log;
+					done();
+				});
+			});
+		});
+
+		describe('Type Check', function(){
+			it('binary', function(){
+				expect(Gun.bi.is(false)).to.be(true);
+				expect(Gun.bi.is(true)).to.be(true);
+				expect(Gun.bi.is('')).to.be(false);
+				expect(Gun.bi.is('a')).to.be(false);
+				expect(Gun.bi.is(0)).to.be(false);
+				expect(Gun.bi.is(1)).to.be(false);
+				expect(Gun.bi.is([])).to.be(false);
+				expect(Gun.bi.is([1])).to.be(false);
+				expect(Gun.bi.is({})).to.be(false);
+				expect(Gun.bi.is({a:1})).to.be(false);
+				expect(Gun.bi.is(function(){})).to.be(false);
+			});
+			it('number',function(){
+				expect(Gun.num.is(0)).to.be(true);
+				expect(Gun.num.is(1)).to.be(true);
+				expect(Gun.num.is(Infinity)).to.be(true);
+				expect(Gun.num.is(NaN)).to.be(false);
+				expect(Gun.num.is('')).to.be(false);
+				expect(Gun.num.is('a')).to.be(false);
+				expect(Gun.num.is([])).to.be(false);
+				expect(Gun.num.is([1])).to.be(false);
+				expect(Gun.num.is({})).to.be(false);
+				expect(Gun.num.is({a:1})).to.be(false);
+				expect(Gun.num.is(false)).to.be(false);
+				expect(Gun.num.is(true)).to.be(false);
+				expect(Gun.num.is(function(){})).to.be(false);
+			});
+			it('text',function(){
+				expect(Gun.text.is('')).to.be(true);
+				expect(Gun.text.is('a')).to.be(true);
+				expect(Gun.text.is(false)).to.be(false);
+				expect(Gun.text.is(true)).to.be(false);
+				expect(Gun.text.is(0)).to.be(false);
+				expect(Gun.text.is(1)).to.be(false);
+				expect(Gun.text.is([])).to.be(false);
+				expect(Gun.text.is([1])).to.be(false);
+				expect(Gun.text.is({})).to.be(false);
+				expect(Gun.text.is({a:1})).to.be(false);
+				expect(Gun.text.is(function(){})).to.be(false);
+			});
+			it('list',function(){
+				expect(Gun.list.is([])).to.be(true);
+				expect(Gun.list.is([1])).to.be(true);
+				expect(Gun.list.is(0)).to.be(false);
+				expect(Gun.list.is(1)).to.be(false);
+				expect(Gun.list.is('')).to.be(false);
+				expect(Gun.list.is('a')).to.be(false);
+				expect(Gun.list.is({})).to.be(false);
+				expect(Gun.list.is({a:1})).to.be(false);
+				expect(Gun.list.is(false)).to.be(false);
+				expect(Gun.list.is(true)).to.be(false);
+				expect(Gun.list.is(function(){})).to.be(false);
+			});
+			it('obj',function(){
+				expect(Gun.obj.is({})).to.be(true);
+				expect(Gun.obj.is({a:1})).to.be(true);
+				expect(Gun.obj.is(0)).to.be(false);
+				expect(Gun.obj.is(1)).to.be(false);
+				expect(Gun.obj.is('')).to.be(false);
+				expect(Gun.obj.is('a')).to.be(false);
+				expect(Gun.obj.is([])).to.be(false);
+				expect(Gun.obj.is([1])).to.be(false);
+				expect(Gun.obj.is(false)).to.be(false);
+				expect(Gun.obj.is(true)).to.be(false);
+				expect(Gun.obj.is(function(){})).to.be(false);
+			});
+			it('fns',function(){
+				expect(Gun.fns.is(function(){})).to.be(true);
+				expect(Gun.fns.is('')).to.be(false);
+				expect(Gun.fns.is('a')).to.be(false);
+				expect(Gun.fns.is(0)).to.be(false);
+				expect(Gun.fns.is(1)).to.be(false);
+				expect(Gun.fns.is([])).to.be(false);
+				expect(Gun.fns.is([1])).to.be(false);
+				expect(Gun.fns.is({})).to.be(false);
+				expect(Gun.fns.is({a:1})).to.be(false);
+				expect(Gun.fns.is(false)).to.be(false);
+				expect(Gun.fns.is(true)).to.be(false);
+			});
+			it('time',function(){
+				t.ts = Gun.time.is();
+				expect(13 <= t.ts.toString().length).to.be.ok();
+				expect(Gun.num.is(t.ts)).to.be.ok();
+				expect(Gun.time.is(new Date())).to.be.ok();
+			});
+		});
+		describe('Text', function(){
+			it('ify',function(){
+				expect(Gun.text.ify(0)).to.be('0');
+				expect(Gun.text.ify(22)).to.be('22');
+				expect(Gun.text.ify([true,33,'yay'])).to.be('[true,33,"yay"]');
+				expect(Gun.text.ify({a:0,b:'1',c:[0,'1'],d:{e:'f'}})).to.be('{"a":0,"b":"1","c":[0,"1"],"d":{"e":"f"}}');
+				expect(Gun.text.ify(false)).to.be('false');
+				expect(Gun.text.ify(true)).to.be('true');
+			});
+			it('random',function(){
+				expect(Gun.text.random().length).to.be(24);
+				expect(Gun.text.random(11).length).to.be(11);
+				expect(Gun.text.random(4).length).to.be(4);
+				t.tr = Gun.text.random(2,'as'); expect((t.tr=='as'||t.tr=='aa'||t.tr=='sa'||t.tr=='ss')).to.be.ok();
+			});
+		});
+		describe('List', function(){
+			it('slit',function(){
+				(function(){
+					expect(Gun.list.slit.call(arguments, 0)).to.eql([1,2,3,'a','b','c']);
+				}(1,2,3,'a','b','c'));
+			});
+			it('sort',function(){
+				expect([{i:9},{i:4},{i:1},{i:-3},{i:0}].sort(Gun.list.sort('i'))).to.eql([{i:-3},{i:0},{i:1},{i:4},{i:9}]);
+			});
+			it('map',function(){
+				expect(Gun.list.map([1,2,3,4,5],function(v,i,t){ t(v+=this.d); this.d=v; },{d:0})).to.eql([1,3,6,10,15]);
+				expect(Gun.list.map([2,3,0,4],function(v,i,t){ if(!v){ return } t(v*=this.d); this.d=v; },{d:1})).to.eql([2,6,24]);
+				expect(Gun.list.map([true,false,NaN,Infinity,'',9],function(v,i,t){ if(i===3){ return 0 }})).to.be(0);
+			});
+		});
+		describe('Object', function(){
+			it('del',function(){
+				var obj = {a:1,b:2};
+				Gun.obj.del(obj,'a');
+				expect(obj).to.eql({b:2});
+			});
+			it('has',function(){
+				var obj = {a:1,b:2};
+				expect(Gun.obj.has(obj,'a')).to.be.ok();
+			});			
+			it('empty',function(){
+				expect(Gun.obj.empty()).to.be(true);
+				expect(Gun.obj.empty({a:false})).to.be(false);
+				expect(Gun.obj.empty({a:false},'a')).to.be(true);
+				expect(Gun.obj.empty({a:false},{a:1})).to.be(true);
+				expect(Gun.obj.empty({a:false,b:1},'a')).to.be(false);
+				expect(Gun.obj.empty({a:false,b:1},{a:1})).to.be(false);
+				expect(Gun.obj.empty({1:1},'danger')).to.be(false);
+			});
+			it('copy',function(){
+				var obj = {"a":false,"b":1,"c":"d","e":[0,1],"f":{"g":"h"}};
+				var copy = Gun.obj.copy(obj);
+				expect(copy).to.eql(obj);
+				expect(copy).to.not.be(obj);
+			});
+			it('ify',function(){
+				expect(Gun.obj.ify('[0,1]')).to.eql([0,1]);
+				expect(Gun.obj.ify('{"a":false,"b":1,"c":"d","e":[0,1],"f":{"g":"h"}}')).to.eql({"a":false,"b":1,"c":"d","e":[0,1],"f":{"g":"h"}});
+			});
+			it('map',function(){
+				expect(Gun.obj.map({a:'z',b:'y',c:'x'},function(v,i,t){ t(v,i) })).to.eql({x:'c',y:'b',z:'a'});
+				expect(Gun.obj.map({a:'z',b:false,c:'x'},function(v,i,t){ if(!v){ return } t(i,v) })).to.eql({a:'z',c:'x'});
+				expect(Gun.obj.map({a:'z',b:3,c:'x'},function(v,i,t){ if(v===3){ return 0 }})).to.be(0);
+			});
+		});
+		describe('Functions', function(){
+			it('sum',function(done){
+				var obj = {a:2, b:2, c:3, d: 9};
+				Gun.obj.map(obj, function(num, key){
+					setTimeout(this.add(function(){
+						this.done(null, num * num);
+					}, key), parseInt((""+Math.random()).substring(2,5)));
+				}, Gun.fns.sum(function(err, val){
+					expect(val.a).to.eql(4);
+					expect(val.b).to.eql(4);
+					expect(val.c).to.eql(9);
+					expect(val.d).to.eql(81);
+					done();
+				}));
+			});
+		});
+
+		describe('Gun Safety', function(){
+			var gun = Gun();
+			it('is',function(){
+				expect(Gun.is(gun)).to.be(true);
+				expect(Gun.is(true)).to.be(false);
+				expect(Gun.is(false)).to.be(false);
+				expect(Gun.is(0)).to.be(false);
+				expect(Gun.is(1)).to.be(false);
+				expect(Gun.is('')).to.be(false);
+				expect(Gun.is('a')).to.be(false);
+				expect(Gun.is(Infinity)).to.be(false);
+				expect(Gun.is(NaN)).to.be(false);
+				expect(Gun.is([])).to.be(false);
+				expect(Gun.is([1])).to.be(false);
+				expect(Gun.is({})).to.be(false);
+				expect(Gun.is({a:1})).to.be(false);
+				expect(Gun.is(function(){})).to.be(false);
+			});
+			it('is value',function(){
+				expect(Gun.is.value(false)).to.be(true);
+				expect(Gun.is.value(true)).to.be(true);
+				expect(Gun.is.value(0)).to.be(true);
+				expect(Gun.is.value(1)).to.be(true);
+				expect(Gun.is.value('')).to.be(true);
+				expect(Gun.is.value('a')).to.be(true);
+				expect(Gun.is.value({'#':'somesoulidhere'})).to.be('somesoulidhere');
+				expect(Gun.is.value({'#':'somesoulidhere', and: 'nope'})).to.be(false);
+				expect(Gun.is.value(Infinity)).to.be(false); // boohoo :(
+				expect(Gun.is.value(NaN)).to.be(false);
+				expect(Gun.is.value([])).to.be(false);
+				expect(Gun.is.value([1])).to.be(false);
+				expect(Gun.is.value({})).to.be(false);
+				expect(Gun.is.value({a:1})).to.be(false);
+				expect(Gun.is.value(function(){})).to.be(false);
+			});
+			it('is soul',function(){
+				expect(Gun.is.soul({'#':'somesoulidhere'})).to.be('somesoulidhere');
+				expect(Gun.is.soul({'#':'somethingelsehere'})).to.be('somethingelsehere');
+				expect(Gun.is.soul({'#':'somesoulidhere', and: 'nope'})).to.be(false);
+				expect(Gun.is.soul({or: 'nope', '#':'somesoulidhere'})).to.be(false);
+				expect(Gun.is.soul(false)).to.be(false);
+				expect(Gun.is.soul(true)).to.be(false);
+				expect(Gun.is.soul('')).to.be(false);
+				expect(Gun.is.soul('a')).to.be(false);
+				expect(Gun.is.soul(0)).to.be(false);
+				expect(Gun.is.soul(1)).to.be(false);
+				expect(Gun.is.soul(Infinity)).to.be(false); // boohoo :(
+				expect(Gun.is.soul(NaN)).to.be(false);
+				expect(Gun.is.soul([])).to.be(false);
+				expect(Gun.is.soul([1])).to.be(false);
+				expect(Gun.is.soul({})).to.be(false);
+				expect(Gun.is.soul({a:1})).to.be(false);
+				expect(Gun.is.soul(function(){})).to.be(false);
+			});
+			it('is node',function(){
+				expect(Gun.is.node({_:{'#':'somesoulidhere'}})).to.be(true);
+				expect(Gun.is.node({_:{'#':'somesoulidhere'}, a:0, b: 1, c: '', d: 'e', f: {'#':'somethingelsehere'}})).to.be(true);
+				expect(Gun.is.node({_:{'#':'somesoulidhere'}, a:0, b: 1, c: '', d: 'e', f: {'#':'somethingelsehere'}, g: Infinity})).to.be(false);
+				expect(Gun.is.node({_:{'#':'somesoulidhere'}, a:0, b: 1, z: NaN, c: '', d: 'e'})).to.be(false);
+				expect(Gun.is.node({_:{'#':'somesoulidhere'}, a:0, b: 1, y: {_: 'cool'}, c: '', d: 'e'})).to.be(false);
+				expect(Gun.is.node({_:{'#':'somesoulidhere'}, a:0, b: 1, x: [], c: '', d: 'e'})).to.be(false);
+				expect(Gun.is.node({})).to.be(false);
+				expect(Gun.is.node({a:1})).to.be(false);
+				expect(Gun.is.node({_:{}})).to.be(false);
+				expect(Gun.is.node({_:{}, a:1})).to.be(false);
+				expect(Gun.is.node({'#':'somesoulidhere'})).to.be(false);
+			});
+			it('is graph',function(){
+				expect(Gun.is.graph({'somesoulidhere': {_:{'#':'somesoulidhere'}}})).to.be(true);
+				expect(Gun.is.graph({'somesoulidhere': {_:{'#':'somesoulidhere'}}, 'somethingelsehere': {_:{'#':'somethingelsehere'}}})).to.be(true);
+				expect(Gun.is.graph({'somesoulidhere': {_:{'#':'somesoulidhere'}, a:0, b: 1, c: '', d: 'e', f: {'#':'somethingelsehere'}}, 'somethingelsehere': {_:{'#':'somethingelsehere'}}})).to.be(true);
+				expect(Gun.is.graph({'somesoulidhere': {_:{'#':'somesoulidhere'}, a:0, b: 1, c: '', d: 'e', f: {'#':'somethingelsehere'}}})).to.be(true);
+				expect(Gun.is.graph({'somesoulidhere': {_:{'#':'somesoulidhere'}, a:0, b: 1, c: '', d: 'e', f: {'#':'somethingelsehere'}}, foo: 1, 'somethingelsehere': {_:{'#':'somethingelsehere'}}})).to.be(false);
+				expect(Gun.is.graph({'somesoulidhere': {_:{'#':'somesoulidhere'}, a:0, b: 1, c: '', d: 'e', f: {'#':'somethingelsehere'}}, foo: {}, 'somethingelsehere': {_:{'#':'somethingelsehere'}}})).to.be(false);
+				expect(Gun.is.graph({'somesoulidhere': {_:{'#':'somesoulidhere'}, a:0, b: 1, c: '', d: 'e', f: {'#':'somethingelsehere'}}, foo: {_:{'#':'FOO'}}, 'somethingelsehere': {_:{'#':'somethingelsehere'}}})).to.be(false);
+				expect(Gun.is.graph({'somesoulidhere': {_:{'#':'somesoulidhere'}, a:0, b: 1, c: '', d: 'e', f: {'#':'somethingelsehere'}}, foo: {_:{}}, 'somethingelsehere': {_:{'#':'somethingelsehere'}}})).to.be(false);
+				expect(Gun.is.graph({'somesoulidhere': {_:{'#':'somesoulidhere'}, a:0, b: Infinity, c: '', d: 'e', f: {'#':'somethingelsehere'}}})).to.be(false);
+				expect(Gun.is.graph({'somesoulidhere': {_:{'#':'somesoulidhere'}, a:0, b: Infinity, c: '', d: 'e', f: {'#':'somethingelsehere'}}, 'somethingelsehere': {_:{'#':'somethingelsehere'}}})).to.be(false);
+				expect(Gun.is.graph({_:{'#':'somesoulidhere'}})).to.be(false);
+				expect(Gun.is.graph({_:{'#':'somesoulidhere'}, a:0, b: 1, c: '', d: 'e', f: {'#':'somethingelsehere'}})).to.be(false);
+				expect(Gun.is.graph({_:{'#':'somesoulidhere'}, a:0, b: 1, c: '', d: 'e', f: {'#':'somethingelsehere'}, g: Infinity})).to.be(false);
+				expect(Gun.is.graph({_:{'#':'somesoulidhere'}, a:0, b: 1, z: NaN, c: '', d: 'e'})).to.be(false);
+				expect(Gun.is.graph({_:{'#':'somesoulidhere'}, a:0, b: 1, y: {_: 'cool'}, c: '', d: 'e'})).to.be(false);
+				expect(Gun.is.graph({_:{'#':'somesoulidhere'}, a:0, b: 1, x: [], c: '', d: 'e'})).to.be(false);
+				expect(Gun.is.graph({})).to.be(false); // Empty graph is not a graph :(
+				expect(Gun.is.graph({a:1})).to.be(false);
+				expect(Gun.is.graph({_:{}})).to.be(false);
+				expect(Gun.is.graph({_:{}, a:1})).to.be(false);
+				expect(Gun.is.graph({'#':'somesoulidhere'})).to.be(false);
+			});
+		});
+	});
+
+	describe('ify', function(){
+		var test, gun = Gun();
+		
+		it('null', function(done){
+			Gun.ify(null)(function(err, ctx){
+				expect(err).to.be.ok(); 
+				done();
+			});
+		});
+		
+		it('basic', function(done){
+			var data = {a: false, b: true, c: 0, d: 1, e: '', f: 'g', h: null};
+			Gun.ify(data)(function(err, ctx){
+				expect(err).to.not.be.ok();
+				expect(ctx.err).to.not.be.ok();
+				expect(ctx.root).to.eql(data);
+				expect(ctx.root === data).to.not.ok();
+				done();
+			});
+		});
+		
+		it('basic soul', function(done){
+			var data = {_: {'#': 'SOUL'}, a: false, b: true, c: 0, d: 1, e: '', f: 'g', h: null};
+			Gun.ify(data)(function(err, ctx){
+				expect(err).to.not.be.ok();
+				expect(ctx.err).to.not.be.ok();
+				
+				expect(ctx.root).to.eql(data);
+				expect(ctx.root === data).to.not.be.ok();
+				expect(Gun.is.soul.on(ctx.root) === Gun.is.soul.on(data));
+				done();
+			});
+		});
+		
+		it('arrays', function(done){
+			var data = {before: {path: 'kill'}, one: {two: {lol: 'troll', three: [9, 8, 7, 6, 5]}}};
+			Gun.ify(data)(function(err, ctx){
+				expect(err).to.be.ok();
+				expect(err.err.indexOf("one.two.three")).to.not.be(-1);
+				done();
+			});
+		});
+		
+		it('undefined', function(done){
+			var data = {z: undefined, x: 'bye'};
+			Gun.ify(data)(function(err, ctx){
+				expect(err).to.be.ok();
+				done();
+			});
+		});
+		
+		it('NaN', function(done){
+			var data = {a: NaN, b: 2};
+			Gun.ify(data)(function(err, ctx){
+				expect(err).to.be.ok();
+				done();
+			});
+		});
+		
+		it('Infinity', function(done){ // SAD DAY PANDA BEAR :( :( :(... Mark wants Infinity. JSON won't allow.
+			var data = {a: 1, b: Infinity};
+			Gun.ify(data)(function(err, ctx){
+				expect(err).to.be.ok();
+				done();
+			});
+		});
+		
+		it('function', function(done){
+			var data = {c: function(){}, d: 'hi'};
+			Gun.ify(data)(function(err, ctx){
+				expect(err).to.be.ok();
+				done();
+			});
+		});
+		
+		it('extraneous', function(done){
+			var data = {_: {'#': 'shhh', meta: {yay: 1}}, sneak: true};
+			Gun.ify(data)(function(err, ctx){
+				expect(err).to.not.be.ok(); // extraneous metadata needs to be stored, but it can't be used for data.
+				done();
+			});
+		});
+		
+		return; // TODO! Fix GUN to handle this!
+		data = {};
+		data.sneak = false;
+		data.both = {inside: 'meta data'};
+		data._ = {'#': 'shhh', data: {yay: 1}, spin: data.both};
+		test = Gun.ify(data);
+		expect(test.err.meta).to.be.ok(); // TODO: Fail: this passes, somehow? Fix ify code!
+	});
+	
+	describe('Event Promise Back In Time', function(){ return; // TODO: I think this can be removed entirely now.
+		/*	
+			var ref = gun.put({field: 'value'}).key('field/value').get('field/value', function(){
+				expect()
+			});
+			setTimeout(function(){
+				ref.get('field/value', function(){
+					expect();
+				});
+			}, 50);
+			
+			A) Synchronous
+				1. fake (B)
+			B) Asychronous
+				1. In Memory
+					DONE
+				2. Will be in Memory
+					LISTEN to something SO WE CAN RESUME
+						DONE
+				3. Not in Memory
+					Ask others.
+						DONE
+		*/
+		it('A1', function(done){ // this has behavior of a .get(key) where we already have it in memory but need to fake async it.
+			var graph = {};
+			var keys = {};
+			graph['soul'] = {foo: 'bar'};
+			keys['some/key'] = graph['soul'];
+			
+			var ctx = {key: 'some/key'};
+			if(ctx.node = keys[ctx.key]){
+				console.log("yay we are synchronously in memory!");
+				setTimeout(function(){
+					expect(ctx.flag).to.be.ok();
+					expect(ctx.node.foo).to.be('bar');
+					done();
+				},0);
+				ctx.flag = true;
+			}
+		});
+		
+		it('B1', function(done){ // this has the behavior a .val() where we don't even know what is going on, we just want context.
+			var graph = {};
+			var keys = {};
+			
+			var ctx = {
+				promise: function(cb){
+					setTimeout(function(){
+						graph['soul'] = {foo: 'bar'};
+						keys['some/key'] = graph['soul'];
+						cb('soul');
+					},50);
+				}
+			};
+			if(ctx.node = keys[ctx.key]){
+				// see A1 test
+			} else {
+				ctx.promise(function(soul){
+					if(ctx.node = graph[soul]){
+						expect(ctx.node.foo).to.be('bar');
+						done();
+					} else {
+						// I don't know
+					}
+				});
+			}
+		});
+		
+		it('B2', function(done){ // this is the behavior of a .get(key) which synchronously follows a .put(obj).key(key) which fakes async.
+			var graph = {};
+			var keys = {};
+			
+			var ctx = {};
+			(function(data){ // put
+				setTimeout(function(){
+					graph['soul'] = data;
+					fn();
+				},10);
+				
+				ctx.promise = function(fn){
+					
+				}
+			}({field: "value"}));
+			
+			(function(key){ // key
+				keys[key] = true;
+				ctx.promise(function(){
+					keys[key] = node;
+				})
+			}('some/key'));
+			
+			(function(ctx){ // get
+				if(get.node = keys[get.key]){
+					
+				} else 
+				if(get.inbetweenMemory){
+					
+				} else {
+					loadFromDiskOrPeers(get.key, function(){
+						
+					});
+				}
+			}({key: 'some/key'}));
+		});
+	});
+	
+	describe('Schedule', function(){
+		it('one', function(done){
+			Gun.schedule(Gun.time.is(), function(){
+				expect(true).to.be(true);
+				done(); //setTimeout(function(){ done() },1);
+			});
+		});
+		
+		it('many', function(done){
+			Gun.schedule(Gun.time.is() + 50, function(){
+				done.first = true;
+			});
+			Gun.schedule(Gun.time.is() + 100, function(){
+				done.second = true;
+			});
+			Gun.schedule(Gun.time.is() + 200, function(){
+				done.third = true;
+				expect(done.first).to.be(true);
+				expect(done.second).to.be(true);
+				expect(done.third).to.be(true);
+				done(); //setTimeout(function(){ done() },1);
+			});
+		});
+	});
+	
+	describe('Union', function(){
+		var gun = Gun();
+		
+		it('fail', function(){
+			var prime = {
+				'asdf': {
+					_: {'#': 'asdf', '>':{
+						a: 'cheating'
+					}},
+					a: 0
+				}
+			}
+
+			expect(gun.__.graph['asdf']).to.not.be.ok();
+			var ctx = Gun.union(gun, prime);
+			expect(ctx.err).to.be.ok();
+		});
+		
+		it('basic', function(done){
+			var prime = {
+				'asdf': {
+					_: {'#': 'asdf', '>':{
+						a: Gun.time.is()
+					}},
+					a: 0
+				}
+			}
+
+			expect(gun.__.graph['asdf']).to.not.be.ok();
+			var ctx = Gun.union(gun, prime, function(){
+				expect(gun.__.graph['asdf'].a).to.be(0);
+				done();
+			});
+		});
+		
+		it('disjoint', function(done){
+			var prime = {
+				'asdf': {
+					_: {'#': 'asdf', '>':{
+						b: Gun.time.is()
+					}},
+					b: 'c'
+				}
+			}
+
+			expect(gun.__.graph['asdf'].a).to.be(0);
+			expect(gun.__.graph['asdf'].b).to.not.be.ok();
+			var ctx = Gun.union(gun, prime, function(){
+				expect(gun.__.graph['asdf'].a).to.be(0);
+				expect(gun.__.graph['asdf'].b).to.be('c');
+				done();
+			});
+		});
+		
+		it('mutate', function(done){
+			var prime = {
+				'asdf': {
+					_: {'#': 'asdf', '>':{
+						b: Gun.time.is()
+					}},
+					b: 'd'
+				}
+			}
+
+			expect(gun.__.graph['asdf'].b).to.be('c');
+			var ctx = Gun.union(gun, prime, function(){
+				expect(gun.__.graph['asdf'].b).to.be('d');
+				done();
+			});
+		});
+		
+		it('disjoint past', function(done){
+			var prime = {
+				'asdf': {
+					_: {'#': 'asdf', '>':{
+						x: 0 // beginning of time!
+					}},
+					x: 'hi'
+				}
+			}
+
+			expect(gun.__.graph['asdf'].x).to.not.be.ok();
+			var ctx = Gun.union(gun, prime, function(){
+				expect(gun.__.graph['asdf'].x).to.be('hi');
+				done();
+			});
+		});
+		
+		it('past', function(done){
+			var prime = {
+				'asdf': {
+					_: {'#': 'asdf', '>':{
+						x: Gun.time.is() - (60 * 1000) // above lower boundary, below now or upper boundary.
+					}},
+					x: 'hello'
+				}
+			}
+
+			expect(gun.__.graph['asdf'].x).to.be('hi');
+			var ctx = Gun.union(gun, prime, function(){
+				expect(gun.__.graph['asdf'].x).to.be('hello');
+				done();
+			});
+		});
+		
+		it('future', function(done){
+			var prime = {
+				'asdf': {
+					_: {'#': 'asdf', '>':{
+						x: Gun.time.is() + (200) // above now or upper boundary, aka future.
+					}},
+					x: 'how are you?'
+				}
+			}
+
+			expect(gun.__.graph['asdf'].x).to.be('hello');
+			var now = Gun.time.is();
+			var ctx = Gun.union(gun, prime, function(){
+				expect(Gun.time.is() - now).to.be.above(100);
+				expect(gun.__.graph['asdf'].x).to.be('how are you?');
+				done();
+			});
+		});
+		var to = 5000;
+		it('disjoint future', function(done){
+			var prime = {
+				'asdf': {
+					_: {'#': 'asdf', '>':{
+						y: Gun.time.is() + (200) // above now or upper boundary, aka future.
+					}},
+					y: 'goodbye'
+				}
+			}
+			expect(gun.__.graph['asdf'].y).to.not.be.ok();
+			var now = Gun.time.is();
+			var ctx = Gun.union(gun, prime, function(){
+				expect(Gun.time.is() - now).to.be.above(100);
+				expect(gun.__.graph['asdf'].y).to.be('goodbye');
+				done();
+			});
+		});
+		
+		it('disjoint future max', function(done){
+			var prime = {
+				'asdf': {
+					_: {'#': 'asdf', '>':{
+						y: Gun.time.is() + (2), // above now or upper boundary, aka future.
+						z: Gun.time.is() + (200) // above now or upper boundary, aka future.
+					}},
+					y: 'bye',
+					z: 'who'
+				}
+			}
+
+			expect(gun.__.graph['asdf'].y).to.be('goodbye');
+			expect(gun.__.graph['asdf'].z).to.not.be.ok();
+			var now = Gun.time.is();
+			var ctx = Gun.union(gun, prime, function(){
+				expect(Gun.time.is() - now).to.be.above(100);
+				expect(gun.__.graph['asdf'].y).to.be('bye');
+				expect(gun.__.graph['asdf'].z).to.be('who');
+				done(); //setTimeout(function(){ done() },1);
+			});
+		});
+		
+		it('future max', function(done){
+			var prime = {
+				'asdf': {
+					_: {'#': 'asdf', '>':{
+						w: Gun.time.is() + (2), // above now or upper boundary, aka future.
+						x: Gun.time.is() - (60 * 1000), // above now or upper boundary, aka future.
+						y: Gun.time.is() + (200), // above now or upper boundary, aka future.
+						z: Gun.time.is() + (50) // above now or upper boundary, aka future.
+					}},
+					w: true,
+					x: 'nothing',
+					y: 'farewell',
+					z: 'doctor who'
+				}
+			}
+
+			expect(gun.__.graph['asdf'].w).to.not.be.ok();
+			expect(gun.__.graph['asdf'].x).to.be('how are you?');
+			expect(gun.__.graph['asdf'].y).to.be('bye');
+			expect(gun.__.graph['asdf'].z).to.be('who');
+			var now = Gun.time.is();
+			var ctx = Gun.union(gun, prime, function(){
+				expect(Gun.time.is() - now).to.be.above(100);
+				expect(gun.__.graph['asdf'].w).to.be(true);
+				expect(gun.__.graph['asdf'].x).to.be('how are you?');
+				expect(gun.__.graph['asdf'].y).to.be('farewell');
+				expect(gun.__.graph['asdf'].z).to.be('doctor who');
+				done(); //setTimeout(function(){ done() },1);
+			});
+		});
+		
+		it('two nodes', function(done){ // chat app problem where disk dropped the last data, turns out it was a union problem!
+			var state = Gun.time.is();
+			var prime = {
+				'sadf': {
+					_: {'#': 'sadf', '>':{
+						1: state
+					}},
+					1: {'#': 'fdsa'}
+				},
+				'fdsa': {
+					_: {'#': 'fdsa', '>':{
+						msg: state
+					}},
+					msg: "Let's chat!"
+				}
+			}
+
+			expect(gun.__.graph['sadf']).to.not.be.ok();
+			expect(gun.__.graph['fdsa']).to.not.be.ok();
+			var ctx = Gun.union(gun, prime, function(){
+				expect(gun.__.graph['sadf'][1]).to.be.ok();
+				expect(gun.__.graph['fdsa'].msg).to.be("Let's chat!");
+				done();
+			});
+		});
+		
+		it('append third node', function(done){ // chat app problem where disk dropped the last data, turns out it was a union problem!
+			var state = Gun.time.is();
+			var prime = {
+				'sadf': {
+					_: {'#': 'sadf', '>':{
+						2: state
+					}},
+					2: {'#': 'fads'}
+				},
+				'fads': {
+					_: {'#': 'fads', '>':{
+						msg: state
+					}},
+					msg: "hi"
+				}
+			}
+
+			expect(gun.__.graph['sadf']).to.be.ok();
+			expect(gun.__.graph['fdsa']).to.be.ok();
+			var ctx = Gun.union(gun, prime, function(){
+				expect(gun.__.graph['sadf'][1]).to.be.ok();
+				expect(gun.__.graph['sadf'][2]).to.be.ok();
+				expect(gun.__.graph['fads'].msg).to.be("hi");
+				done();
+			});
+		});
+		
+		it('pseudo null', function(){
+				var node = Gun.union.pseudo('pseudo');
+				expect(Gun.is.soul.on(node)).to.be('pseudo');
+		});
+		
+		it('pseudo node', function(){
+			
+			var graph = {
+				'asdf': {
+					_: {'#': 'asdf', '>': {
+						x: Gun.time.is(),
+						y: Gun.time.is()
+					}},
+					x: 1,
+					y: 2
+				}
+			}
+			var node = Gun.union.pseudo('soul', graph);
+			expect(node).to.not.be.ok();
+		});
+		
+		it('pseudo graph', function(){
+			
+			var graph = {
+				'asdf': {
+					_: {'#': 'asdf', '>': {
+						a: Gun.time.is() - 2,
+						z: Gun.time.is() - 2
+					}},
+					a: 1,
+					z: 1
+				},
+				'fdsa': {
+					_: {'#': 'fdsa', '>': {
+						b: Gun.time.is() - 1,
+						z: Gun.time.is() - 1
+					}},
+					b: 2,
+					z: 2
+				},
+				'sadf': {
+					_: {'#': 'sadf', '>': {
+						c: Gun.time.is(),
+						z: Gun.time.is() - 100
+					}},
+					c: 3,
+					z: 3
+				}
+			}
+			var node = Gun.union.pseudo('soul', graph);
+			expect(Gun.is.soul.on(node)).to.be('soul');
+			expect(node.a).to.be(1);
+			expect(node.b).to.be(2);
+			expect(node.c).to.be(3);
+			expect(node.z).to.be(2);
+		});
+	});
+	
+	describe('API', function(){
+		var gun = Gun();
+		
+		it('put', function(done){
+			gun.put("hello", function(err, ok){
+				expect(err).to.be.ok();
+				done();
+			});
+		});
+		
+		it('put node', function(done){
+			gun.put({hello: "world"}, function(err, ok){
+				expect(err).to.not.be.ok();
+				done();
+			});
+		});
+		
+		it('put node then value', function(done){
+			var ref = gun.put({hello: "world"});
+			
+			ref.put('hello', function(err, ok){
+				expect(err).to.be.ok();
+				done();
+			});
+		});
+		
+		it('put node then put', function(done){
+			gun.put({hello: "world"}).put({goodbye: "world"}, function(err, ok){
+				expect(err).to.not.be.ok();
+				done();
+			});
+		});
+		
+		it('put node key get', function(done){
+			gun.put({hello: "key"}).key('yes/key', function(err, ok){
+				expect(err).to.not.be.ok();
+			}).get('yes/key', function(err, data){
+				expect(err).to.not.be.ok();
+				var c = 0;
+				Gun.is.graph(data, function(node){
+					expect(c++).to.be(0);
+					if(Gun.obj.empty(node, Gun._.meta)){ return done(), true }
+					expect(node.hello).to.be('key');
+				});
+			});
+		});
+		
+		it('put node key gun get', function(done){
+			gun.put({hello: "a key"}).key('yes/a/key', function(err, ok){
+				expect(err).to.not.be.ok();
+			});
+			
+			gun.get('yes/a/key', function(err, data){
+				expect(err).to.not.be.ok();
+				var c = 0;
+				Gun.is.graph(data, function(node){
+					expect(c++).to.be(0);
+					if(Gun.obj.empty(node, Gun._.meta)){ return done(), true }
+					expect(node.hello).to.be('a key');
+				});
+			});
+		});
+		
+		it('gun key', function(){ // Revisit this behavior?
+			try{ gun.key('fail/key') }
+			catch(err){
+				expect(err).to.be.ok();
+			}
+		});
+		
+		it('get key', function(done){
+			gun.get('yes/key', function(err, data){
+				expect(err).to.not.be.ok();
+				var c = 0;
+				Gun.is.graph(data, function(node){
+					expect(c++).to.be(0);
+					if(Gun.obj.empty(node, Gun._.meta)){ return }
+					expect(node.hello).to.be('key');
+				});
+			}).key('hello/key', function(err, ok){
+				expect(err).to.not.be.ok();
+				done.key = true;
+				if(done.yes){ done() }
+			}).key('yes/hello', function(err, ok){
+				expect(err).to.not.be.ok();
+				done.yes = true;
+				if(done.key){ done() }
+			});
+		});
+		
+		it('get key null', function(done){
+			gun.get('yes/key').key('', function(err, ok){
+				expect(err).to.be.ok();
+				done();
+			});
+		});
+		
+		it('get node put node merge', function(done){
+			gun.get('hello/key', function(err, data){
+				expect(err).to.not.be.ok();
+				var c = 0;
+				Gun.is.graph(data, function(node){
+					expect(c++).to.be(0);
+					done.soul = Gun.is.soul.on(node);
+				});
+			}).put({hi: 'you'}, function(err, ok){
+				expect(err).to.not.be.ok();
+				var node = gun.__.graph[done.soul];
+				expect(node.hello).to.be('key');
+				expect(node.hi).to.be('you');
+				done();
+			});
+		});
+		
+		it('get null put node never', function(done){ // TODO: GET returns nothing, and then doing a PUT?
+			gun.get(null, function(err, ok){
+				expect(err).to.be.ok();
+				done.err = true;
+			}).put({hi: 'you'}, function(err, ok){
+				done.flag = true;
+			});
+			setTimeout(function(){
+				expect(done.err).to.be.ok();
+				expect(done.flag).to.not.be.ok();
+				done();
+			}, 500);
+		});
+		
+		/* // not sure what this is suppose to do. Review later
+		it('get key no data put', function(done){
+			gun.get('this/key/definitely/does/not/exist', function(err, data){
+				expect(err).to.not.be.ok();
+				expect(data).to.not.be.ok();
+			}).put({testing: 'stuff'}, function(err, ok){
+				console.log("what?", err, ok);
+				expect(err).to.not.be.ok();
+				var node = gun.__.graph[done.soul];
+				expect(node.hello).to.be('key');
+				expect(node.hi).to.be('overwritten');
+				done();
+			});
+		});
+		*/
+		
+		it('get node put node merge conflict', function(done){
+			gun.get('hello/key', function(err, data){
+				expect(err).to.not.be.ok();
+				var c = 0;
+				Gun.is.graph(data, function(node){
+					expect(c++).to.be(0);
+					if(Gun.obj.empty(node, Gun._.meta)){ return true }
+					expect(node.hi).to.be('you');
+					done.soul = Gun.is.soul.on(node);
+				});
+			}).put({hi: 'overwritten'}, function(err, ok){
+				expect(err).to.not.be.ok();
+				var node = gun.__.graph[done.soul];
+				expect(node.hello).to.be('key');
+				expect(node.hi).to.be('overwritten');
+				done();
+			});
+		});
+		
+		it('get node path', function(done){
+			gun.get('hello/key').path('hi', function(err, val){
+				expect(err).to.not.be.ok();
+				expect(val).to.be('overwritten');
+				done();
+			});
+		});
+		
+		it('get node path put value', function(done){
+			gun.get('hello/key', function(err, data){
+				expect(err).to.not.be.ok();
+				var c = 0;
+				Gun.is.graph(data, function(node){
+					expect(c++).to.be(0);
+					if(Gun.obj.empty(node, Gun._.meta)){ return true }
+					expect(node.hi).to.be('overwritten');
+					done.soul = Gun.is.soul.on(node);
+				});
+			}).path('hi').put('again', function(err, ok){
+				expect(err).to.not.be.ok();
+				var node = gun.__.graph[done.soul];
+				expect(node.hello).to.be('key');
+				expect(node.hi).to.be('again');
+				done();
+			});
+		});
+		
+		it('get node path put object', function(done){
+			gun.get('hello/key', function(err, data){
+				expect(err).to.not.be.ok();
+				var c = 0;
+				Gun.is.graph(data, function(node){
+					expect(c++).to.be(0);
+					if(Gun.obj.empty(node, Gun._.meta)){ return true }
+					expect(node.hi).to.be('again');
+					done.soul = Gun.is.soul.on(node);
+				});
+			}).path('hi').put({yay: "value"}, function(err, ok){
+				expect(err).to.not.be.ok();
+				var root = gun.__.graph[done.soul];
+				expect(root.hello).to.be('key');
+				expect(root.yay).to.not.be.ok();
+				expect(Gun.is.soul(root.hi)).to.be.ok();
+				expect(Gun.is.soul(root.hi)).to.not.be(done.soul);
+				done();
+			});
+		});
+		
+		it('get node path put object merge', function(done){
+			gun.get('hello/key', function(err, data){
+				expect(err).to.not.be.ok();
+				var c = 0;
+				Gun.is.graph(data, function(node){
+					expect(c++).to.be(0);
+					if(Gun.obj.empty(node, Gun._.meta)){ return true }
+					expect(done.ref = Gun.is.soul(node.hi)).to.be.ok();
+					done.soul = Gun.is.soul.on(node);
+				});
+			}).path('hi').put({happy: "faces"}, function(err, ok){
+				expect(err).to.not.be.ok();
+				var root = gun.__.graph[done.soul];
+				var sub = gun.__.graph[done.ref];
+				expect(root.hello).to.be('key');
+				expect(root.yay).to.not.be.ok();
+				expect(Gun.is.soul.on(sub)).to.be(done.ref);
+				expect(sub.yay).to.be('value');
+				expect(sub.happy).to.be('faces');
+				done();
+			});
+		});
+		
+		it('get node path put value conflict relation', function(done){
+			gun.get('hello/key', function(err, data){
+				expect(err).to.not.be.ok();
+				var c = 0;
+				Gun.is.graph(data, function(node){
+					expect(c++).to.be(0);
+					if(Gun.obj.empty(node, Gun._.meta)){ return true }
+					expect(done.ref = Gun.is.soul(node.hi)).to.be.ok();
+					done.soul = Gun.is.soul.on(node);
+				});
+			}).path('hi').put('crushed', function(err, ok){
+				expect(err).to.not.be.ok();
+				var root = gun.__.graph[done.soul];
+				var sub = gun.__.graph[done.ref];
+				expect(root.hello).to.be('key');
+				expect(root.yay).to.not.be.ok();
+				expect(Gun.is.soul.on(sub)).to.be(done.ref);
+				expect(sub.yay).to.be('value');
+				expect(sub.happy).to.be('faces');
+				expect(root.hi).to.be('crushed');
+				done();
+			});
+		});
+		
+		/* // Future feature!
+		it('put gun node', function(done){
+			var mark = gun.put({age: 23, name: "Mark Nadal"});
+			var amber = gun.put({age: 23, name: "Amber Nadal"});
+			mark.path('wife').put(amber, function(err){
+				expect(err).to.not.be.ok();
+				expect(false).to.be.ok(); // what whatttt???
+			});
+		});
+		*/
+		
+		it('put val', function(done){
+			gun.put({hello: "world"}).val(function(val){
+				expect(val.hello).to.be('world');
+				done();
+			});
+		});
+		
+		it('put key val', function(done){
+			gun.put({hello: "world"}).key('hello/world').val(function(val){
+				expect(val.hello).to.be('world');
+				done();
+			});
+		});
+		
+		it('get', function(done){
+			gun.get('hello/world').val(function(val){
+				expect(val.hello).to.be('world');
+				done();
+			});
+		});
+		
+		it('get path', function(done){
+			gun.get('hello/world').path('hello').val(function(val){
+				expect(val).to.be('world');
+				done();
+			});
+		});
+		
+		it('get put path', function(done){
+			gun.get('hello/world').put({hello: 'Mark'}).path('hello').val(function(val){
+				expect(val).to.be('Mark');
+				done();
+			});
+		});
+		
+		it('get path put', function(done){
+			gun.get('hello/world').path('hello').put('World').val(function(val){
+				expect(val).to.be('World');
+				done();
+			});
+		});
+		
+		it('get path empty put', function(done){
+			gun.get('hello/world').path('earth').put('mars').val(function(val){
+				expect(val).to.be('mars');
+				done();
+			});
+		});
+		
+		it('get path val', function(done){
+			gun.get('hello/world').path('earth').val(function(val){
+				expect(val).to.be('mars');
+				done();
+			});
+		});
+		
+		/* // CHANGELOG: This behavior is no longer allowed! Sorry peeps.
+		it('key put val', function(done){
+			gun.key('world/hello').put({world: "hello"}).val(function(val){
+				expect(val.world).to.be('hello');
+				done();
+			});
+		});
+		
+		it('get again', function(done){
+			gun.get('world/hello').val(function(val){
+				expect(val.world).to.be('hello');
+				done();
+			});
+		});
+		*/
+		
+		it('get not kick val', function(done){
+			gun.get("some/empty/thing").not(function(){ // that if you call not first
+				return this.put({now: 'exists'}).key("some/empty/thing"); // you can put stuff
+			}).val(function(val){ // and THEN still retrieve it.
+				expect(val.now).to.be('exists');
+				done();
+			});
+		});
+		
+		it('get not kick val when it already exists', function(done){
+			gun.get("some/empty/thing").not(function(){
+				return this.put({now: 'THIS SHOULD NOT HAPPEN'});
+			}).val(function(val){
+				expect(val.now).to.be('exists');
+				done();
+			});
+		});
+		
+		it('put path val sub', function(done){
+			gun.put({last: {some: 'object'}}).path('last').val(function(val){
+				expect(val.some).to.be('object');
+				done();
+			});
+		});
+		
+		it('get put null', function(done){
+			gun.put({last: {some: 'object'}}).path('last').val(function(val){
+				expect(val.some).to.be('object');
+			}).put(null).val(function(val){
+				expect(val).to.be(null);
+				done();
+			});
+		});
+		
+		it('var put key path', function(done){ // contexts should be able to be saved to a variable
+			var foo = gun.put({foo: 'bar'}).key('foo/bar');
+			foo.path('hello.world.nowhere'); // this should become a sub-context, that doesn't alter the original
+			setTimeout(function(){
+				foo.path('foo').val(function(val){ // and then the original should be able to be reused later
+					expect(val).to.be('bar'); // this should work
+					done();
+				});
+			}, 500);
+		});
+		
+		it('var get path', function(done){ // contexts should be able to be saved to a variable
+			var foo = gun.get('foo/bar');
+			foo.path('hello.world.nowhere'); // this should become a sub-context, that doesn't alter the original
+			setTimeout(function(){
+				foo.path('foo').val(function(val){ // and then the original should be able to be reused later
+					expect(val).to.be('bar'); // this should work
+					done();
+				});
+			}, 500);
+		});
+		
+		it('get not put val path val', function(done){
+			gun.get("examples/list/foobar").not(function(){
+				return this.put({
+					id: 'foobar',
+					title: 'awesome title',
+					todos: {}
+				}).key("examples/list/foobar");
+			}).val(function(data){
+				expect(data.id).to.be('foobar');
+			}).path('todos').val(function(todos){
+				expect(todos).to.not.have.property('id');
+				done();
+			});
+		});
+		
+		it('put circular ref', function(done){
+			var data = {};
+			data[0] = "DATA!";
+			data.a = {c: 'd', e: 1, f: true};
+			data.b = {x: 2, y: 'z'};
+			data.a.kid = data.b;
+			data.b.parent = data.a;
+			gun.put(data, function(err, ok){
+				expect(err).to.not.be.ok();
+			}).val(function(val){
+				var a = gun.__.graph[Gun.is.soul(val.a)];
+				var b = gun.__.graph[Gun.is.soul(val.b)];
+				expect(Gun.is.soul(val.a)).to.be(Gun.is.soul.on(a));
+				expect(Gun.is.soul(val.b)).to.be(Gun.is.soul.on(b));
+				expect(Gun.is.soul(a.kid)).to.be(Gun.is.soul.on(b));
+				expect(Gun.is.soul(b.parent)).to.be(Gun.is.soul.on(a));
+				done();
+			});
+		});
+
+		it('put circular deep', function(done){
+			var mark = {
+				age: 23,
+				name: "Mark Nadal"
+			}
+			var amber = {
+				age: 23,
+				name: "Amber Nadal",
+				phd: true
+			}
+			mark.wife = amber;
+			amber.husband = mark;
+			var cat = {
+				age: 3,
+				name: "Hobbes"
+			}
+			mark.pet = cat;
+			amber.pet = cat;
+			cat.owner = mark;
+			cat.master = amber;
+			gun.put(mark, function(err, ok){
+				expect(err).to.not.be.ok();
+			}).val(function(val){
+				expect(val.age).to.be(23);
+				expect(val.name).to.be("Mark Nadal");
+				expect(Gun.is.soul(val.wife)).to.be.ok();
+				expect(Gun.is.soul(val.pet)).to.be.ok();
+			}).path('wife.pet.name').val(function(val){
+				expect(val).to.be('Hobbes');
+			}).back.path('pet.master').val(function(val){
+				expect(val.name).to.be("Amber Nadal");
+				expect(val.phd).to.be.ok();
+				expect(val.age).to.be(23);
+				expect(Gun.is.soul(val.pet)).to.be.ok();
+				done();
+			});
+		});
+		
+		it('put partial sub merge', function(done){
+			var mark = gun.put({name: "Mark", wife: { name: "Amber" }}).key('person/mark').val(function(mark){
+				expect(mark.name).to.be("Mark");
+			});
+
+			mark.put({age: 23, wife: {age: 23}});
+			
+			setTimeout(function(){
+				mark.put({citizen: "USA", wife: {citizen: "USA"}}).val(function(mark){
+					expect(mark.name).to.be("Mark");
+					expect(mark.age).to.be(23);
+					expect(mark.citizen).to.be("USA");
+					this.path('wife').val(function(Amber){
+						expect(Amber.name).to.be("Amber");
+						expect(Amber.age).to.be(23);
+						expect(Amber.citizen).to.be("USA");
+						done();
+					});
+				});
+			}, 500);
+		});
+		
+		it('path path', function(done){
+			var deep = gun.put({some: {deeply: {nested: 'value'}}});
+			deep.path('some.deeply.nested').val(function(val){
+				expect(val).to.be('value');
+			});
+			deep.path('some').path('deeply').path('nested').val(function(val){
+				expect(val).to.be('value');
+				done();
+			});
+		});
+		
+		it('context null put value val error', function(done){
+			gun.put("oh yes", function(err){
+				expect(err).to.be.ok();
+				done();
+			});
+		});
+		
+		var foo;
+		it('context null put node', function(done){
+			foo = gun.put({foo: 'bar'}).val(function(obj){
+				expect(obj.foo).to.be('bar');
+				done(); //setTimeout(function(){ done() },1);
+			});
+		});
+		
+		it('context node put val', function(done){
+			// EFFECTIVELY a TIMEOUT from the previous test. NO LONGER!
+			foo.put('banana', function(err){
+				expect(err).to.be.ok();
+				done(); //setTimeout(function(){ done() },1);
+			});
+		});
+		
+		it('context node put node', function(done){
+			// EFFECTIVELY a TIMEOUT from the previous test. NO LONGER!
+			foo.put({bar: {zoo: 'who'}}).val(function(obj){
+				expect(obj.foo).to.be('bar');
+				expect(Gun.is.soul(obj.bar)).to.ok();
+				done(); //setTimeout(function(){ done() },1);
+			});
+		});
+		
+		it('context node and field put value', function(done){
+			// EFFECTIVELY a TIMEOUT from the previous test. NO LONGER!
+			var tar = foo.path('tar');
+			tar.put('zebra').val(function(val){
+				expect(val).to.be('zebra');
+				done(); //setTimeout(function(){ done() },1);
+			});
+		});
+		
+		var bar;
+		it('context node and field of relation put node', function(done){
+			// EFFECTIVELY a TIMEOUT from the previous test. NO LONGER!
+			bar = foo.path('bar');
+			bar.put({combo: 'double'}).val(function(obj){
+				expect(obj.zoo).to.be('who');
+				expect(obj.combo).to.be('double');
+				done(); //setTimeout(function(){ done() },1);
+			});
+		});
+		
+		it('context node and field, put node', function(done){
+			// EFFECTIVELY a TIMEOUT from the previous test. NO LONGER!
+			bar.path('combo').put({another: 'node'}).val(function(obj){
+				expect(obj.another).to.be('node');
+				bar.val(function(node){
+					expect(Gun.is.soul(node.combo)).to.be.ok();
+					expect(Gun.is.soul(node.combo)).to.be(Gun.is.soul.on(obj));
+					done(); //setTimeout(function(){ done() },1);
+				});
+			});
+		});
+		
+		it('val path put val', function(done){
+			var gun = Gun();
+			
+			var al = gun.put({gender:'m', age:30, name:'alfred'}).key('user/alfred');
+			var beth = gun.put({gender:'f', age:22, name:'beth'  }).key('user/beth');
+			
+			al.val(function(a){
+				beth.path('friend').put(a).val(function(aa){
+					expect(Gun.is.soul.on(a)).to.be(Gun.is.soul.on(aa));
+					done();
+				});
+			});
+			
+		});
+		
+		it('val path put val key', function(done){ // bug discovered from Jose's visualizer // TODO: still timing issues, 0.6!
+			var gun = Gun(), s = Gun.time.is(), n = function(){ return Gun.time.is() }
+			this.timeout(5000);
+			
+			gun.put({gender:'m', age:30, name:'alfred'}).key('user/alfred');
+			gun.put({gender:'f', age:22, name:'beth'  }).key('user/beth');
+			gun.get('user/alfred').val(function(a){
+				gun.get('user/beth').path('friend').put(a); // b - friend_of -> a
+				gun.get('user/beth').val(function(b){ // TODO: We should have b.friend by now!
+					gun.get('user/alfred').path('friend').put(b, function(){ // a - friend_of -> b
+						gun.get('user/beth').path('cat').put({name: "fluffy", age: 3, coat: "tabby"}, function(err, ok){
+							
+							gun.get('user/alfred').path('friend.cat').key('the/cat');
+							
+							gun.get('the/cat').val(function(c){
+								expect(c.name).to.be('fluffy');
+								expect(c.age).to.be(3);
+								expect(c.coat).to.be('tabby');
+								done();
+							});
+						});
+					});
+				});
+			});
+		});
+		
+		it('map', function(done){
+			var c = 0, set = gun.put({a: {here: 'you'}, b: {go: 'dear'}, c: {sir: '!'} });
+			set.map(function(obj, field){
+				c++;
+				if(field === 'a'){
+					expect(obj.here).to.be('you');
+				}
+				if(field === 'b'){
+					expect(obj.go).to.be('dear');	
+				}
+				if(field === 'c'){
+					expect(obj.sir).to.be('!');
+				}
+				if(c === 3){
+					done();
+				}
+			})
+		});
+		
+		it('key soul', function(done){
+			var gun = Gun();
+			gun.key('me', function(err, ok){
+				expect(err).to.not.be.ok();
+				expect(gun.__.key.s['me']).to.be.ok();
+				Gun.is.graph(gun.__.key.s['me'], function(node, soul){ done.soul = soul });
+				expect(done.soul).to.be.ok('qwertyasdfzxcv');
+				done();
+			}, 'qwertyasdfzxcv');
+		});
+		
+		it('no false positive null emit', function(done){
+			var gun = Gun({hooks: {get: function(key, cb){
+				var g = {};
+				g[soul] = {_: {'#': soul, '>': {'a': 0}},
+					'a': 'b'
+				};
+				cb(null, g);
+				g = {};
+				g[soul] = {_: {'#': soul, '>': {'c': 0}},
+					'c': 'd'
+				};
+				cb(null, g);
+				g = {};
+				g[soul] = {_: {'#': soul }};
+				cb(null, g);
+				cb(); // false trigger!
+			}}}), soul = Gun.text.random();
+			
+			gun.get('me').not(function(){
+				done.fail = true;
+			}).val(function(val){
+				setTimeout(function(){
+					expect(val.a).to.be('b');
+					expect(val.c).to.be('d');
+					expect(done.fail).to.not.be.ok();
+					done();
+				},5);
+			});
+		});
+		
+		it('unique val on stream', function(done){
+			var gun = Gun({hooks: {get: function(key, cb){
+				var g = {};
+				g[soul] = {_: {'#': soul, '>': {'a': 0}},
+					'a': 'b'
+				};
+				cb(null, g);
+				g = {};
+				g[soul] = {_: {'#': soul, '>': {'c': 0}},
+					'c': 'd'
+				}; 
+				cb(null, g);
+				g = {};
+				g[soul] = {_: {'#': soul }};
+				cb(null, g);
+			}}}), soul = Gun.text.random();
+			
+			gun.get('me').val(function(val){
+				done.count = (done.count || 0) + 1;
+				setTimeout(function(){
+					expect(val.a).to.be('b');
+					expect(val.c).to.be('d');
+					expect(done.count).to.be(1);
+					done();
+				},5);
+			});
+		});
+		
+		it('unique path val on stream', function(done){
+			var gun = Gun({hooks: {get: function(key, cb){
+				var g = {};
+				g[soul] = {_: {'#': soul, '>': {'a': 0}},
+					'a': 'a'
+				};
+				cb(null, g);
+				g = {};
+				g[soul] = {_: {'#': soul, '>': {'a': 1}},
+					'a': 'b'
+				};
+				cb(null, g);
+				g = {};
+				g[soul] = {_: {'#': soul }};
+				cb(null, g);
+			}}}), soul = Gun.text.random();
+			
+			gun.get('me').path('a').val(function(val){
+				done.count = (done.count || 0) + 1;
+				setTimeout(function(){
+					expect(val).to.be('b');
+					expect(done.count).to.be(1);
+					done();
+				},5);
+			});
+		});
+		
+		it('double not', function(done){ // from the thought tutorial
+			var gun = Gun().get('thoughts').not(function(key){
+				return this.put({}).key(key);
+			});
+			
+			setTimeout(function(){
+				gun.not(function(){
+					console.log("DOUBLE NOT!!!!!!");
+					done.not = true;
+				}).val(function(){
+					expect(done.not).to.not.be.ok();
+					done();
+				})
+			}, 10);
+		});
+
+		it('set', function(done){
+			done.c = 0;
+			var gun = Gun();
+			gun.get('set').set().set().val(function(val){
+				done.c += 1;
+				expect(Gun.obj.empty(val, '_')).to.be.ok();
+				setTimeout(function(){ 
+					expect(done.c).to.be(1);
+					done() 
+				},10)
+			});
+		});
+		
+		it('set multiple', function(done){
+			var gun = Gun().get('sets').set(), i = 0;
+			gun.val(function(val){
+				expect(done.soul = Gun.is.soul.on(val)).to.be.ok();
+				expect(Gun.obj.empty(val, '_')).to.be.ok();
+			});
+			
+			gun.set(1).set(2).set(3).set(4); // if you set an object you'd have to do a `.back`
+			gun.map().val(function(val, field){
+				i += 1;
+				expect(val).to.be(i);
+				if(i % 4 === 0){
+					setTimeout(function(){
+						done.i = 0;
+						Gun.obj.map(gun.__.graph, function(){ done.i++ });
+						expect(done.i).to.be(1); // make sure there isn't double.
+						Gun.log.verbose = false;
+						done() 
+					},10);
+				}
+			});
+		});
+		
+		it('peer 1 get key, peer 2 put key, peer 1 val', function(done){
+			var hooks = {get: function(key, cb, opt){
+				cb();
+			}, put: function(nodes, cb, opt){
+				//console.log("put hook", nodes);
+				Gun.union(gun1, nodes);
+				cb();
+			}, key: function(key, soul, cb, opt){
+				//console.log("key hook", key, soul);
+				gun1.key(key, null, soul);
+				cb();
+			}},
+			gun1 = Gun({hooks: {get: hooks.get}}).get('race')
+			, gun2 = Gun({hooks: hooks}).get('race');
+			
+			setTimeout(function(){
+				gun2.put({the: 'data'}).key('race');
+				setTimeout(function(){
+					gun1.on(function(val){
+						expect(val.the).to.be('data');
+						done();
+					});
+				},10);
+			},10);
+		});
+		
+		it('get pseudo merge', function(done){
+			var gun = Gun();
+			
+			gun.put({a: 1, z: -1}).key('pseudo');
+			gun.put({b: 2, z: 0}).key('pseudo');
+			
+			gun.get('pseudo').val(function(val){
+				expect(val.a).to.be(1);
+				expect(val.b).to.be(2);
+				expect(val.z).to.be(0);
+				done();
+			});
+		});
+		
+		it('get pseudo merge on', function(done){
+			var gun = Gun();
+			
+			gun.put({a: 1, z: -1}).key('pseudon');
+			gun.put({b: 2, z: 0}).key('pseudon');
+			
+			gun.get('pseudon').on(function(val){
+				if(done.val){ return } // TODO: Maybe prevent repeat ons where there is no diff?
+				done.val = val;
+				expect(val.a).to.be(1);
+				expect(val.b).to.be(2);
+				expect(val.z).to.be(0);
+				done();
+			});
+		});
+		
+		it('get pseudo merge across peers', function(done){
+			Gun.on('opt').event(function(gun, o){
+				if(connect){ return }
+				gun.__.opt.hooks = {get: function(key, cb, opt){
+					var other = (o.alice? gun2 : gun1);
+					if(connect){
+						//console.log('connect to peer and get', key);
+						other.get(key, cb);
+					} else {
+						cb();
+					}
+				}, put: function(nodes, cb, opt){
+					var other = (o.alice? gun2 : gun1);
+					if(connect){
+						Gun.union(other, nodes);
+					}
+					cb();
+				}, key: function(key, soul, cb, opt){
+					var other = (o.alice? gun2 : gun1);
+					if(connect){
+						other.key(key, null, soul);
+					}
+					cb();
+				}}
+			});
+			var connect, gun1 = Gun({alice: true}).get('pseudo/merge').not(function(){
+				return this.put({hello: "world!"}).key('pseudo/merge');
+			}), gun2;
+			
+			gun1.val(function(val){
+				expect(val.hello).to.be('world!');
+			});
+			setTimeout(function(){
+				gun2 = Gun({bob: true}).get('pseudo/merge').not(function(){
+					return this.put({hi: "mars!"}).key('pseudo/merge');
+				});
+				gun2.val(function(val){
+					expect(val.hi).to.be('mars!');
+				});
+				setTimeout(function(){
+					// CONNECT THE TWO PEERS
+					connect = true;
+					gun1.get('pseudo/merge', null, {force: true}); // fake a browser refersh, in real world we should auto-reconnect
+					gun2.get('pseudo/merge', null, {force: true}); // fake a browser refersh, in real world we should auto-reconnect
+					setTimeout(function(){
+						gun1.val(function(val){
+							expect(val.hello).to.be('world!');
+							expect(val.hi).to.be('mars!');
+							done.gun1 = true;
+						});
+						gun2.val(function(val){
+							expect(val.hello).to.be('world!');
+							expect(val.hi).to.be('mars!');
+							expect(done.gun1).to.be.ok();
+							Gun({});
+							done();
+						});
+					},10);
+				},10);
+			},10);
+		});
+				
+		it("get map val -> map val", function(done){ // Terje's bug
+			var gun = Gun(); // we can test GUN locally.
+			var passengers = gun.get('passengers'); // this is now a list of passengers that we will map over.
+			var ctx = {n: 0, d: 0, l: 0};
+			passengers.map().val(function(passenger, id){
+				this.map().val(function(change, field){
+					//console.log("Passenger", passenger.name, "had", field, "change to:", change, '\n\n');
+					if('name' == field){ expect(change).to.be(passenger.name); ctx.n++ }
+					if('direction' == field){ expect(change).to.be(passenger.direction); ctx.d++ }
+					if('location' == field){
+						delete change._; ctx.l++;
+						if('Bob' == passenger.name){
+							expect(change).to.eql({'lat': '37.6159', 'lng': '-128.5'}); 
+						} else {
+							expect(change).to.eql({'lat': 'f37.6159', 'lng': 'f-128.5'}); 
+						}
+					}
+					if(ctx.n == 2 && ctx.d == 2 && ctx.l == 2){ done() }
+				});
+			});
+			var bob = passengers.set({
+				name: "Bob",
+				location: {'lat': '37.6159', 'lng': '-128.5'},
+				direction: '128.2'
+			});
+			var fred = passengers.set({
+				name: "Fred",
+				location: {'lat': 'f37.6159', 'lng': 'f-128.5'},
+				direction: 'f128.2'
+			});
+		});
+				
+		it("get map map val", function(done){ // Terje's bug
+			var gun = Gun(); // we can test GUN locally.
+			var passengers = gun.get('passengers/map'); // this is now a list of passengers that we will map over.
+			var ctx = {n: 0, d: 0, l: 0};
+			passengers.map().map().val(function(val, field){
+				if('name' == field){ expect(val).to.be(!ctx.n? 'Bob' : 'Fred'); ctx.n++ }
+				if('direction' == field){ expect(val).to.be(!ctx.d? '128.2' : 'f128.2'); ctx.d++ }
+				if('location' == field){
+					delete val._;
+					if(!ctx.l){
+						expect(val).to.eql({'lat': '37.6159', 'lng': '-128.5'}); 
+					} else {
+						expect(val).to.eql({'lat': 'f37.6159', 'lng': 'f-128.5'}); 
+					}
+					ctx.l++;
+				}
+				if(ctx.n == 2 && ctx.d == 2 && ctx.l == 2){ done() }
+			});
+			var bob = passengers.set({
+				name: "Bob",
+				location: {'lat': '37.6159', 'lng': '-128.5'},
+				direction: '128.2'
+			});
+			setTimeout(function(){
+				var fred = passengers.set({
+					name: "Fred",
+					location: {'lat': 'f37.6159', 'lng': 'f-128.5'},
+					direction: 'f128.2'
+				});
+			},100);
+		});
+				
+		it("get map path val", function(done){ // Terje's bug
+			var gun = Gun();
+			var ctx = {l: -1, d: 0};
+			var passengers = gun.get('passengers/path');
+			passengers.map().path('location.lng').val(function(val, field){
+				expect(field).to.be('lng');
+				if(ctx.l){
+					expect(val).to.be('-128.5'); 
+				} else {
+					expect(val).to.eql('f-128.5'); 
+				}
+				ctx.l++;
+				if(ctx.l){ done() }
+			});
+			var bob = passengers.set({
+				name: "Bob",
+				location: {'lat': '37.6159', 'lng': '-128.5'},
+				direction: '128.2'
+			});
+			setTimeout(function(){
+				var fred = passengers.set({
+					name: "Fred",
+					location: {'lat': 'f37.6159', 'lng': 'f-128.5'},
+					direction: 'f128.2'
+				});
+			},100);
+		});
+		
+		it("put path deep val -> path val", function(done){ // Terje's bug
+			var gun = Gun();
+			gun.put({you: {have: {got: {to: {be: {kidding: "me!"}}}}}}).path('you.have.got.to.be').val(function(val, field){
+				expect(val.kidding).to.be('me!');
+				this.path('kidding').val(function(val){
+					expect(val).to.be('me!');
+					done();
+				});
+			});
+		});
+		
+		it("get set path put, map path val -> path val", function(done){ // Terje's bug
+			var gun = Gun();
+			var ctx = {l: -1, d: 0};
+			var passengers = gun.get('passengers/set/path');
+			passengers.set({name: 'Bob'}).path('direction').put({lol: {just: 'kidding', dude: '!'}}, function(err, ok){});
+			passengers.map().path('direction.lol').val(function(val){
+				this.path('just').val(function(val){
+					expect(val).to.be('kidding');
+				}).back.path('dude').val(function(val){
+					expect(val).to.be('!');
+					done();
+				});
+			})
+		});
+		
+		it("ToDo", function(done){ // Simulate ToDo app!
+			var gun = Gun().get('example/todo/data');
+			gun.on(function renderToDo(val){
+				if(done.done){ return }
+				if(done.clear){
+					done.done = true;
+					expect(val[done.id]).to.not.be.ok();
+					return done();
+				}
+				delete val._;
+				Gun.obj.map(val, function(val, field){ return done.id = field; });
+				expect(val[done.id]).to.be('groceries');
+			});
+			setTimeout(function(){ // form submit
+				gun.set("groceries");
+				setTimeout(function(){ // clear off element
+					done.clear = true;
+					gun.path(done.id).put(null);
+				},100);
+			},200);
+		});
 		
-		it('null', function(done){
-			Gun.ify(null)(function(err, ctx){
-				expect(err).to.be.ok(); 
-				done();
-			});
-		});
-		
-		it('basic', function(done){
-			var data = {a: false, b: true, c: 0, d: 1, e: '', f: 'g', h: null};
-			Gun.ify(data)(function(err, ctx){
-				expect(err).to.not.be.ok();
-				expect(ctx.err).to.not.be.ok();
-				expect(ctx.root).to.eql(data);
-				expect(ctx.root === data).to.not.ok();
-				done();
-			});
-		});
-		
-		it('basic soul', function(done){
-			var data = {_: {'#': 'SOUL'}, a: false, b: true, c: 0, d: 1, e: '', f: 'g', h: null};
-			Gun.ify(data)(function(err, ctx){
-				expect(err).to.not.be.ok();
-				expect(ctx.err).to.not.be.ok();
-				
-				expect(ctx.root).to.eql(data);
-				expect(ctx.root === data).to.not.be.ok();
-				expect(Gun.is.soul.on(ctx.root) === Gun.is.soul.on(data));
-				done();
-			});
-		});
-		
-		it('arrays', function(done){
-			var data = {before: {path: 'kill'}, one: {two: {lol: 'troll', three: [9, 8, 7, 6, 5]}}};
-			Gun.ify(data)(function(err, ctx){
-				expect(err).to.be.ok();
-				expect(err.err.indexOf("one.two.three")).to.not.be(-1);
-				done();
-			});
-		});
-		
-		it('undefined', function(done){
-			var data = {z: undefined, x: 'bye'};
-			Gun.ify(data)(function(err, ctx){
-				expect(err).to.be.ok();
-				done();
-			});
-		});
-		
-		it('NaN', function(done){
-			var data = {a: NaN, b: 2};
-			Gun.ify(data)(function(err, ctx){
-				expect(err).to.be.ok();
-				done();
-			});
-		});
-		
-		it('Infinity', function(done){ // SAD DAY PANDA BEAR :( :( :(... Mark wants Infinity. JSON won't allow.
-			var data = {a: 1, b: Infinity};
-			Gun.ify(data)(function(err, ctx){
-				expect(err).to.be.ok();
-				done();
-			});
-		});
-		
-		it('function', function(done){
-			var data = {c: function(){}, d: 'hi'};
-			Gun.ify(data)(function(err, ctx){
-				expect(err).to.be.ok();
-				done();
-			});
-		});
-		
-		it('extraneous', function(done){
-			var data = {_: {'#': 'shhh', meta: {yay: 1}}, sneak: true};
-			Gun.ify(data)(function(err, ctx){
-				expect(err).to.not.be.ok(); // extraneous metadata needs to be stored, but it can't be used for data.
-				done();
-			});
-		});
-		
-		return; // TODO! Fix GUN to handle this!
-		data = {};
-		data.sneak = false;
-		data.both = {inside: 'meta data'};
-		data._ = {'#': 'shhh', data: {yay: 1}, spin: data.both};
-		test = Gun.ify(data);
-		expect(test.err.meta).to.be.ok(); // TODO: Fail: this passes, somehow? Fix ify code!
-	});
-	
-	describe('Event Promise Back In Time', function(){ return; // TODO: I think this can be removed entirely now.
-		/*	
-			var ref = gun.put({field: 'value'}).key('field/value').get('field/value', function(){
-				expect()
-			});
-			setTimeout(function(){
-				ref.get('field/value', function(){
-					expect();
-				});
-			}, 50);
-			
-			A) Synchronous
-				1. fake (B)
-			B) Asychronous
-				1. In Memory
-					DONE
-				2. Will be in Memory
-					LISTEN to something SO WE CAN RESUME
-						DONE
-				3. Not in Memory
-					Ask others.
-						DONE
-		*/
-		it('A1', function(done){ // this has behavior of a .get(key) where we already have it in memory but need to fake async it.
-			var graph = {};
-			var keys = {};
-			graph['soul'] = {foo: 'bar'};
-			keys['some/key'] = graph['soul'];
-			
-			var ctx = {key: 'some/key'};
-			if(ctx.node = keys[ctx.key]){
-				console.log("yay we are synchronously in memory!");
-				setTimeout(function(){
-					expect(ctx.flag).to.be.ok();
-					expect(ctx.node.foo).to.be('bar');
-					done();
-				},0);
-				ctx.flag = true;
-			}
-		});
-		
-		it('B1', function(done){ // this has the behavior a .val() where we don't even know what is going on, we just want context.
-			var graph = {};
-			var keys = {};
-			
-			var ctx = {
-				promise: function(cb){
-					setTimeout(function(){
-						graph['soul'] = {foo: 'bar'};
-						keys['some/key'] = graph['soul'];
-						cb('soul');
-					},50);
-				}
-			};
-			if(ctx.node = keys[ctx.key]){
-				// see A1 test
-			} else {
-				ctx.promise(function(soul){
-					if(ctx.node = graph[soul]){
-						expect(ctx.node.foo).to.be('bar');
-						done();
-					} else {
-						// I don't know
-					}
-				});
-			}
-		});
-		
-		it('B2', function(done){ // this is the behavior of a .get(key) which synchronously follows a .put(obj).key(key) which fakes async.
-			var graph = {};
-			var keys = {};
-			
-			var ctx = {};
-			(function(data){ // put
-				setTimeout(function(){
-					graph['soul'] = data;
-					fn();
-				},10);
-				
-				ctx.promise = function(fn){
-					
-				}
-			}({field: "value"}));
-			
-			(function(key){ // key
-				keys[key] = true;
-				ctx.promise(function(){
-					keys[key] = node;
-				})
-			}('some/key'));
-			
-			(function(ctx){ // get
-				if(get.node = keys[get.key]){
-					
-				} else 
-				if(get.inbetweenMemory){
-					
-				} else {
-					loadFromDiskOrPeers(get.key, function(){
-						
-					});
-				}
-			}({key: 'some/key'}));
-		});
-	});
-	
-	describe('Schedule', function(){
-		it('one', function(done){
-			Gun.schedule(Gun.time.is(), function(){
-				expect(true).to.be(true);
-				done(); //setTimeout(function(){ done() },1);
-			});
-		});
-		
-		it('many', function(done){
-			Gun.schedule(Gun.time.is() + 50, function(){
-				done.first = true;
-			});
-			Gun.schedule(Gun.time.is() + 100, function(){
-				done.second = true;
-			});
-			Gun.schedule(Gun.time.is() + 200, function(){
-				done.third = true;
-				expect(done.first).to.be(true);
-				expect(done.second).to.be(true);
-				expect(done.third).to.be(true);
-				done(); //setTimeout(function(){ done() },1);
-			});
-		});
-	});
-	
-	describe('Union', function(){
-		var gun = Gun();
-		
-		it('fail', function(){
-			var prime = {
-				'asdf': {
-					_: {'#': 'asdf', '>':{
-						a: 'cheating'
-					}},
-					a: 0
-				}
-			}
-
-			expect(gun.__.graph['asdf']).to.not.be.ok();
-			var ctx = Gun.union(gun, prime);
-			expect(ctx.err).to.be.ok();
-		});
-		
-		it('basic', function(done){
-			var prime = {
-				'asdf': {
-					_: {'#': 'asdf', '>':{
-						a: Gun.time.is()
-					}},
-					a: 0
-				}
-			}
-
-			expect(gun.__.graph['asdf']).to.not.be.ok();
-			var ctx = Gun.union(gun, prime, function(){
-				expect(gun.__.graph['asdf'].a).to.be(0);
-				done();
-			});
-		});
-		
-		it('disjoint', function(done){
-			var prime = {
-				'asdf': {
-					_: {'#': 'asdf', '>':{
-						b: Gun.time.is()
-					}},
-					b: 'c'
-				}
-			}
-
-			expect(gun.__.graph['asdf'].a).to.be(0);
-			expect(gun.__.graph['asdf'].b).to.not.be.ok();
-			var ctx = Gun.union(gun, prime, function(){
-				expect(gun.__.graph['asdf'].a).to.be(0);
-				expect(gun.__.graph['asdf'].b).to.be('c');
-				done();
-			});
-		});
-		
-		it('mutate', function(done){
-			var prime = {
-				'asdf': {
-					_: {'#': 'asdf', '>':{
-						b: Gun.time.is()
-					}},
-					b: 'd'
-				}
-			}
-
-			expect(gun.__.graph['asdf'].b).to.be('c');
-			var ctx = Gun.union(gun, prime, function(){
-				expect(gun.__.graph['asdf'].b).to.be('d');
-				done();
-			});
-		});
-		
-		it('disjoint past', function(done){
-			var prime = {
-				'asdf': {
-					_: {'#': 'asdf', '>':{
-						x: 0 // beginning of time!
-					}},
-					x: 'hi'
-				}
-			}
-
-			expect(gun.__.graph['asdf'].x).to.not.be.ok();
-			var ctx = Gun.union(gun, prime, function(){
-				expect(gun.__.graph['asdf'].x).to.be('hi');
-				done();
-			});
-		});
-		
-		it('past', function(done){
-			var prime = {
-				'asdf': {
-					_: {'#': 'asdf', '>':{
-						x: Gun.time.is() - (60 * 1000) // above lower boundary, below now or upper boundary.
-					}},
-					x: 'hello'
-				}
-			}
-
-			expect(gun.__.graph['asdf'].x).to.be('hi');
-			var ctx = Gun.union(gun, prime, function(){
-				expect(gun.__.graph['asdf'].x).to.be('hello');
-				done();
-			});
-		});
-		
-		it('future', function(done){
-			var prime = {
-				'asdf': {
-					_: {'#': 'asdf', '>':{
-						x: Gun.time.is() + (200) // above now or upper boundary, aka future.
-					}},
-					x: 'how are you?'
-				}
-			}
-
-			expect(gun.__.graph['asdf'].x).to.be('hello');
-			var now = Gun.time.is();
-			var ctx = Gun.union(gun, prime, function(){
-				expect(Gun.time.is() - now).to.be.above(100);
-				expect(gun.__.graph['asdf'].x).to.be('how are you?');
-				done();
-			});
-		});
-		var to = 5000;
-		it('disjoint future', function(done){
-			var prime = {
-				'asdf': {
-					_: {'#': 'asdf', '>':{
-						y: Gun.time.is() + (200) // above now or upper boundary, aka future.
-					}},
-					y: 'goodbye'
-				}
-			}
-			expect(gun.__.graph['asdf'].y).to.not.be.ok();
-			var now = Gun.time.is();
-			var ctx = Gun.union(gun, prime, function(){
-				expect(Gun.time.is() - now).to.be.above(100);
-				expect(gun.__.graph['asdf'].y).to.be('goodbye');
-				done();
-			});
-		});
-		
-		it('disjoint future max', function(done){
-			var prime = {
-				'asdf': {
-					_: {'#': 'asdf', '>':{
-						y: Gun.time.is() + (2), // above now or upper boundary, aka future.
-						z: Gun.time.is() + (200) // above now or upper boundary, aka future.
-					}},
-					y: 'bye',
-					z: 'who'
-				}
-			}
-
-			expect(gun.__.graph['asdf'].y).to.be('goodbye');
-			expect(gun.__.graph['asdf'].z).to.not.be.ok();
-			var now = Gun.time.is();
-			var ctx = Gun.union(gun, prime, function(){
-				expect(Gun.time.is() - now).to.be.above(100);
-				expect(gun.__.graph['asdf'].y).to.be('bye');
-				expect(gun.__.graph['asdf'].z).to.be('who');
-				done(); //setTimeout(function(){ done() },1);
-			});
-		});
-		
-		it('future max', function(done){
-			var prime = {
-				'asdf': {
-					_: {'#': 'asdf', '>':{
-						w: Gun.time.is() + (2), // above now or upper boundary, aka future.
-						x: Gun.time.is() - (60 * 1000), // above now or upper boundary, aka future.
-						y: Gun.time.is() + (200), // above now or upper boundary, aka future.
-						z: Gun.time.is() + (50) // above now or upper boundary, aka future.
-					}},
-					w: true,
-					x: 'nothing',
-					y: 'farewell',
-					z: 'doctor who'
-				}
-			}
-
-			expect(gun.__.graph['asdf'].w).to.not.be.ok();
-			expect(gun.__.graph['asdf'].x).to.be('how are you?');
-			expect(gun.__.graph['asdf'].y).to.be('bye');
-			expect(gun.__.graph['asdf'].z).to.be('who');
-			var now = Gun.time.is();
-			var ctx = Gun.union(gun, prime, function(){
-				expect(Gun.time.is() - now).to.be.above(100);
-				expect(gun.__.graph['asdf'].w).to.be(true);
-				expect(gun.__.graph['asdf'].x).to.be('how are you?');
-				expect(gun.__.graph['asdf'].y).to.be('farewell');
-				expect(gun.__.graph['asdf'].z).to.be('doctor who');
-				done(); //setTimeout(function(){ done() },1);
-			});
-		});
-		
-		it('two nodes', function(done){ // chat app problem where disk dropped the last data, turns out it was a union problem!
-			var state = Gun.time.is();
-			var prime = {
-				'sadf': {
-					_: {'#': 'sadf', '>':{
-						1: state
-					}},
-					1: {'#': 'fdsa'}
-				},
-				'fdsa': {
-					_: {'#': 'fdsa', '>':{
-						msg: state
-					}},
-					msg: "Let's chat!"
-				}
-			}
-
-			expect(gun.__.graph['sadf']).to.not.be.ok();
-			expect(gun.__.graph['fdsa']).to.not.be.ok();
-			var ctx = Gun.union(gun, prime, function(){
-				expect(gun.__.graph['sadf'][1]).to.be.ok();
-				expect(gun.__.graph['fdsa'].msg).to.be("Let's chat!");
-				done();
-			});
-		});
-		
-		it('append third node', function(done){ // chat app problem where disk dropped the last data, turns out it was a union problem!
-			var state = Gun.time.is();
-			var prime = {
-				'sadf': {
-					_: {'#': 'sadf', '>':{
-						2: state
-					}},
-					2: {'#': 'fads'}
-				},
-				'fads': {
-					_: {'#': 'fads', '>':{
-						msg: state
-					}},
-					msg: "hi"
-				}
-			}
-
-			expect(gun.__.graph['sadf']).to.be.ok();
-			expect(gun.__.graph['fdsa']).to.be.ok();
-			var ctx = Gun.union(gun, prime, function(){
-				expect(gun.__.graph['sadf'][1]).to.be.ok();
-				expect(gun.__.graph['sadf'][2]).to.be.ok();
-				expect(gun.__.graph['fads'].msg).to.be("hi");
-				done();
-			});
-		});
-		
-		it('pseudo null', function(){
-				var node = Gun.union.pseudo('pseudo');
-				expect(Gun.is.soul.on(node)).to.be('pseudo');
-		});
-		
-		it('pseudo node', function(){
-			
-			var graph = {
-				'asdf': {
-					_: {'#': 'asdf', '>': {
-						x: Gun.time.is(),
-						y: Gun.time.is()
-					}},
-					x: 1,
-					y: 2
-				}
-			}
-			var node = Gun.union.pseudo('soul', graph);
-			expect(node).to.not.be.ok();
-		});
-		
-		it('pseudo graph', function(){
-			
-			var graph = {
-				'asdf': {
-					_: {'#': 'asdf', '>': {
-						a: Gun.time.is() - 2,
-						z: Gun.time.is() - 2
-					}},
-					a: 1,
-					z: 1
-				},
-				'fdsa': {
-					_: {'#': 'fdsa', '>': {
-						b: Gun.time.is() - 1,
-						z: Gun.time.is() - 1
-					}},
-					b: 2,
-					z: 2
-				},
-				'sadf': {
-					_: {'#': 'sadf', '>': {
-						c: Gun.time.is(),
-						z: Gun.time.is() - 100
-					}},
-					c: 3,
-					z: 3
-				}
-			}
-			var node = Gun.union.pseudo('soul', graph);
-			expect(Gun.is.soul.on(node)).to.be('soul');
-			expect(node.a).to.be(1);
-			expect(node.b).to.be(2);
-			expect(node.c).to.be(3);
-			expect(node.z).to.be(2);
-		});
-	});
-	
-	describe('API', function(){
-		var gun = Gun();
-		
-		it('put', function(done){
-			gun.put("hello", function(err, ok){
-				expect(err).to.be.ok();
-				done();
-			});
-		});
-		
-		it('put node', function(done){
-			gun.put({hello: "world"}, function(err, ok){
-				expect(err).to.not.be.ok();
-				done();
-			});
-		});
-		
-		it('put node then value', function(done){
-			var ref = gun.put({hello: "world"});
-			
-			ref.put('hello', function(err, ok){
-				expect(err).to.be.ok();
-				done();
-			});
-		});
-		
-		it('put node then put', function(done){
-			gun.put({hello: "world"}).put({goodbye: "world"}, function(err, ok){
-				expect(err).to.not.be.ok();
-				done();
-			});
-		});
-		
-		it('put node key get', function(done){
-			gun.put({hello: "key"}).key('yes/key', function(err, ok){
-				expect(err).to.not.be.ok();
-			}).get('yes/key', function(err, data){
-				expect(err).to.not.be.ok();
-				var c = 0;
-				Gun.is.graph(data, function(node){
-					expect(c++).to.be(0);
-					if(Gun.obj.empty(node, Gun._.meta)){ return done(), true }
-					expect(node.hello).to.be('key');
-				});
-			});
-		});
-		
-		it('put node key gun get', function(done){
-			gun.put({hello: "a key"}).key('yes/a/key', function(err, ok){
-				expect(err).to.not.be.ok();
-			});
-			
-			gun.get('yes/a/key', function(err, data){
-				expect(err).to.not.be.ok();
-				var c = 0;
-				Gun.is.graph(data, function(node){
-					expect(c++).to.be(0);
-					if(Gun.obj.empty(node, Gun._.meta)){ return done(), true }
-					expect(node.hello).to.be('a key');
-				});
-			});
-		});
-		
-		it('gun key', function(){ // Revisit this behavior?
-			try{ gun.key('fail/key') }
-			catch(err){
-				expect(err).to.be.ok();
-			}
-		});
-		
-		it('get key', function(done){
-			gun.get('yes/key', function(err, data){
-				expect(err).to.not.be.ok();
-				var c = 0;
-				Gun.is.graph(data, function(node){
-					expect(c++).to.be(0);
-					if(Gun.obj.empty(node, Gun._.meta)){ return }
-					expect(node.hello).to.be('key');
-				});
-			}).key('hello/key', function(err, ok){
-				expect(err).to.not.be.ok();
-				done.key = true;
-				if(done.yes){ done() }
-			}).key('yes/hello', function(err, ok){
-				expect(err).to.not.be.ok();
-				done.yes = true;
-				if(done.key){ done() }
-			});
-		});
-		
-		it('get key null', function(done){
-			gun.get('yes/key').key('', function(err, ok){
-				expect(err).to.be.ok();
-				done();
-			});
-		});
-		
-		it('get node put node merge', function(done){
-			gun.get('hello/key', function(err, data){
-				expect(err).to.not.be.ok();
-				var c = 0;
-				Gun.is.graph(data, function(node){
-					expect(c++).to.be(0);
-					done.soul = Gun.is.soul.on(node);
-				});
-			}).put({hi: 'you'}, function(err, ok){
-				expect(err).to.not.be.ok();
-				var node = gun.__.graph[done.soul];
-				expect(node.hello).to.be('key');
-				expect(node.hi).to.be('you');
-				done();
-			});
-		});
-		
-		it('get null put node never', function(done){ // TODO: GET returns nothing, and then doing a PUT?
-			gun.get(null, function(err, ok){
-				expect(err).to.be.ok();
-				done.err = true;
-			}).put({hi: 'you'}, function(err, ok){
-				done.flag = true;
-			});
-			setTimeout(function(){
-				expect(done.err).to.be.ok();
-				expect(done.flag).to.not.be.ok();
-				done();
-			}, 500);
-		});
-		
-		/* // not sure what this is suppose to do. Review later
-		it('get key no data put', function(done){
-			gun.get('this/key/definitely/does/not/exist', function(err, data){
-				expect(err).to.not.be.ok();
-				expect(data).to.not.be.ok();
-			}).put({testing: 'stuff'}, function(err, ok){
-				console.log("what?", err, ok);
-				expect(err).to.not.be.ok();
-				var node = gun.__.graph[done.soul];
-				expect(node.hello).to.be('key');
-				expect(node.hi).to.be('overwritten');
-				done();
-			});
-		});
-		*/
-		
-		it('get node put node merge conflict', function(done){
-			gun.get('hello/key', function(err, data){
-				expect(err).to.not.be.ok();
-				var c = 0;
-				Gun.is.graph(data, function(node){
-					expect(c++).to.be(0);
-					if(Gun.obj.empty(node, Gun._.meta)){ return true }
-					expect(node.hi).to.be('you');
-					done.soul = Gun.is.soul.on(node);
-				});
-			}).put({hi: 'overwritten'}, function(err, ok){
-				expect(err).to.not.be.ok();
-				var node = gun.__.graph[done.soul];
-				expect(node.hello).to.be('key');
-				expect(node.hi).to.be('overwritten');
-				done();
-			});
-		});
-		
-		it('get node path', function(done){
-			gun.get('hello/key').path('hi', function(err, val){
-				expect(err).to.not.be.ok();
-				expect(val).to.be('overwritten');
-				done();
-			});
-		});
-		
-		it('get node path put value', function(done){
-			gun.get('hello/key', function(err, data){
-				expect(err).to.not.be.ok();
-				var c = 0;
-				Gun.is.graph(data, function(node){
-					expect(c++).to.be(0);
-					if(Gun.obj.empty(node, Gun._.meta)){ return true }
-					expect(node.hi).to.be('overwritten');
-					done.soul = Gun.is.soul.on(node);
-				});
-			}).path('hi').put('again', function(err, ok){
-				expect(err).to.not.be.ok();
-				var node = gun.__.graph[done.soul];
-				expect(node.hello).to.be('key');
-				expect(node.hi).to.be('again');
-				done();
-			});
-		});
-		
-		it('get node path put object', function(done){
-			gun.get('hello/key', function(err, data){
-				expect(err).to.not.be.ok();
-				var c = 0;
-				Gun.is.graph(data, function(node){
-					expect(c++).to.be(0);
-					if(Gun.obj.empty(node, Gun._.meta)){ return true }
-					expect(node.hi).to.be('again');
-					done.soul = Gun.is.soul.on(node);
-				});
-			}).path('hi').put({yay: "value"}, function(err, ok){
-				expect(err).to.not.be.ok();
-				var root = gun.__.graph[done.soul];
-				expect(root.hello).to.be('key');
-				expect(root.yay).to.not.be.ok();
-				expect(Gun.is.soul(root.hi)).to.be.ok();
-				expect(Gun.is.soul(root.hi)).to.not.be(done.soul);
-				done();
-			});
-		});
-		
-		it('get node path put object merge', function(done){
-			gun.get('hello/key', function(err, data){
-				expect(err).to.not.be.ok();
-				var c = 0;
-				Gun.is.graph(data, function(node){
-					expect(c++).to.be(0);
-					if(Gun.obj.empty(node, Gun._.meta)){ return true }
-					expect(done.ref = Gun.is.soul(node.hi)).to.be.ok();
-					done.soul = Gun.is.soul.on(node);
-				});
-			}).path('hi').put({happy: "faces"}, function(err, ok){
-				expect(err).to.not.be.ok();
-				var root = gun.__.graph[done.soul];
-				var sub = gun.__.graph[done.ref];
-				expect(root.hello).to.be('key');
-				expect(root.yay).to.not.be.ok();
-				expect(Gun.is.soul.on(sub)).to.be(done.ref);
-				expect(sub.yay).to.be('value');
-				expect(sub.happy).to.be('faces');
-				done();
-			});
-		});
-		
-		it('get node path put value conflict relation', function(done){
-			gun.get('hello/key', function(err, data){
-				expect(err).to.not.be.ok();
-				var c = 0;
-				Gun.is.graph(data, function(node){
-					expect(c++).to.be(0);
-					if(Gun.obj.empty(node, Gun._.meta)){ return true }
-					expect(done.ref = Gun.is.soul(node.hi)).to.be.ok();
-					done.soul = Gun.is.soul.on(node);
-				});
-			}).path('hi').put('crushed', function(err, ok){
-				expect(err).to.not.be.ok();
-				var root = gun.__.graph[done.soul];
-				var sub = gun.__.graph[done.ref];
-				expect(root.hello).to.be('key');
-				expect(root.yay).to.not.be.ok();
-				expect(Gun.is.soul.on(sub)).to.be(done.ref);
-				expect(sub.yay).to.be('value');
-				expect(sub.happy).to.be('faces');
-				expect(root.hi).to.be('crushed');
-				done();
-			});
-		});
-		
-		/* // Future feature!
-		it('put gun node', function(done){
-			var mark = gun.put({age: 23, name: "Mark Nadal"});
-			var amber = gun.put({age: 23, name: "Amber Nadal"});
-			mark.path('wife').put(amber, function(err){
-				expect(err).to.not.be.ok();
-				expect(false).to.be.ok(); // what whatttt???
-			});
-		});
-		*/
-		
-		it('put val', function(done){
-			gun.put({hello: "world"}).val(function(val){
-				expect(val.hello).to.be('world');
-				done();
-			});
-		});
-		
-		it('put key val', function(done){
-			gun.put({hello: "world"}).key('hello/world').val(function(val){
-				expect(val.hello).to.be('world');
-				done();
-			});
-		});
-		
-		it('get', function(done){
-			gun.get('hello/world').val(function(val){
-				expect(val.hello).to.be('world');
-				done();
-			});
-		});
-		
-		it('get path', function(done){
-			gun.get('hello/world').path('hello').val(function(val){
-				expect(val).to.be('world');
-				done();
-			});
-		});
-		
-		it('get put path', function(done){
-			gun.get('hello/world').put({hello: 'Mark'}).path('hello').val(function(val){
-				expect(val).to.be('Mark');
-				done();
-			});
-		});
-		
-		it('get path put', function(done){
-			gun.get('hello/world').path('hello').put('World').val(function(val){
-				expect(val).to.be('World');
-				done();
-			});
-		});
-		
-		it('get path empty put', function(done){
-			gun.get('hello/world').path('earth').put('mars').val(function(val){
-				expect(val).to.be('mars');
-				done();
-			});
-		});
-		
-		it('get path val', function(done){
-			gun.get('hello/world').path('earth').val(function(val){
-				expect(val).to.be('mars');
-				done();
-			});
-		});
-		
-		/* // CHANGELOG: This behavior is no longer allowed! Sorry peeps.
-		it('key put val', function(done){
-			gun.key('world/hello').put({world: "hello"}).val(function(val){
-				expect(val.world).to.be('hello');
-				done();
-			});
-		});
-		
-		it('get again', function(done){
-			gun.get('world/hello').val(function(val){
-				expect(val.world).to.be('hello');
-				done();
-			});
-		});
-		*/
-		
-		it('get not kick val', function(done){
-			gun.get("some/empty/thing").not(function(){ // that if you call not first
-				return this.put({now: 'exists'}).key("some/empty/thing"); // you can put stuff
-			}).val(function(val){ // and THEN still retrieve it.
-				expect(val.now).to.be('exists');
-				done();
-			});
-		});
-		
-		it('get not kick val when it already exists', function(done){
-			gun.get("some/empty/thing").not(function(){
-				return this.put({now: 'THIS SHOULD NOT HAPPEN'});
-			}).val(function(val){
-				expect(val.now).to.be('exists');
-				done();
-			});
-		});
-		
-		it('put path val sub', function(done){
-			gun.put({last: {some: 'object'}}).path('last').val(function(val){
-				expect(val.some).to.be('object');
-				done();
-			});
-		});
-		
-		it('get put null', function(done){
-			gun.put({last: {some: 'object'}}).path('last').val(function(val){
-				expect(val.some).to.be('object');
-			}).put(null).val(function(val){
-				expect(val).to.be(null);
-				done();
-			});
-		});
-		
-		it('var put key path', function(done){ // contexts should be able to be saved to a variable
-			var foo = gun.put({foo: 'bar'}).key('foo/bar');
-			foo.path('hello.world.nowhere'); // this should become a sub-context, that doesn't alter the original
-			setTimeout(function(){
-				foo.path('foo').val(function(val){ // and then the original should be able to be reused later
-					expect(val).to.be('bar'); // this should work
-					done();
-				});
-			}, 500);
-		});
-		
-		it('var get path', function(done){ // contexts should be able to be saved to a variable
-			var foo = gun.get('foo/bar');
-			foo.path('hello.world.nowhere'); // this should become a sub-context, that doesn't alter the original
-			setTimeout(function(){
-				foo.path('foo').val(function(val){ // and then the original should be able to be reused later
-					expect(val).to.be('bar'); // this should work
-					done();
-				});
-			}, 500);
-		});
-		
-		it('get not put val path val', function(done){
-			gun.get("examples/list/foobar").not(function(){
-				return this.put({
-					id: 'foobar',
-					title: 'awesome title',
-					todos: {}
-				}).key("examples/list/foobar");
-			}).val(function(data){
-				expect(data.id).to.be('foobar');
-			}).path('todos').val(function(todos){
-				expect(todos).to.not.have.property('id');
-				done();
-			});
-		});
-		
-		it('put circular ref', function(done){
-			var data = {};
-			data[0] = "DATA!";
-			data.a = {c: 'd', e: 1, f: true};
-			data.b = {x: 2, y: 'z'};
-			data.a.kid = data.b;
-			data.b.parent = data.a;
-			gun.put(data, function(err, ok){
-				expect(err).to.not.be.ok();
-			}).val(function(val){
-				var a = gun.__.graph[Gun.is.soul(val.a)];
-				var b = gun.__.graph[Gun.is.soul(val.b)];
-				expect(Gun.is.soul(val.a)).to.be(Gun.is.soul.on(a));
-				expect(Gun.is.soul(val.b)).to.be(Gun.is.soul.on(b));
-				expect(Gun.is.soul(a.kid)).to.be(Gun.is.soul.on(b));
-				expect(Gun.is.soul(b.parent)).to.be(Gun.is.soul.on(a));
-				done();
-			});
-		});
-
-		it('put circular deep', function(done){
-			var mark = {
-				age: 23,
-				name: "Mark Nadal"
-			}
-			var amber = {
-				age: 23,
-				name: "Amber Nadal",
-				phd: true
-			}
-			mark.wife = amber;
-			amber.husband = mark;
-			var cat = {
-				age: 3,
-				name: "Hobbes"
-			}
-			mark.pet = cat;
-			amber.pet = cat;
-			cat.owner = mark;
-			cat.master = amber;
-			gun.put(mark, function(err, ok){
-				expect(err).to.not.be.ok();
-			}).val(function(val){
-				expect(val.age).to.be(23);
-				expect(val.name).to.be("Mark Nadal");
-				expect(Gun.is.soul(val.wife)).to.be.ok();
-				expect(Gun.is.soul(val.pet)).to.be.ok();
-			}).path('wife.pet.name').val(function(val){
-				expect(val).to.be('Hobbes');
-			}).back.path('pet.master').val(function(val){
-				expect(val.name).to.be("Amber Nadal");
-				expect(val.phd).to.be.ok();
-				expect(val.age).to.be(23);
-				expect(Gun.is.soul(val.pet)).to.be.ok();
-				done();
-			});
-		});
-		
-		it('put partial sub merge', function(done){
-			var mark = gun.put({name: "Mark", wife: { name: "Amber" }}).key('person/mark').val(function(mark){
-				expect(mark.name).to.be("Mark");
-			});
-
-			mark.put({age: 23, wife: {age: 23}});
-			
-			setTimeout(function(){
-				mark.put({citizen: "USA", wife: {citizen: "USA"}}).val(function(mark){
-					expect(mark.name).to.be("Mark");
-					expect(mark.age).to.be(23);
-					expect(mark.citizen).to.be("USA");
-					this.path('wife').val(function(Amber){
-						expect(Amber.name).to.be("Amber");
-						expect(Amber.age).to.be(23);
-						expect(Amber.citizen).to.be("USA");
-						done();
-					});
-				});
-			}, 500);
-		});
-		
-		it('path path', function(done){
-			var deep = gun.put({some: {deeply: {nested: 'value'}}});
-			deep.path('some.deeply.nested').val(function(val){
-				expect(val).to.be('value');
-			});
-			deep.path('some').path('deeply').path('nested').val(function(val){
-				expect(val).to.be('value');
-				done();
-			});
-		});
-		
-		it('context null put value val error', function(done){
-			gun.put("oh yes", function(err){
-				expect(err).to.be.ok();
-				done();
-			});
-		});
-		
-		var foo;
-		it('context null put node', function(done){
-			foo = gun.put({foo: 'bar'}).val(function(obj){
-				expect(obj.foo).to.be('bar');
-				done(); //setTimeout(function(){ done() },1);
-			});
-		});
-		
-		it('context node put val', function(done){
-			// EFFECTIVELY a TIMEOUT from the previous test. NO LONGER!
-			foo.put('banana', function(err){
-				expect(err).to.be.ok();
-				done(); //setTimeout(function(){ done() },1);
-			});
-		});
-		
-		it('context node put node', function(done){
-			// EFFECTIVELY a TIMEOUT from the previous test. NO LONGER!
-			foo.put({bar: {zoo: 'who'}}).val(function(obj){
-				expect(obj.foo).to.be('bar');
-				expect(Gun.is.soul(obj.bar)).to.ok();
-				done(); //setTimeout(function(){ done() },1);
-			});
-		});
-		
-		it('context node and field put value', function(done){
-			// EFFECTIVELY a TIMEOUT from the previous test. NO LONGER!
-			var tar = foo.path('tar');
-			tar.put('zebra').val(function(val){
-				expect(val).to.be('zebra');
-				done(); //setTimeout(function(){ done() },1);
-			});
-		});
-		
-		var bar;
-		it('context node and field of relation put node', function(done){
-			// EFFECTIVELY a TIMEOUT from the previous test. NO LONGER!
-			bar = foo.path('bar');
-			bar.put({combo: 'double'}).val(function(obj){
-				expect(obj.zoo).to.be('who');
-				expect(obj.combo).to.be('double');
-				done(); //setTimeout(function(){ done() },1);
-			});
-		});
-		
-		it('context node and field, put node', function(done){
-			// EFFECTIVELY a TIMEOUT from the previous test. NO LONGER!
-			bar.path('combo').put({another: 'node'}).val(function(obj){
-				expect(obj.another).to.be('node');
-				bar.val(function(node){
-					expect(Gun.is.soul(node.combo)).to.be.ok();
-					expect(Gun.is.soul(node.combo)).to.be(Gun.is.soul.on(obj));
-					done(); //setTimeout(function(){ done() },1);
-				});
-			});
-		});
-		
-		it('val path put val', function(done){
-			var gun = Gun();
-			
-			var al = gun.put({gender:'m', age:30, name:'alfred'}).key('user/alfred');
-			var beth = gun.put({gender:'f', age:22, name:'beth'  }).key('user/beth');
-			
-			al.val(function(a){
-				beth.path('friend').put(a).val(function(aa){
-					expect(Gun.is.soul.on(a)).to.be(Gun.is.soul.on(aa));
-					done();
-				});
-			});
-			
-		});
-		
-		it('val path put val key', function(done){ // bug discovered from Jose's visualizer // TODO: still timing issues, 0.6!
-			var gun = Gun(), s = Gun.time.is(), n = function(){ return Gun.time.is() }
-			this.timeout(5000);
-			
-			gun.put({gender:'m', age:30, name:'alfred'}).key('user/alfred');
-			gun.put({gender:'f', age:22, name:'beth'  }).key('user/beth');
-			gun.get('user/alfred').val(function(a){
-				gun.get('user/beth').path('friend').put(a); // b - friend_of -> a
-				gun.get('user/beth').val(function(b){ // TODO: We should have b.friend by now!
-					gun.get('user/alfred').path('friend').put(b, function(){ // a - friend_of -> b
-						gun.get('user/beth').path('cat').put({name: "fluffy", age: 3, coat: "tabby"}, function(err, ok){
-							
-							gun.get('user/alfred').path('friend.cat').key('the/cat');
-							
-							gun.get('the/cat').val(function(c){
-								expect(c.name).to.be('fluffy');
-								expect(c.age).to.be(3);
-								expect(c.coat).to.be('tabby');
-								done();
-							});
-						});
-					});
-				});
-			});
-		});
-		
-		it('map', function(done){
-			var c = 0, set = gun.put({a: {here: 'you'}, b: {go: 'dear'}, c: {sir: '!'} });
-			set.map(function(obj, field){
-				c++;
-				if(field === 'a'){
-					expect(obj.here).to.be('you');
-				}
-				if(field === 'b'){
-					expect(obj.go).to.be('dear');	
-				}
-				if(field === 'c'){
-					expect(obj.sir).to.be('!');
-				}
-				if(c === 3){
-					done();
-				}
-			})
-		});
-		
-		it('key soul', function(done){
-			var gun = Gun();
-			gun.key('me', function(err, ok){
-				expect(err).to.not.be.ok();
-				expect(gun.__.key.s['me']).to.be.ok();
-				Gun.is.graph(gun.__.key.s['me'], function(node, soul){ done.soul = soul });
-				expect(done.soul).to.be.ok('qwertyasdfzxcv');
-				done();
-			}, 'qwertyasdfzxcv');
-		});
-		
-		it('no false positive null emit', function(done){
-			var gun = Gun({hooks: {get: function(key, cb){
-				var g = {};
-				g[soul] = {_: {'#': soul, '>': {'a': 0}},
-					'a': 'b'
-				};
-				cb(null, g);
-				g = {};
-				g[soul] = {_: {'#': soul, '>': {'c': 0}},
-					'c': 'd'
-				};
-				cb(null, g);
-				g = {};
-				g[soul] = {_: {'#': soul }};
-				cb(null, g);
-				cb(); // false trigger!
-			}}}), soul = Gun.text.random();
-			
-			gun.get('me').not(function(){
-				done.fail = true;
-			}).val(function(val){
-				setTimeout(function(){
-					expect(val.a).to.be('b');
-					expect(val.c).to.be('d');
-					expect(done.fail).to.not.be.ok();
-					done();
-				},5);
-			});
-		});
-		
-		it('unique val on stream', function(done){
-			var gun = Gun({hooks: {get: function(key, cb){
-				var g = {};
-				g[soul] = {_: {'#': soul, '>': {'a': 0}},
-					'a': 'b'
-				};
-				cb(null, g);
-				g = {};
-				g[soul] = {_: {'#': soul, '>': {'c': 0}},
-					'c': 'd'
-				}; 
-				cb(null, g);
-				g = {};
-				g[soul] = {_: {'#': soul }};
-				cb(null, g);
-			}}}), soul = Gun.text.random();
-			
-			gun.get('me').val(function(val){
-				done.count = (done.count || 0) + 1;
-				setTimeout(function(){
-					expect(val.a).to.be('b');
-					expect(val.c).to.be('d');
-					expect(done.count).to.be(1);
-					done();
-				},5);
-			});
-		});
-		
-		it('unique path val on stream', function(done){
-			var gun = Gun({hooks: {get: function(key, cb){
-				var g = {};
-				g[soul] = {_: {'#': soul, '>': {'a': 0}},
-					'a': 'a'
-				};
-				cb(null, g);
-				g = {};
-				g[soul] = {_: {'#': soul, '>': {'a': 1}},
-					'a': 'b'
-				};
-				cb(null, g);
-				g = {};
-				g[soul] = {_: {'#': soul }};
-				cb(null, g);
-			}}}), soul = Gun.text.random();
-			
-			gun.get('me').path('a').val(function(val){
-				done.count = (done.count || 0) + 1;
-				setTimeout(function(){
-					expect(val).to.be('b');
-					expect(done.count).to.be(1);
-					done();
-				},5);
-			});
-		});
-		
-		it('double not', function(done){ // from the thought tutorial
-			var gun = Gun().get('thoughts').not(function(key){
-				return this.put({}).key(key);
-			});
-			
-			setTimeout(function(){
-				gun.not(function(){
-					console.log("DOUBLE NOT!!!!!!");
-					done.not = true;
-				}).val(function(){
-					expect(done.not).to.not.be.ok();
-					done();
-				})
-			}, 10);
-		});
-
-		it('set', function(done){
-			done.c = 0;
-			var gun = Gun();
-			gun.get('set').set().set().val(function(val){
-				done.c += 1;
-				expect(Gun.obj.empty(val, '_')).to.be.ok();
-				setTimeout(function(){ 
-					expect(done.c).to.be(1);
-					done() 
-				},10)
-			});
-		});
-		
-		it('set multiple', function(done){
-			var gun = Gun().get('sets').set(), i = 0;
-			gun.val(function(val){
-				expect(done.soul = Gun.is.soul.on(val)).to.be.ok();
-				expect(Gun.obj.empty(val, '_')).to.be.ok();
-			});
-			
-			gun.set(1).set(2).set(3).set(4); // if you set an object you'd have to do a `.back`
-			gun.map().val(function(val, field){
-				i += 1;
-				expect(val).to.be(i);
-				if(i % 4 === 0){
-					setTimeout(function(){
-						done.i = 0;
-						Gun.obj.map(gun.__.graph, function(){ done.i++ });
-						expect(done.i).to.be(1); // make sure there isn't double.
-						Gun.log.verbose = false;
-						done() 
-					},10);
-				}
-			});
-		});
-		
-		it('peer 1 get key, peer 2 put key, peer 1 val', function(done){
-			var hooks = {get: function(key, cb, opt){
-				cb();
-			}, put: function(nodes, cb, opt){
-				//console.log("put hook", nodes);
-				Gun.union(gun1, nodes);
-				cb();
-			}, key: function(key, soul, cb, opt){
-				//console.log("key hook", key, soul);
-				gun1.key(key, null, soul);
-				cb();
-			}},
-			gun1 = Gun({hooks: {get: hooks.get}}).get('race')
-			, gun2 = Gun({hooks: hooks}).get('race');
-			
-			setTimeout(function(){
-				gun2.put({the: 'data'}).key('race');
-				setTimeout(function(){
-					gun1.on(function(val){
-						expect(val.the).to.be('data');
-						done();
-					});
-				},10);
-			},10);
-		});
-		
-		it('get pseudo merge', function(done){
-			var gun = Gun();
-			
-			gun.put({a: 1, z: -1}).key('pseudo');
-			gun.put({b: 2, z: 0}).key('pseudo');
-			
-			gun.get('pseudo').val(function(val){
-				expect(val.a).to.be(1);
-				expect(val.b).to.be(2);
-				expect(val.z).to.be(0);
-				done();
-			});
-		});
-		
-		it('get pseudo merge on', function(done){
-			var gun = Gun();
-			
-			gun.put({a: 1, z: -1}).key('pseudon');
-			gun.put({b: 2, z: 0}).key('pseudon');
-			
-			gun.get('pseudon').on(function(val){
-				if(done.val){ return } // TODO: Maybe prevent repeat ons where there is no diff?
-				done.val = val;
-				expect(val.a).to.be(1);
-				expect(val.b).to.be(2);
-				expect(val.z).to.be(0);
-				done();
-			});
-		});
-		
-		it('get pseudo merge across peers', function(done){
-			Gun.on('opt').event(function(gun, o){
-				if(connect){ return }
-				gun.__.opt.hooks = {get: function(key, cb, opt){
-					var other = (o.alice? gun2 : gun1);
-					if(connect){
-						//console.log('connect to peer and get', key);
-						other.get(key, cb);
-					} else {
-						cb();
-					}
-				}, put: function(nodes, cb, opt){
-					var other = (o.alice? gun2 : gun1);
-					if(connect){
-						Gun.union(other, nodes);
-					}
-					cb();
-				}, key: function(key, soul, cb, opt){
-					var other = (o.alice? gun2 : gun1);
-					if(connect){
-						other.key(key, null, soul);
-					}
-					cb();
-				}}
-			});
-			var connect, gun1 = Gun({alice: true}).get('pseudo/merge').not(function(){
-				return this.put({hello: "world!"}).key('pseudo/merge');
-			}), gun2;
-			
-			gun1.val(function(val){
-				expect(val.hello).to.be('world!');
-			});
-			setTimeout(function(){
-				gun2 = Gun({bob: true}).get('pseudo/merge').not(function(){
-					return this.put({hi: "mars!"}).key('pseudo/merge');
-				});
-				gun2.val(function(val){
-					expect(val.hi).to.be('mars!');
-				});
-				setTimeout(function(){
-					// CONNECT THE TWO PEERS
-					connect = true;
-					gun1.get('pseudo/merge', null, {force: true}); // fake a browser refersh, in real world we should auto-reconnect
-					gun2.get('pseudo/merge', null, {force: true}); // fake a browser refersh, in real world we should auto-reconnect
-					setTimeout(function(){
-						gun1.val(function(val){
-							expect(val.hello).to.be('world!');
-							expect(val.hi).to.be('mars!');
-							done.gun1 = true;
-						});
-						gun2.val(function(val){
-							expect(val.hello).to.be('world!');
-							expect(val.hi).to.be('mars!');
-							expect(done.gun1).to.be.ok();
-							Gun({});
-							done();
-						});
-					},10);
-				},10);
-			},10);
-		});
-				
-		it("get map val -> map val", function(done){ // Terje's bug
-			var gun = Gun(); // we can test GUN locally.
-			var passengers = gun.get('passengers'); // this is now a list of passengers that we will map over.
-			var ctx = {n: 0, d: 0, l: 0};
-			passengers.map().val(function(passenger, id){
-				this.map().val(function(change, field){
-					//console.log("Passenger", passenger.name, "had", field, "change to:", change, '\n\n');
-					if('name' == field){ expect(change).to.be(passenger.name); ctx.n++ }
-					if('direction' == field){ expect(change).to.be(passenger.direction); ctx.d++ }
-					if('location' == field){
-						delete change._; ctx.l++;
-						if('Bob' == passenger.name){
-							expect(change).to.eql({'lat': '37.6159', 'lng': '-128.5'}); 
-						} else {
-							expect(change).to.eql({'lat': 'f37.6159', 'lng': 'f-128.5'}); 
-						}
-					}
-					if(ctx.n == 2 && ctx.d == 2 && ctx.l == 2){ done() }
-				});
-			});
-			var bob = passengers.set({
-				name: "Bob",
-				location: {'lat': '37.6159', 'lng': '-128.5'},
-				direction: '128.2'
-			});
-			var fred = passengers.set({
-				name: "Fred",
-				location: {'lat': 'f37.6159', 'lng': 'f-128.5'},
-				direction: 'f128.2'
-			});
-		});
-				
-		it("get map map val", function(done){ // Terje's bug
-			var gun = Gun(); // we can test GUN locally.
-			var passengers = gun.get('passengers/map'); // this is now a list of passengers that we will map over.
-			var ctx = {n: 0, d: 0, l: 0};
-			passengers.map().map().val(function(val, field){
-				if('name' == field){ expect(val).to.be(!ctx.n? 'Bob' : 'Fred'); ctx.n++ }
-				if('direction' == field){ expect(val).to.be(!ctx.d? '128.2' : 'f128.2'); ctx.d++ }
-				if('location' == field){
-					delete val._;
-					if(!ctx.l){
-						expect(val).to.eql({'lat': '37.6159', 'lng': '-128.5'}); 
-					} else {
-						expect(val).to.eql({'lat': 'f37.6159', 'lng': 'f-128.5'}); 
-					}
-					ctx.l++;
-				}
-				if(ctx.n == 2 && ctx.d == 2 && ctx.l == 2){ done() }
-			});
-			var bob = passengers.set({
-				name: "Bob",
-				location: {'lat': '37.6159', 'lng': '-128.5'},
-				direction: '128.2'
-			});
-			setTimeout(function(){
-				var fred = passengers.set({
-					name: "Fred",
-					location: {'lat': 'f37.6159', 'lng': 'f-128.5'},
-					direction: 'f128.2'
-				});
-			},100);
-		});
-				
-		it("get map path val", function(done){ // Terje's bug
-			var gun = Gun();
-			var ctx = {l: -1, d: 0};
-			var passengers = gun.get('passengers/path');
-			passengers.map().path('location.lng').val(function(val, field){
-				expect(field).to.be('lng');
-				if(ctx.l){
-					expect(val).to.be('-128.5'); 
-				} else {
-					expect(val).to.eql('f-128.5'); 
-				}
-				ctx.l++;
-				if(ctx.l){ done() }
-			});
-			var bob = passengers.set({
-				name: "Bob",
-				location: {'lat': '37.6159', 'lng': '-128.5'},
-				direction: '128.2'
-			});
-			setTimeout(function(){
-				var fred = passengers.set({
-					name: "Fred",
-					location: {'lat': 'f37.6159', 'lng': 'f-128.5'},
-					direction: 'f128.2'
-				});
-			},100);
-		});
-		
-		it("put path deep val -> path val", function(done){ // Terje's bug
-			var gun = Gun();
-			gun.put({you: {have: {got: {to: {be: {kidding: "me!"}}}}}}).path('you.have.got.to.be').val(function(val, field){
-				expect(val.kidding).to.be('me!');
-				this.path('kidding').val(function(val){
-					expect(val).to.be('me!');
-					done();
-				});
-			});
-		});
-		
-		it("get set path put, map path val -> path val", function(done){ // Terje's bug
-			var gun = Gun();
-			var ctx = {l: -1, d: 0};
-			var passengers = gun.get('passengers/set/path');
-			passengers.set({name: 'Bob'}).path('direction').put({lol: {just: 'kidding', dude: '!'}}, function(err, ok){});
-			passengers.map().path('direction.lol').val(function(val){
-				this.path('just').val(function(val){
-					expect(val).to.be('kidding');
-				}).back.path('dude').val(function(val){
-					expect(val).to.be('!');
-					done();
-				});
-			})
-		});
-		
-<<<<<<< HEAD
-		it("gun put null path on put sub object", function(done){ // consensus4's bug
-			done.c = 1;
-			var gun = Gun();
-			//Gun.log.verbose = true;
-			var game = gun.put({board: null, teamA: null, teamB: null, turn: null}).key('the/game');
-			game.path('board').on(function(board, field){
-				expect(field).to.be('board');
-				if(done.c == 1){
-					expect(board).to.not.be.ok();
-				}
-				if(done.c === 2){
-					done.c++;
-					delete board._;
-					expect(board).to.be.eql({11: ' ', 22: ' ', 33: 'A'});
-					done();
-				}
-			});
-			setTimeout(function(){
-				done.c++;
-				game.put({board: {11: ' ', 22: ' ', 33: 'A'}});
-			},100);
-=======
-		it("ToDo", function(done){ // Simulate ToDo app!
-			var gun = Gun().get('example/todo/data');
-			gun.on(function renderToDo(val){
-				if(done.done){ return }
-				if(done.clear){
-					done.done = true;
-					expect(val[done.id]).to.not.be.ok();
-					return done();
-				}
-				delete val._;
-				Gun.obj.map(val, function(val, field){ return done.id = field; });
-				expect(val[done.id]).to.be('groceries');
-			});
-			setTimeout(function(){ // form submit
-				gun.set("groceries");
-				setTimeout(function(){ // clear off element
-					done.clear = true;
-					gun.path(done.id).put(null);
-				},100);
-			},200);
->>>>>>> f63fe0cd
-		});
-	});	
-		
-	describe('Streams', function(){
-		var gun = Gun(), g = function(){
-			return Gun({hooks: {get: ctx.get}});
-		}, ctx = {gen: 5, extra: 45, network: 2};
-		
-		it('prep hook', function(done){
-			this.timeout(ctx.gen * ctx.extra);
-			var peer = Gun(), ref;
-			ctx.get = function(key, cb){
-				var c = 0;
-				cb = cb || function(){};
-				if('big' !== key){ return cb(null, null) }
-				setTimeout(function badNetwork(){
-					c += 1;
-					var soul = Gun.is.soul.on(ref);
-					var graph = {};
-					var data = graph[soul] = {_: {'#': soul, '>': {}}};
-					if(!ref['f' + c]){ 
-						return cb(null, graph), cb(null, {});
-					}
-					data._[Gun._.HAM]['f' + c] = ref._[Gun._.HAM]['f' + c];
-					data['f' + c] = ref['f' + c];
-					cb(null, graph);
-					setTimeout(badNetwork, ctx.network);
-				},ctx.network);
-			}
-			ctx.get.fake = {};
-			for(var i = 1; i < (ctx.gen) + 1; i++){
-				ctx.get.fake['f'+i] = i;
-				ctx.length = i;
-			}
-			var big = peer.put(ctx.get.fake).val(function(val){
-				ref = val;
-				ctx.get('big', function(err, graph){
-					if(Gun.obj.empty(graph)){ done() }
-				});
-				gun.opt({hooks: {get: ctx.get}});
-			});
-		});
-		
-		it('map chain', function(done){
-			var set = gun.put({a: {here: 'you'}, b: {go: 'dear'}, c: {sir: '!'} });
-			set.map().val(function(obj, field){
-				if(obj.here){
-					done.a = obj.here;
-					expect(obj.here).to.be('you');
-				}
-				if(obj.go){
-					done.b = obj.go;
-					expect(obj.go).to.be('dear');	
-				}
-				if(obj.sir){
-					done.c = obj.sir;
-					expect(obj.sir).to.be('!');
-				}
-				if(done.a && done.b && done.c){
-					done();
-				}
-			});
-		});
-		
-		it('map chain path', function(done){
-			var set = gun.put({
-				a: {name: "Mark",
-					pet: {coat: "tabby", name: "Hobbes"}
-				}, b: {name: "Alice",
-					pet: {coat: "calico", name: "Cali"}
-				}, c: {name: "Bob",
-					pet: {coat: "tux", name: "Casper"}
-				} 
-			});
-			set.map().path('pet').val(function(obj, field){
-				if(obj.name === 'Hobbes'){
-					done.hobbes = obj.name;
-					expect(obj.name).to.be('Hobbes');
-					expect(obj.coat).to.be('tabby');
-				}
-				if(obj.name === 'Cali'){
-					done.cali = obj.name;
-					expect(obj.name).to.be('Cali');
-					expect(obj.coat).to.be('calico');
-				}
-				if(obj.name === 'Casper'){
-					done.casper = obj.name;
-					expect(obj.name).to.be('Casper');
-					expect(obj.coat).to.be('tux');
-				}
-				if(done.hobbes && done.cali && done.casper){
-					done();
-				}
-			});
-		});
-		
-		it('get big on', function(done){
-			this.timeout(ctx.gen * ctx.extra);
-			var test = {c: 0, last: 0};
-			g().get('big').on(function(val){
-				if(test.done){ return console.log("hey yo! you got duplication on your ons!"); }
-				delete val._;
-				if(val['f' + (test.last + 1)]){ 
-					test.c += 1;
-					test.last += 1;
-				}
-				var obj = {};
-				for(var i = 1; i < test.c + 1; i++){
-					obj['f'+i] = i;
-				}
-				expect(val).to.eql(obj);
-				if(test.c === ctx.length){
-					test.done = true;
-					done();
-				}
-			});
-		});
-		
-		it('get big on delta', function(done){
-			this.timeout(ctx.gen * ctx.extra);
-			var test = {c: 0, seen: {}};
-			g().get('big').on(function(val){
-				delete val._;
-				if(test.seen['f' + test.c]){ return }
-				test.seen['f' + test.c] = true;
-				test.c += 1;
-				var obj = {};
-				obj['f' + test.c] = test.c;
-				expect(val).to.eql(obj);
-				if(test.c === ctx.length){
-					done();
-				}
-			}, true);
-		});
-		
-		it('get val', function(done){
-			this.timeout(ctx.gen * ctx.extra);
-			g().get('big').val(function(obj){
-				delete obj._;
-				expect(obj.f1).to.be(1);
-				expect(obj['f' + ctx.length]).to.be(ctx.length);
-				expect(obj).to.be.eql(ctx.get.fake);
-				done();
-			});
-		});
-		
-		it('get big map val', function(done){
-			this.timeout(ctx.gen * ctx.extra);
-			var test = {c: 0, seen: {}};
-			g().get('big').map().val(function(val, field){
-				if(test.seen[field]){ return }
-				test.seen[field] = true;
-				delete val._;
-				expect(field).to.be('f' + (test.c += 1));
-				expect(val).to.be(test.c);
-				if(test.c === ctx.length){
-					done();
-				}
-			});
-		});
-	});
+		it("gun put null path on put sub object", function(done){ // consensus4's bug
+			done.c = 1;
+			var gun = Gun();
+			//Gun.log.verbose = true;
+			var game = gun.put({board: null, teamA: null, teamB: null, turn: null}).key('the/game');
+			game.path('board').on(function(board, field){
+				expect(field).to.be('board');
+				if(done.c == 1){
+					expect(board).to.not.be.ok();
+				}
+				if(done.c === 2){
+					done.c++;
+					delete board._;
+					expect(board).to.be.eql({11: ' ', 22: ' ', 33: 'A'});
+					done();
+				}
+			});
+			setTimeout(function(){
+				done.c++;
+				game.put({board: {11: ' ', 22: ' ', 33: 'A'}});
+			},100);
+		});
+	});	
+		
+	describe('Streams', function(){
+		var gun = Gun(), g = function(){
+			return Gun({hooks: {get: ctx.get}});
+		}, ctx = {gen: 5, extra: 45, network: 2};
+		
+		it('prep hook', function(done){
+			this.timeout(ctx.gen * ctx.extra);
+			var peer = Gun(), ref;
+			ctx.get = function(key, cb){
+				var c = 0;
+				cb = cb || function(){};
+				if('big' !== key){ return cb(null, null) }
+				setTimeout(function badNetwork(){
+					c += 1;
+					var soul = Gun.is.soul.on(ref);
+					var graph = {};
+					var data = graph[soul] = {_: {'#': soul, '>': {}}};
+					if(!ref['f' + c]){ 
+						return cb(null, graph), cb(null, {});
+					}
+					data._[Gun._.HAM]['f' + c] = ref._[Gun._.HAM]['f' + c];
+					data['f' + c] = ref['f' + c];
+					cb(null, graph);
+					setTimeout(badNetwork, ctx.network);
+				},ctx.network);
+			}
+			ctx.get.fake = {};
+			for(var i = 1; i < (ctx.gen) + 1; i++){
+				ctx.get.fake['f'+i] = i;
+				ctx.length = i;
+			}
+			var big = peer.put(ctx.get.fake).val(function(val){
+				ref = val;
+				ctx.get('big', function(err, graph){
+					if(Gun.obj.empty(graph)){ done() }
+				});
+				gun.opt({hooks: {get: ctx.get}});
+			});
+		});
+		
+		it('map chain', function(done){
+			var set = gun.put({a: {here: 'you'}, b: {go: 'dear'}, c: {sir: '!'} });
+			set.map().val(function(obj, field){
+				if(obj.here){
+					done.a = obj.here;
+					expect(obj.here).to.be('you');
+				}
+				if(obj.go){
+					done.b = obj.go;
+					expect(obj.go).to.be('dear');	
+				}
+				if(obj.sir){
+					done.c = obj.sir;
+					expect(obj.sir).to.be('!');
+				}
+				if(done.a && done.b && done.c){
+					done();
+				}
+			});
+		});
+		
+		it('map chain path', function(done){
+			var set = gun.put({
+				a: {name: "Mark",
+					pet: {coat: "tabby", name: "Hobbes"}
+				}, b: {name: "Alice",
+					pet: {coat: "calico", name: "Cali"}
+				}, c: {name: "Bob",
+					pet: {coat: "tux", name: "Casper"}
+				} 
+			});
+			set.map().path('pet').val(function(obj, field){
+				if(obj.name === 'Hobbes'){
+					done.hobbes = obj.name;
+					expect(obj.name).to.be('Hobbes');
+					expect(obj.coat).to.be('tabby');
+				}
+				if(obj.name === 'Cali'){
+					done.cali = obj.name;
+					expect(obj.name).to.be('Cali');
+					expect(obj.coat).to.be('calico');
+				}
+				if(obj.name === 'Casper'){
+					done.casper = obj.name;
+					expect(obj.name).to.be('Casper');
+					expect(obj.coat).to.be('tux');
+				}
+				if(done.hobbes && done.cali && done.casper){
+					done();
+				}
+			});
+		});
+		
+		it('get big on', function(done){
+			this.timeout(ctx.gen * ctx.extra);
+			var test = {c: 0, last: 0};
+			g().get('big').on(function(val){
+				if(test.done){ return console.log("hey yo! you got duplication on your ons!"); }
+				delete val._;
+				if(val['f' + (test.last + 1)]){ 
+					test.c += 1;
+					test.last += 1;
+				}
+				var obj = {};
+				for(var i = 1; i < test.c + 1; i++){
+					obj['f'+i] = i;
+				}
+				expect(val).to.eql(obj);
+				if(test.c === ctx.length){
+					test.done = true;
+					done();
+				}
+			});
+		});
+		
+		it('get big on delta', function(done){
+			this.timeout(ctx.gen * ctx.extra);
+			var test = {c: 0, seen: {}};
+			g().get('big').on(function(val){
+				delete val._;
+				if(test.seen['f' + test.c]){ return }
+				test.seen['f' + test.c] = true;
+				test.c += 1;
+				var obj = {};
+				obj['f' + test.c] = test.c;
+				expect(val).to.eql(obj);
+				if(test.c === ctx.length){
+					done();
+				}
+			}, true);
+		});
+		
+		it('get val', function(done){
+			this.timeout(ctx.gen * ctx.extra);
+			g().get('big').val(function(obj){
+				delete obj._;
+				expect(obj.f1).to.be(1);
+				expect(obj['f' + ctx.length]).to.be(ctx.length);
+				expect(obj).to.be.eql(ctx.get.fake);
+				done();
+			});
+		});
+		
+		it('get big map val', function(done){
+			this.timeout(ctx.gen * ctx.extra);
+			var test = {c: 0, seen: {}};
+			g().get('big').map().val(function(val, field){
+				if(test.seen[field]){ return }
+				test.seen[field] = true;
+				delete val._;
+				expect(field).to.be('f' + (test.c += 1));
+				expect(val).to.be(test.c);
+				if(test.c === ctx.length){
+					done();
+				}
+			});
+		});
+	});
 });