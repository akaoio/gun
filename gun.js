--- conflicted
+++ resolved
@@ -2091,15 +2091,10 @@
 						return;
 					}
 					var S, ST; LOG && (S = +new Date); console.STAT = {};
-<<<<<<< HEAD
 					//root.on('in', msg);
 					root.on('in2', msg);
 					dup_track(id);
-					if(LOG && !msg.nts && (ST = +new Date - S) > 9){ opt.log(S, ST, 'msg', msg['#'], JSON.stringify(console.STAT)); if(ST > 500){ try{ require('./lib/email').send({text: ""+ST+"ms "+JSON.stringify(msg)+" | "+JSON.stringify(console.STAT), from: "mark@gun.eco", to: "mark@gun.eco", subject: "GUN MSG"}, noop); }catch(e){} } } // this is ONLY turned on if ENV CONFIGS have email/password to send out from.
-=======
-					root.on('in', msg);
 					if(LOG && !msg.nts && (ST = +new Date - S) > 9){ opt.log(S, ST, 'msg', msg['#'], JSON.stringify(console.STAT)) }
->>>>>>> 827197db
 					return;
 				}
 			}
