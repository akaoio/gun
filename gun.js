;(function(){

  /* UNBUILD */
  var root;
  if(typeof window !== "undefined"){ root = window }
  if(typeof global !== "undefined"){ root = global }
  root = root || {};
  var console = root.console || {log: function(){}};
  function USE(arg, req){
    return req? require(arg) : arg.slice? USE[R(arg)] : function(mod, path){
      arg(mod = {exports: {}});
      USE[R(path)] = mod.exports;
    }
    function R(p){
      return p.split('/').slice(-1).toString().replace('.js','');
    }
  }
  if(typeof module !== "undefined"){ var common = module }
  /* UNBUILD */

	;USE(function(module){
		// Generic javascript utilities.
		var Type = {};
		//Type.fns = Type.fn = {is: function(fn){ return (!!fn && fn instanceof Function) }}
		Type.fn = {is: function(fn){ return (!!fn && 'function' == typeof fn) }}
		Type.bi = {is: function(b){ return (b instanceof Boolean || typeof b == 'boolean') }}
		Type.num = {is: function(n){ return !list_is(n) && ((n - parseFloat(n) + 1) >= 0 || Infinity === n || -Infinity === n) }}
		Type.text = {is: function(t){ return (typeof t == 'string') }}
		Type.text.ify = function(t){
			if(Type.text.is(t)){ return t }
			if(typeof JSON !== "undefined"){ return JSON.stringify(t) }
			return (t && t.toString)? t.toString() : t;
		}
		Type.text.random = function(l, c){
			var s = '';
			l = l || 24; // you are not going to make a 0 length random number, so no need to check type
			c = c || '0123456789ABCDEFGHIJKLMNOPQRSTUVWXZabcdefghijklmnopqrstuvwxyz';
			while(l > 0){ s += c.charAt(Math.floor(Math.random() * c.length)); l-- }
			return s;
		}
		Type.text.match = function(t, o){ var tmp, u;
			if('string' !== typeof t){ return false }
			if('string' == typeof o){ o = {'=': o} }
			o = o || {};
			tmp = (o['='] || o['*'] || o['>'] || o['<']);
			if(t === tmp){ return true }
			if(u !== o['=']){ return false }
			tmp = (o['*'] || o['>'] || o['<']);
			if(t.slice(0, (tmp||'').length) === tmp){ return true }
			if(u !== o['*']){ return false }
			if(u !== o['>'] && u !== o['<']){
				return (t >= o['>'] && t <= o['<'])? true : false;
			}
			if(u !== o['>'] && t >= o['>']){ return true }
			if(u !== o['<'] && t <= o['<']){ return true }
			return false;
		}
		Type.list = {is: function(l){ return (l instanceof Array) }}
		Type.list.slit = Array.prototype.slice;
		Type.list.sort = function(k){ // creates a new sort function based off some key
			return function(A,B){
				if(!A || !B){ return 0 } A = A[k]; B = B[k];
				if(A < B){ return -1 }else if(A > B){ return 1 }
				else { return 0 }
			}
		}
		Type.list.map = function(l, c, _){ return obj_map(l, c, _) }
		Type.list.index = 1; // change this to 0 if you want non-logical, non-mathematical, non-matrix, non-convenient array notation
		Type.obj = {is: function(o){ return o? (o instanceof Object && o.constructor === Object) || Object.prototype.toString.call(o).match(/^\[object (\w+)\]$/)[1] === 'Object' : false }}
		Type.obj.put = function(o, k, v){ return (o||{})[k] = v, o }
		Type.obj.has = function(o, k){ return o && Object.prototype.hasOwnProperty.call(o, k) }
		Type.obj.del = function(o, k){
			if(!o){ return }
			o[k] = null;
			delete o[k];
			return o;
		}
		Type.obj.as = function(o, k, v, u){ return o[k] = o[k] || (u === v? {} : v) }
		Type.obj.ify = function(o){
			if(obj_is(o)){ return o }
			try{o = JSON.parse(o);
			}catch(e){o={}};
			return o;
		}
		;(function(){ var u;
			function map(v,k){
				if(obj_has(this,k) && u !== this[k]){ return }
				this[k] = v;
			}
			Type.obj.to = function(from, to){
				to = to || {};
				obj_map(from, map, to);
				return to;
			}
		}());
		Type.obj.copy = function(o){ // because http://web.archive.org/web/20140328224025/http://jsperf.com/cloning-an-object/2
			return !o? o : JSON.parse(JSON.stringify(o)); // is shockingly faster than anything else, and our data has to be a subset of JSON anyways!
		}
		;(function(){
			function empty(v,i){ var n = this.n;
				if(n && (i === n || (obj_is(n) && obj_has(n, i)))){ return }
				if(i){ return true }
			}
			Type.obj.empty = function(o, n){
				if(!o){ return true }
				return obj_map(o,empty,{n:n})? false : true;
			}
		}());
		;(function(){
			function t(k,v){
				if(2 === arguments.length){
					t.r = t.r || {};
					t.r[k] = v;
					return;
				} t.r = t.r || [];
				t.r.push(k);
			};
			var keys = Object.keys, map;
			Object.keys = Object.keys || function(o){ return map(o, function(v,k,t){t(k)}) }
			Type.obj.map = map = function(l, c, _){
				var u, i = 0, x, r, ll, lle, f = fn_is(c);
				t.r = null;
				if(keys && obj_is(l)){
					ll = keys(l); lle = true;
				}
				if(list_is(l) || ll){
					x = (ll || l).length;
					for(;i < x; i++){
						var ii = (i + Type.list.index);
						if(f){
							r = lle? c.call(_ || this, l[ll[i]], ll[i], t) : c.call(_ || this, l[i], ii, t);
							if(r !== u){ return r }
						} else {
							//if(Type.test.is(c,l[i])){ return ii } // should implement deep equality testing!
							if(c === l[lle? ll[i] : i]){ return ll? ll[i] : ii } // use this for now
						}
					}
				} else {
					for(i in l){
						if(f){
							if(obj_has(l,i)){
								r = _? c.call(_, l[i], i, t) : c(l[i], i, t);
								if(r !== u){ return r }
							}
						} else {
							//if(a.test.is(c,l[i])){ return i } // should implement deep equality testing!
							if(c === l[i]){ return i } // use this for now
						}
					}
				}
				return f? t.r : Type.list.index? 0 : -1;
			}
		}());
		Type.time = {};
		Type.time.is = function(t){ return t? t instanceof Date : (+new Date().getTime()) }

		var fn_is = Type.fn.is;
		var list_is = Type.list.is;
		var obj = Type.obj, obj_is = obj.is, obj_has = obj.has, obj_map = obj.map;
		module.exports = Type;
	})(USE, './type');

	;USE(function(module){
		// On event emitter generic javascript utility.
		module.exports = function onto(tag, arg, as){
			if(!tag){ return {to: onto} }
			var u, tag = (this.tag || (this.tag = {}))[tag] ||
			(this.tag[tag] = {tag: tag, to: onto._ = {
				next: function(arg){ var tmp;
					if((tmp = this.to)){
						tmp.next(arg);
				}}
			}});
			if(arg instanceof Function){
				var be = {
					off: onto.off ||
					(onto.off = function(){
						if(this.next === onto._.next){ return !0 }
						if(this === this.the.last){
							this.the.last = this.back;
						}
						this.to.back = this.back;
						this.next = onto._.next;
						this.back.to = this.to;
						if(this.the.last === this.the){
							delete this.on.tag[this.the.tag];
						}
					}),
					to: onto._,
					next: arg,
					the: tag,
					on: this,
					as: as,
				};
				(be.back = tag.last || tag).to = be;
				return tag.last = be;
			}
			if((tag = tag.to) && u !== arg){ tag.next(arg) }
			return tag;
		};
	})(USE, './onto');

	;USE(function(module){
		/* Based on the Hypothetical Amnesia Machine thought experiment */
		function HAM(machineState, incomingState, currentState, incomingValue, currentValue){
			if(machineState < incomingState){
				return {defer: true}; // the incoming value is outside the boundary of the machine's state, it must be reprocessed in another state.
			}
			if(incomingState < currentState){
				return {historical: true}; // the incoming value is within the boundary of the machine's state, but not within the range.

			}
			if(currentState < incomingState){
				return {converge: true, incoming: true}; // the incoming value is within both the boundary and the range of the machine's state.

			}
			if(incomingState === currentState){
				incomingValue = Lexical(incomingValue) || "";
				currentValue = Lexical(currentValue) || "";
				if(incomingValue === currentValue){ // Note: while these are practically the same, the deltas could be technically different
					return {state: true};
				}
				/*
					The following is a naive implementation, but will always work.
					Never change it unless you have specific needs that absolutely require it.
					If changed, your data will diverge unless you guarantee every peer's algorithm has also been changed to be the same.
					As a result, it is highly discouraged to modify despite the fact that it is naive,
					because convergence (data integrity) is generally more important.
					Any difference in this algorithm must be given a new and different name.
				*/
				if(incomingValue < currentValue){ // Lexical only works on simple value types!
					return {converge: true, current: true};
				}
				if(currentValue < incomingValue){ // Lexical only works on simple value types!
					return {converge: true, incoming: true};
				}
			}
			return {err: "Invalid CRDT Data: "+ incomingValue +" to "+ currentValue +" at "+ incomingState +" to "+ currentState +"!"};
		}
		if(typeof JSON === 'undefined'){
			throw new Error(
				'JSON is not included in this browser. Please load it first: ' +
				'ajax.cdnjs.com/ajax/libs/json2/20110223/json2.js'
			);
		}
		var Lexical = JSON.stringify, undefined;
		module.exports = HAM;
	})(USE, './HAM');

	;USE(function(module){
		var Type = USE('./type');
		var Val = {};
		Val.is = function(v){ // Valid values are a subset of JSON: null, binary, number (!Infinity), text, or a soul relation. Arrays need special algorithms to handle concurrency, so they are not supported directly. Use an extension that supports them if needed but research their problems first.
			if(v === u){ return false }
			if(v === null){ return true } // "deletes", nulling out keys.
			if(v === Infinity){ return false } // we want this to be, but JSON does not support it, sad face.
			if(text_is(v) // by "text" we mean strings.
			|| bi_is(v) // by "binary" we mean boolean.
			|| num_is(v)){ // by "number" we mean integers or decimals.
				return true; // simple values are valid.
			}
			return Val.link.is(v) || false; // is the value a soul relation? Then it is valid and return it. If not, everything else remaining is an invalid data type. Custom extensions can be built on top of these primitives to support other types.
		}
		Val.link = Val.rel = {_: '#'};
		;(function(){
			Val.link.is = function(v){ // this defines whether an object is a soul relation or not, they look like this: {'#': 'UUID'}
				if(v && v[rel_] && !v._ && obj_is(v)){ // must be an object.
					var o = {};
					obj_map(v, map, o);
					if(o.id){ // a valid id was found.
						return o.id; // yay! Return it.
					}
				}
				return false; // the value was not a valid soul relation.
			}
			function map(s, k){ var o = this; // map over the object...
				if(o.id){ return o.id = false } // if ID is already defined AND we're still looping through the object, it is considered invalid.
				if(k == rel_ && text_is(s)){ // the key should be '#' and have a text value.
					o.id = s; // we found the soul!
				} else {
					return o.id = false; // if there exists anything else on the object that isn't the soul, then it is considered invalid.
				}
			}
		}());
		Val.link.ify = function(t){ return obj_put({}, rel_, t) } // convert a soul into a relation and return it.
		Type.obj.has._ = '.';
		var rel_ = Val.link._, u;
		var bi_is = Type.bi.is;
		var num_is = Type.num.is;
		var text_is = Type.text.is;
		var obj = Type.obj, obj_is = obj.is, obj_put = obj.put, obj_map = obj.map;
		module.exports = Val;
	})(USE, './val');

	;USE(function(module){
		var Type = USE('./type');
		var Val = USE('./val');
		var Node = {_: '_'};
		Node.soul = function(n, o){ return (n && n._ && n._[o || soul_]) } // convenience function to check to see if there is a soul on a node and return it.
		Node.soul.ify = function(n, o){ // put a soul on an object.
			o = (typeof o === 'string')? {soul: o} : o || {};
			n = n || {}; // make sure it exists.
			n._ = n._ || {}; // make sure meta exists.
			n._[soul_] = o.soul || n._[soul_] || text_random(); // put the soul on it.
			return n;
		}
		Node.soul._ = Val.link._;
		;(function(){
			Node.is = function(n, cb, as){ var s; // checks to see if an object is a valid node.
				if(!obj_is(n)){ return false } // must be an object.
				if(s = Node.soul(n)){ // must have a soul on it.
					return !obj_map(n, map, {as:as,cb:cb,s:s,n:n});
				}
				return false; // nope! This was not a valid node.
			}
			function map(v, k){ // we invert this because the way we check for this is via a negation.
				if(k === Node._){ return } // skip over the metadata.
				if(!Val.is(v)){ return true } // it is true that this is an invalid node.
				if(this.cb){ this.cb.call(this.as, v, k, this.n, this.s) } // optionally callback each key/value.
			}
		}());
		;(function(){
			Node.ify = function(obj, o, as){ // returns a node from a shallow object.
				if(!o){ o = {} }
				else if(typeof o === 'string'){ o = {soul: o} }
				else if(o instanceof Function){ o = {map: o} }
				if(o.map){ o.node = o.map.call(as, obj, u, o.node || {}) }
				if(o.node = Node.soul.ify(o.node || {}, o)){
					obj_map(obj, map, {o:o,as:as});
				}
				return o.node; // This will only be a valid node if the object wasn't already deep!
			}
			function map(v, k){ var o = this.o, tmp, u; // iterate over each key/value.
				if(o.map){
					tmp = o.map.call(this.as, v, ''+k, o.node);
					if(u === tmp){
						obj_del(o.node, k);
					} else
					if(o.node){ o.node[k] = tmp }
					return;
				}
				if(Val.is(v)){
					o.node[k] = v;
				}
			}
		}());
		var obj = Type.obj, obj_is = obj.is, obj_del = obj.del, obj_map = obj.map;
		var text = Type.text, text_random = text.random;
		var soul_ = Node.soul._;
		var u;
		module.exports = Node;
	})(USE, './node');

	;USE(function(module){
		var Type = USE('./type');
		var Node = USE('./node');
		function State(){
			var t;
			/*if(perf){
				t = start + perf.now(); // Danger: Accuracy decays significantly over time, even if precise.
			} else {*/
				t = time();
			//}
			if(last < t){
				return N = 0, last = t + State.drift;
			}
			return last = t + ((N += 1) / D) + State.drift;
		}
		var time = Type.time.is, last = -Infinity, N = 0, D = 1000; // WARNING! In the future, on machines that are D times faster than 2016AD machines, you will want to increase D by another several orders of magnitude so the processing speed never out paces the decimal resolution (increasing an integer effects the state accuracy).
		var perf = (typeof performance !== 'undefined')? (performance.timing && performance) : false, start = (perf && perf.timing && perf.timing.navigationStart) || (perf = false);
		State._ = '>';
		State.drift = 0;
		State.is = function(n, k, o){ // convenience function to get the state on a key on a node and return it.
			var tmp = (k && n && n[N_] && n[N_][State._]) || o;
			if(!tmp){ return }
			return num_is(tmp = tmp[k])? tmp : -Infinity;
		}
		State.lex = function(){ return State().toString(36).replace('.','') }
		State.ify = function(n, k, s, v, soul){ // put a key's state on a node.
			if(!n || !n[N_]){ // reject if it is not node-like.
				if(!soul){ // unless they passed a soul
					return;
				}
				n = Node.soul.ify(n, soul); // then make it so!
			}
			var tmp = obj_as(n[N_], State._); // grab the states data.
			if(u !== k && k !== N_){
				if(num_is(s)){
					tmp[k] = s; // add the valid state.
				}
				if(u !== v){ // Note: Not its job to check for valid values!
					n[k] = v;
				}
			}
			return n;
		}
		State.to = function(from, k, to){
			var val = (from||{})[k];
			if(obj_is(val)){
				val = obj_copy(val);
			}
			return State.ify(to, k, State.is(from, k), val, Node.soul(from));
		}
		;(function(){
			State.map = function(cb, s, as){ var u; // for use with Node.ify
				var o = obj_is(o = cb || s)? o : null;
				cb = fn_is(cb = cb || s)? cb : null;
				if(o && !cb){
					s = num_is(s)? s : State();
					o[N_] = o[N_] || {};
					obj_map(o, map, {o:o,s:s});
					return o;
				}
				as = as || obj_is(s)? s : u;
				s = num_is(s)? s : State();
				return function(v, k, o, opt){
					if(!cb){
						map.call({o: o, s: s}, v,k);
						return v;
					}
					cb.call(as || this || {}, v, k, o, opt);
					if(obj_has(o,k) && u === o[k]){ return }
					map.call({o: o, s: s}, v,k);
				}
			}
			function map(v,k){
				if(N_ === k){ return }
				State.ify(this.o, k, this.s) ;
			}
		}());
		var obj = Type.obj, obj_as = obj.as, obj_has = obj.has, obj_is = obj.is, obj_map = obj.map, obj_copy = obj.copy;
		var num = Type.num, num_is = num.is;
		var fn = Type.fn, fn_is = fn.is;
		var N_ = Node._, u;
		module.exports = State;
	})(USE, './state');

	;USE(function(module){
		var Type = USE('./type');
		var Val = USE('./val');
		var Node = USE('./node');
		var Graph = {};
		;(function(){
			Graph.is = function(g, cb, fn, as){ // checks to see if an object is a valid graph.
				if(!g || !obj_is(g) || obj_empty(g)){ return false } // must be an object.
				return !obj_map(g, map, {cb:cb,fn:fn,as:as}); // makes sure it wasn't an empty object.
			}
			function map(n, s){ // we invert this because the way'? we check for this is via a negation.
				if(!n || s !== Node.soul(n) || !Node.is(n, this.fn, this.as)){ return true } // it is true that this is an invalid graph.
				if(!this.cb){ return }
				nf.n = n; nf.as = this.as; // sequential race conditions aren't races.
				this.cb.call(nf.as, n, s, nf);
			}
			function nf(fn){ // optional callback for each node.
				if(fn){ Node.is(nf.n, fn, nf.as) } // where we then have an optional callback for each key/value.
			}
		}());
		;(function(){
			Graph.ify = function(obj, env, as){
				var at = {path: [], obj: obj};
				if(!env){
					env = {};
				} else
				if(typeof env === 'string'){
					env = {soul: env};
				} else
				if(env instanceof Function){
					env.map = env;
				}
				if(env.soul){
					at.link = Val.link.ify(env.soul);
				}
				env.shell = (as||{}).shell;
				env.graph = env.graph || {};
				env.seen = env.seen || [];
				env.as = env.as || as;
				node(env, at);
				env.root = at.node;
				return env.graph;
			}
			function node(env, at){ var tmp;
				if(tmp = seen(env, at)){ return tmp }
				at.env = env;
				at.soul = soul;
				if(Node.ify(at.obj, map, at)){
					at.link = at.link || Val.link.ify(Node.soul(at.node));
					if(at.obj !== env.shell){
						env.graph[Val.link.is(at.link)] = at.node;
					}
				}
				return at;
			}
			function map(v,k,n){
				var at = this, env = at.env, is, tmp;
				if(Node._ === k && obj_has(v,Val.link._)){
					return n._; // TODO: Bug?
				}
				if(!(is = valid(v,k,n, at,env))){ return }
				if(!k){
					at.node = at.node || n || {};
					if(obj_has(v, Node._) && Node.soul(v)){ // ? for safety ?
						at.node._ = obj_copy(v._);
					}
					at.node = Node.soul.ify(at.node, Val.link.is(at.link));
					at.link = at.link || Val.link.ify(Node.soul(at.node));
				}
				if(tmp = env.map){
					tmp.call(env.as || {}, v,k,n, at);
					if(obj_has(n,k)){
						v = n[k];
						if(u === v){
							obj_del(n, k);
							return;
						}
						if(!(is = valid(v,k,n, at,env))){ return }
					}
				}
				if(!k){ return at.node }
				if(true === is){
					return v;
				}
				tmp = node(env, {obj: v, path: at.path.concat(k)});
				if(!tmp.node){ return }
				return tmp.link; //{'#': Node.soul(tmp.node)};
			}
			function soul(id){ var at = this;
				var prev = Val.link.is(at.link), graph = at.env.graph;
				at.link = at.link || Val.link.ify(id);
				at.link[Val.link._] = id;
				if(at.node && at.node[Node._]){
					at.node[Node._][Val.link._] = id;
				}
				if(obj_has(graph, prev)){
					graph[id] = graph[prev];
					obj_del(graph, prev);
				}
			}
			function valid(v,k,n, at,env){ var tmp;
				if(Val.is(v)){ return true }
				if(obj_is(v)){ return 1 }
				if(tmp = env.invalid){
					v = tmp.call(env.as || {}, v,k,n);
					return valid(v,k,n, at,env);
				}
				env.err = "Invalid value at '" + at.path.concat(k).join('.') + "'!";
				if(Type.list.is(v)){ env.err += " Use `.set(item)` instead of an Array." }
			}
			function seen(env, at){
				var arr = env.seen, i = arr.length, has;
				while(i--){ has = arr[i];
					if(at.obj === has.obj){ return has }
				}
				arr.push(at);
			}
		}());
		Graph.node = function(node){
			var soul = Node.soul(node);
			if(!soul){ return }
			return obj_put({}, soul, node);
		}
		;(function(){
			Graph.to = function(graph, root, opt){
				if(!graph){ return }
				var obj = {};
				opt = opt || {seen: {}};
				obj_map(graph[root], map, {obj:obj, graph: graph, opt: opt});
				return obj;
			}
			function map(v,k){ var tmp, obj;
				if(Node._ === k){
					if(obj_empty(v, Val.link._)){
						return;
					}
					this.obj[k] = obj_copy(v);
					return;
				}
				if(!(tmp = Val.link.is(v))){
					this.obj[k] = v;
					return;
				}
				if(obj = this.opt.seen[tmp]){
					this.obj[k] = obj;
					return;
				}
				this.obj[k] = this.opt.seen[tmp] = Graph.to(this.graph, tmp, this.opt);
			}
		}());
		var fn_is = Type.fn.is;
		var obj = Type.obj, obj_is = obj.is, obj_del = obj.del, obj_has = obj.has, obj_empty = obj.empty, obj_put = obj.put, obj_map = obj.map, obj_copy = obj.copy;
		var u;
		module.exports = Graph;
	})(USE, './graph');

	;USE(function(module){
		// request / response module, for asking and acking messages.
		USE('./onto'); // depends upon onto!
		module.exports = function ask(cb, as){
			if(!this.on){ return }
			if(!(cb instanceof Function)){
				if(!cb || !as){ return }
				var id = cb['#'] || cb, tmp = (this.tag||empty)[id];
				if(!tmp){ return }
				tmp = this.on(id, as);
				clearTimeout(tmp.err);
				return true;
			}
			var id = (as && as['#']) || Math.random().toString(36).slice(2);
			if(!cb){ return id }
			var to = this.on(id, cb, as);
			to.err = to.err || setTimeout(function(){
				to.next({err: "Error: No ACK received yet.", lack: true});
				to.off();
			}, (this.opt||{}).lack || 9000);
			return id;
		}
	})(USE, './ask');

	;USE(function(module){
		var Type = USE('./type');
		function Dup(opt){
			var dup = {s:{}};
			opt = opt || {max: 1000, age: 1000 * 9};//1000 * 60 * 2};
			dup.check = function(id){ var tmp;
				if(!(tmp = dup.s[id])){ return false }
				if(tmp.pass){ return tmp.pass = false }
				return dup.track(id);
			}
			dup.track = function(id, pass){
				var it = dup.s[id] || (dup.s[id] = {});
				it.was = time_is();
				if(pass){ it.pass = true }
				if(!dup.to){
					dup.to = setTimeout(function(){
						var now = time_is();
						Type.obj.map(dup.s, function(it, id){
							if(it && opt.age > (now - it.was)){ return }
							Type.obj.del(dup.s, id);
						});
						dup.to = null;
					}, opt.age + 9);
				}
				return it;
			}
			return dup;
		}
		var time_is = Type.time.is;
		module.exports = Dup;
	})(USE, './dup');

	;USE(function(module){

		function Gun(o){
			if(o instanceof Gun){ return (this._ = {gun: this, $: this}).$ }
			if(!(this instanceof Gun)){ return new Gun(o) }
			return Gun.create(this._ = {gun: this, $: this, opt: o});
		}

		Gun.is = function($){ return ($ instanceof Gun) || ($ && $._ && ($ === $._.$)) || false }

		Gun.version = 0.9;

		Gun.chain = Gun.prototype;
		Gun.chain.toJSON = function(){};

		var Type = USE('./type');
		Type.obj.to(Type, Gun);
		Gun.HAM = USE('./HAM');
		Gun.val = USE('./val');
		Gun.node = USE('./node');
		Gun.state = USE('./state');
		Gun.graph = USE('./graph');
		Gun.on = USE('./onto');
		Gun.ask = USE('./ask');
		Gun.dup = USE('./dup');

		;(function(){
			Gun.create = function(at){
				at.root = at.root || at;
				at.graph = at.graph || {};
				at.on = at.on || Gun.on;
				at.ask = at.ask || Gun.ask;
				at.dup = at.dup || Gun.dup();
				var gun = at.$.opt(at.opt);
				if(!at.once){
					at.on('in', root, at);
					at.on('out', root, {at: at, out: root});
					Gun.on('create', at);
					at.on('create', at);
				}
				at.once = 1;
				return gun;
			}
			function root(msg){
				//add to.next(at); // TODO: MISSING FEATURE!!!
				var ev = this, as = ev.as, at = as.at || as, gun = at.$, dup, tmp;
				if(!(tmp = msg['#'])){ tmp = msg['#'] = text_rand(9) }
				if((dup = at.dup).check(tmp)){
					if(as.out === msg.out){
						msg.out = u;
						ev.to.next(msg);
					}
					return;
				}
				dup.track(tmp);
				if(!at.ask(msg['@'], msg)){
					if(msg.get){
						Gun.on.get(msg, gun); //at.on('get', get(msg));
					}
					if(msg.put){
						Gun.on.put(msg, gun); //at.on('put', put(msg));
					}
				}
				ev.to.next(msg);
				if(!as.out){
					msg.out = root;
					at.on('out', msg);
				}
			}
		}());

		;(function(){
			Gun.on.put = function(msg, gun){
				var at = gun._, ctx = {$: gun, graph: at.graph, put: {}, map: {}, souls: {}, machine: Gun.state(), ack: msg['@'], cat: at, stop: {}};
				if(!Gun.graph.is(msg.put, null, verify, ctx)){ ctx.err = "Error: Invalid graph!" }
				if(ctx.err){ return at.on('in', {'@': msg['#'], err: Gun.log(ctx.err) }) }
				obj_map(ctx.put, merge, ctx);
				if(!ctx.async){ obj_map(ctx.map, map, ctx) }
				if(u !== ctx.defer){
					setTimeout(function(){
						Gun.on.put(msg, gun);
					}, ctx.defer - ctx.machine);
				}
				if(!ctx.diff){ return }
				at.on('put', obj_to(msg, {put: ctx.diff}));
			};
			function verify(val, key, node, soul){ var ctx = this;
				var state = Gun.state.is(node, key), tmp;
				if(!state){ return ctx.err = "Error: No state on '"+key+"' in node '"+soul+"'!" }
				var vertex = ctx.graph[soul] || empty, was = Gun.state.is(vertex, key, true), known = vertex[key];
				var HAM = Gun.HAM(ctx.machine, state, was, val, known);
				if(!HAM.incoming){
					if(HAM.defer){ // pick the lowest
						ctx.defer = (state < (ctx.defer || Infinity))? state : ctx.defer;
					}
					return;
				}
				ctx.put[soul] = Gun.state.to(node, key, ctx.put[soul]);
				(ctx.diff || (ctx.diff = {}))[soul] = Gun.state.to(node, key, ctx.diff[soul]);
				ctx.souls[soul] = true;
			}
			function merge(node, soul){
				var ctx = this, cat = ctx.$._, at = (cat.next || empty)[soul];
				if(!at){
					if(!(cat.opt||empty).super){
						ctx.souls[soul] = false;
						return;
					}
					at = (ctx.$.get(soul)._);
				}
				var msg = ctx.map[soul] = {
					put: node,
					get: soul,
					$: at.$
				}, as = {ctx: ctx, msg: msg};
				ctx.async = !!cat.tag.node;
				if(ctx.ack){ msg['@'] = ctx.ack }
				obj_map(node, each, as);
				if(!ctx.async){ return }
				if(!ctx.and){
					// If it is async, we only need to setup one listener per context (ctx)
					cat.on('node', function(m){
						this.to.next(m); // make sure to call other context's listeners.
						if(m !== ctx.map[m.get]){ return } // filter out events not from this context!
						ctx.souls[m.get] = false; // set our many-async flag
						obj_map(m.put, patch, m); // merge into view
						if(obj_map(ctx.souls, function(v){ if(v){ return v } })){ return } // if flag still outstanding, keep waiting.
						if(ctx.c){ return } ctx.c = 1; // failsafe for only being called once per context.
						this.off();
						obj_map(ctx.map, map, ctx); // all done, trigger chains.
					});
				}
				ctx.and = true;
				cat.on('node', msg); // each node on the current context's graph needs to be emitted though.
			}
			function each(val, key){
				var ctx = this.ctx, graph = ctx.graph, msg = this.msg, soul = msg.get, node = msg.put, at = (msg.$._), tmp;
				graph[soul] = Gun.state.to(node, key, graph[soul]);
				if(ctx.async){ return }
				at.put = Gun.state.to(node, key, at.put);
			}
			function patch(val, key){
				var msg = this, node = msg.put, at = (msg.$._);
				at.put = Gun.state.to(node, key, at.put);
			}
			function map(msg, soul){
				if(!msg.$){ return }
				this.cat.stop = this.stop; // temporary fix till a better solution?
				(msg.$._).on('in', msg);
				this.cat.stop = null; // temporary fix till a better solution?
			}

			Gun.on.get = function(msg, gun){
				var root = gun._, get = msg.get, soul = get[_soul], node = root.graph[soul], has = get[_has], tmp;
				var next = root.next || (root.next = {}), at = next[soul];
				// queue concurrent GETs?
				if(!node){ return root.on('get', msg) }
				if(has){
					if('string' != typeof has || !obj_has(node, has)){ return root.on('get', msg) }
					node = Gun.state.to(node, has);
					// If we have a key in-memory, do we really need to fetch?
					// Maybe... in case the in-memory key we have is a local write
					// we still need to trigger a pull/merge from peers.
				} else {
					node = Gun.obj.copy(node);
				}
				node = Gun.graph.node(node);
				tmp = (at||empty).ack;
				root.on('in', {
					'@': msg['#'],
					how: 'mem',
					put: node,
					$: gun
				});
				//if(0 < tmp){ return }
				root.on('get', msg);
			}
		}());

		;(function(){
			Gun.chain.opt = function(opt){
				opt = opt || {};
				var gun = this, at = gun._, tmp = opt.peers || opt;
				if(!obj_is(opt)){ opt = {} }
				if(!obj_is(at.opt)){ at.opt = opt }
				if(text_is(tmp)){ tmp = [tmp] }
				if(list_is(tmp)){
					tmp = obj_map(tmp, function(url, i, map){
						i = {}; i.id = i.url = url; map(url, i);
					});
					if(!obj_is(at.opt.peers)){ at.opt.peers = {}}
					at.opt.peers = obj_to(tmp, at.opt.peers);
				}
				at.opt.peers = at.opt.peers || {};
				obj_map(opt, function each(v,k){
					if(!obj_has(this, k) || text.is(v) || obj.empty(v)){ this[k] = v ; return }
					if(v && v.constructor !== Object && !list_is(v)){ return }
					obj_map(v, each, this[k]);
				}, at.opt);
				Gun.on('opt', at);
				at.opt.uuid = at.opt.uuid || function(){ return state_lex() + text_rand(12) }
				return gun;
			}
		}());

		var list_is = Gun.list.is;
		var text = Gun.text, text_is = text.is, text_rand = text.random;
		var obj = Gun.obj, obj_is = obj.is, obj_has = obj.has, obj_to = obj.to, obj_map = obj.map, obj_copy = obj.copy;
		var state_lex = Gun.state.lex, _soul = Gun.val.link._, _has = '.', node_ = Gun.node._, rel_is = Gun.val.link.is;
		var empty = {}, u;

		console.only = function(i, s){ return (console.only.i && i === console.only.i && console.only.i++) && (console.log.apply(console, arguments) || s) };

		Gun.log = function(){ return (!Gun.log.off && console.log.apply(console, arguments)), [].slice.call(arguments).join(' ') }
		Gun.log.once = function(w,s,o){ return (o = Gun.log.once)[w] = o[w] || 0, o[w]++ || Gun.log(s) }

		;"Please do not remove these messages unless you are paying for a monthly sponsorship, thanks!";
		Gun.log.once("welcome", "Hello wonderful person! :) Thanks for using GUN, feel free to ask for help on https://gitter.im/amark/gun and ask StackOverflow questions tagged with 'gun'!");
		;"Please do not remove these messages unless you are paying for a monthly sponsorship, thanks!";

		if(typeof window !== "undefined"){ (window.GUN = window.Gun = Gun).window = window }
		try{ if(typeof common !== "undefined"){ common.exports = Gun } }catch(e){}
		module.exports = Gun;

		/*Gun.on('opt', function(ctx){ // FOR TESTING PURPOSES
			this.to.next(ctx);
			if(ctx.once){ return }
			ctx.on('node', function(msg){
				var to = this.to;
				//Gun.node.is(msg.put, function(v,k){ msg.put[k] = v + v });
				setTimeout(function(){
					to.next(msg);
				},1);
			});
		});*/
	})(USE, './root');

	;USE(function(module){
		var Gun = USE('./root');
		Gun.chain.back = function(n, opt){ var tmp;
			n = n || 1;
			if(-1 === n || Infinity === n){
				return this._.root.$;
			} else
			if(1 === n){
				return (this._.back || this._).$;
			}
			var gun = this, at = gun._;
			if(typeof n === 'string'){
				n = n.split('.');
			}
			if(n instanceof Array){
				var i = 0, l = n.length, tmp = at;
				for(i; i < l; i++){
					tmp = (tmp||empty)[n[i]];
				}
				if(u !== tmp){
					return opt? gun : tmp;
				} else
				if((tmp = at.back)){
					return tmp.$.back(n, opt);
				}
				return;
			}
			if(n instanceof Function){
				var yes, tmp = {back: at};
				while((tmp = tmp.back)
				&& u === (yes = n(tmp, opt))){}
				return yes;
			}
			if(Gun.num.is(n)){
				return (at.back || at).$.back(n - 1);
			}
			return this;
		}
		var empty = {}, u;
	})(USE, './back');

	;USE(function(module){
		// WARNING: GUN is very simple, but the JavaScript chaining API around GUN
		// is complicated and was extremely hard to build. If you port GUN to another
		// language, consider implementing an easier API to build.
		var Gun = USE('./root');
		Gun.chain.chain = function(sub){
			var gun = this, at = gun._, chain = new (sub || gun).constructor(gun), cat = chain._, root;
			cat.root = root = at.root;
			cat.id = ++root.once;
			cat.back = gun._;
			cat.on = Gun.on;
			cat.on('in', input, cat); // For 'in' if I add my own listeners to each then I MUST do it before in gets called. If I listen globally for all incoming data instead though, regardless of individual listeners, I can transform the data there and then as well.
			cat.on('out', output, cat); // However for output, there isn't really the global option. I must listen by adding my own listener individually BEFORE this one is ever called.
			return chain;
		}

		function output(msg){
			var put, get, at = this.as, back = at.back, root = at.root, tmp;
			if(!msg.$){ msg.$ = at.$ }
			this.to.next(msg);
			if(get = msg.get){
				/*if(u !== at.put){
					at.on('in', at);
					return;
				}*/
				if(at.lex){ msg.get = obj_to(at.lex, msg.get) }
				if(get['#'] || at.soul){
					get['#'] = get['#'] || at.soul;
					msg['#'] || (msg['#'] = text_rand(9));
					back = (root.$.get(get['#'])._);
					if(!(get = get['.'])){
						tmp = back.ack;
						if(!tmp){ back.ack = -1 }
						if(obj_has(back, 'put')){
							back.on('in', back);
						}
						if(tmp){ return }
						msg.$ = back.$;
					} else
					if(obj_has(back.put, get)){ // TODO: support #LEX !
						put = (back.$.get(get)._);
						if(!(tmp = put.ack)){ put.ack = -1 }
						back.on('in', {
							$: back.$,
							put: Gun.state.to(back.put, get),
							get: back.get
						});
						if(tmp){ return }
					} else
					if('string' != typeof get){
						var put = {}, meta = (back.put||{})._;
						Gun.obj.map(back.put, function(v,k){
							if(!Gun.text.match(k, get)){ return }
							put[k] = v;
						})
						if(!Gun.obj.empty(put)){
							put._ = meta;
							back.on('in', {$: back.$, put: put, get: back.get})
						}
					}
					root.ask(ack, msg);
					return root.on('in', msg);
				}
				if(root.now){ root.now[at.id] = root.now[at.id] || true; at.pass = {} }
				if(get['.']){
					if(at.get){
						msg = {get: {'.': at.get}, $: at.$};
						//if(back.ask || (back.ask = {})[at.get]){ return }
						(back.ask || (back.ask = {}));
						back.ask[at.get] = msg.$._; // TODO: PERFORMANCE? More elegant way?
						return back.on('out', msg);
					}
					msg = {get: {}, $: at.$};
					return back.on('out', msg);
				}
				at.ack = at.ack || -1;
				if(at.get){
					msg.$ = at.$;
					get['.'] = at.get;
					(back.ask || (back.ask = {}))[at.get] = msg.$._; // TODO: PERFORMANCE? More elegant way?
					return back.on('out', msg);
				}
			}
			return back.on('out', msg);
		}

		function input(msg){
			var eve = this, cat = eve.as, root = cat.root, gun = msg.$, at = (gun||empty)._ || empty, change = msg.put, rel, tmp;
			if(cat.get && msg.get !== cat.get){
				msg = obj_to(msg, {get: cat.get});
			}
			if(cat.has && at !== cat){
				msg = obj_to(msg, {$: cat.$});
				if(at.ack){
					cat.ack = at.ack;
					//cat.ack = cat.ack || at.ack;
				}
			}
			if(u === change){
				tmp = at.put;
				eve.to.next(msg);
				if(cat.soul){ return } // TODO: BUG, I believee the fresh input refactor caught an edge case that a `gun.get('soul').get('key')` that points to a soul that doesn't exist will not trigger val/get etc.
				if(u === tmp && u !== at.put){ return }
				echo(cat, msg, eve);
				if(cat.has){
					not(cat, msg);
				}
				obj_del(at.echo, cat.id);
				obj_del(cat.map, at.id);
				return;
			}
			if(cat.soul){
				eve.to.next(msg);
				echo(cat, msg, eve);
				if(cat.next){ obj_map(change, map, {msg: msg, cat: cat}) }
				return;
			}
			if(!(rel = Gun.val.link.is(change))){
				if(Gun.val.is(change)){
					if(cat.has || cat.soul){
						not(cat, msg);
					} else
					if(at.has || at.soul){
						(at.echo || (at.echo = {}))[cat.id] = at.echo[at.id] || cat;
						(cat.map || (cat.map = {}))[at.id] = cat.map[at.id] || {at: at};
						//if(u === at.put){ return } // Not necessary but improves performance. If we have it but at does not, that means we got things out of order and at will get it. Once at gets it, it will tell us again.
					}
					eve.to.next(msg);
					echo(cat, msg, eve);
					return;
				}
				if(cat.has && at !== cat && obj_has(at, 'put')){
					cat.put = at.put;
				};
				if((rel = Gun.node.soul(change)) && at.has){
					at.put = (cat.root.$.get(rel)._).put;
				}
				tmp = (root.stop || {})[at.id];
				//if(tmp && tmp[cat.id]){ } else {
					eve.to.next(msg);
				//}
				relate(cat, msg, at, rel);
				echo(cat, msg, eve);
				if(cat.next){ obj_map(change, map, {msg: msg, cat: cat}) }
				return;
			}
			var was = root.stop;
			tmp = root.stop || {};
			tmp = tmp[at.id] || (tmp[at.id] = {});
			//if(tmp[cat.id]){ return }
			tmp.is = tmp.is || at.put;
			tmp[cat.id] = at.put || true;
			//if(root.stop){
				eve.to.next(msg)
			//}
			relate(cat, msg, at, rel);
			echo(cat, msg, eve);
		}

		function relate(at, msg, from, rel){
			if(!rel || node_ === at.get){ return }
			var tmp = (at.root.$.get(rel)._);
			if(at.has){
				from = tmp;
			} else
			if(from.has){
				relate(from, msg, from, rel);
			}
			if(from === at){ return }
			if(!from.$){ from = {} }
			(from.echo || (from.echo = {}))[at.id] = from.echo[at.id] || at;
			if(at.has && !(at.map||empty)[from.id]){ // if we haven't seen this before.
				not(at, msg);
			}
			tmp = from.id? ((at.map || (at.map = {}))[from.id] = at.map[from.id] || {at: from}) : {};
			if(rel === tmp.link){
				if(!(tmp.pass || at.pass)){
					return;
				}
			}
			if(at.pass){
				Gun.obj.map(at.map, function(tmp){ tmp.pass = true })
				obj_del(at, 'pass');
			}
			if(tmp.pass){ obj_del(tmp, 'pass') }
			if(at.has){ at.link = rel }
			ask(at, tmp.link = rel);
		}
		function echo(at, msg, ev){
			if(!at.echo){ return } // || node_ === at.get ?
			//if(at.has){ msg = obj_to(msg, {event: ev}) }
			obj_map(at.echo, reverb, msg);
		}
		function reverb(to){
			if(!to || !to.on){ return }
			to.on('in', this);
		}
		function map(data, key){ // Map over only the changes on every update.
			var cat = this.cat, next = cat.next || empty, via = this.msg, chain, at, tmp;
			if(node_ === key && !next[key]){ return }
			if(!(at = next[key])){
				return;
			}
			//if(data && data[_soul] && (tmp = Gun.val.link.is(data)) && (tmp = (cat.root.$.get(tmp)._)) && obj_has(tmp, 'put')){
			//	data = tmp.put;
			//}
			if(at.has){
				//if(!(data && data[_soul] && Gun.val.link.is(data) === Gun.node.soul(at.put))){
				if(u === at.put || !Gun.val.link.is(data)){
					at.put = data;
				}
				chain = at.$;
			} else
			if(tmp = via.$){
				tmp = (chain = via.$.get(key))._;
				if(u === tmp.put || !Gun.val.link.is(data)){
					tmp.put = data;
				}
			}
			at.on('in', {
				put: data,
				get: key,
				$: chain,
				via: via
			});
		}
		function not(at, msg){
			if(!(at.has || at.soul)){ return }
			var tmp = at.map, root = at.root;
			at.map = null;
			if(at.has){
				if(at.dub && at.root.stop){ at.dub = null }
				at.link = null;
			}
			//if(!root.now || !root.now[at.id]){
			if(!at.pass){
				if((!msg['@']) && null === tmp){ return }
				//obj_del(at, 'pass');
			}
			if(u === tmp && Gun.val.link.is(at.put)){ return } // This prevents the very first call of a thing from triggering a "clean up" call. // TODO: link.is(at.put) || !val.is(at.put) ?
			obj_map(tmp, function(proxy){
				if(!(proxy = proxy.at)){ return }
				obj_del(proxy.echo, at.id);
			});
			tmp = at.put;
			obj_map(at.next, function(neat, key){
				if(u === tmp && u !== at.put){ return true }
				neat.put = u;
				if(neat.ack){
					neat.ack = -1; // TODO: BUG? Should this be 0?
				}
				neat.on('in', {
					get: key,
					$: neat.$,
					put: u
				});
			});
		}
		function ask(at, soul){
			var tmp = (at.root.$.get(soul)._), lex = at.lex;
			if(at.ack || lex){
				(lex = lex||{})['#'] = soul;
				tmp.on('out', {get: lex});
				if(!at.ask){ return } // TODO: PERFORMANCE? More elegant way?
			}
			tmp = at.ask; Gun.obj.del(at, 'ask');
			obj_map(tmp || at.next, function(neat, key){
				var lex = neat.lex || {}; lex['#'] = soul; lex['.'] = lex['.'] || key;
				neat.on('out', {get: lex});
			});
			Gun.obj.del(at, 'ask'); // TODO: PERFORMANCE? More elegant way?
		}
		function ack(msg, ev){
			var as = this.as, get = as.get || empty, at = as.$._, tmp = (msg.put||empty)[get['#']];
			if(at.ack){ at.ack = (at.ack + 1) || 1; }
			if(!msg.put || ('string' == typeof get['.'] && !obj_has(tmp, at.get))){
				if(at.put !== u){ return }
				at.on('in', {
					get: at.get,
					put: at.put = u,
					$: at.$,
					'@': msg['@']
				});
				return;
			}
			if(node_ == get['.']){ // is this a security concern?
				at.on('in', {get: at.get, put: Gun.val.link.ify(get['#']), $: at.$, '@': msg['@']});
				return;
			}
			Gun.on.put(msg, at.root.$);
		}
		var empty = {}, u;
		var obj = Gun.obj, obj_has = obj.has, obj_put = obj.put, obj_del = obj.del, obj_to = obj.to, obj_map = obj.map;
		var text_rand = Gun.text.random;
		var _soul = Gun.val.link._, node_ = Gun.node._;
	})(USE, './chain');

	;USE(function(module){
		var Gun = USE('./root');
		Gun.chain.get = function(key, cb, as){
			var gun, tmp;
			if(typeof key === 'string'){
				var back = this, cat = back._;
				var next = cat.next || empty;
				if(!(gun = next[key])){
					gun = cache(key, back);
				}
				gun = gun.$;
			} else
			if(key instanceof Function){
				if(true === cb){ return soul(this, key, cb, as), this }
				gun = this;
				var at = gun._, root = at.root, tmp = root.now, ev;
				as = cb || {};
				as.at = at;
				as.use = key;
				as.out = as.out || {};
				as.out.get = as.out.get || {};
				(ev = at.on('in', use, as)).rid = rid;
				(root.now = {$:1})[as.now = at.id] = ev;
				var mum = root.mum; root.mum = {};
				at.on('out', as.out);
				root.mum = mum;
				root.now = tmp;
				return gun;
			} else
			if(num_is(key)){
				return this.get(''+key, cb, as);
			} else
			if(tmp = rel.is(key)){
				return this.get(tmp, cb, as);
			} else
			if(obj.is(key)){
				gun = this;
				if(tmp = ((tmp = key['#'])||empty)['='] || tmp){ gun = gun.get(tmp) }
				gun._.lex = key;
				return gun;
			} else {
				(as = this.chain())._.err = {err: Gun.log('Invalid get request!', key)}; // CLEAN UP
				if(cb){ cb.call(as, as._.err) }
				return as;
			}
			if(tmp = this._.stun){ // TODO: Refactor?
				gun._.stun = gun._.stun || tmp;
			}
			if(cb && cb instanceof Function){
				gun.get(cb, as);
			}
			return gun;
		}
		function cache(key, back){
			var cat = back._, next = cat.next, gun = back.chain(), at = gun._;
			if(!next){ next = cat.next = {} }
			next[at.get = key] = at;
			if(back === cat.root.$){
				at.soul = key;
			} else
			if(cat.soul || cat.has){
				at.has = key;
				//if(obj_has(cat.put, key)){
					//at.put = cat.put[key];
				//}
			}
			return at;
		}
		function soul(gun, cb, opt, as){
			var cat = gun._, acks = 0, tmp;
			if(tmp = cat.soul || cat.link || cat.dub){ return cb(tmp, as, cat) }
			if(cat.jam){ return cat.jam.push([cb, as]) }
			cat.jam = [[cb,as]];
			gun.get(function go(msg, eve){
				if(u === msg.put && (tmp = Object.keys(cat.root.opt.peers).length) && ++acks < tmp){
					return;
				}
				eve.rid(msg);
				var at = ((at = msg.$) && at._) || {}, i = 0, as;
				tmp = cat.jam; delete cat.jam; // tmp = cat.jam.splice(0, 100);
				//if(tmp.length){ process.nextTick(function(){ go(msg, eve) }) }
				while(as = tmp[i++]){ //Gun.obj.map(tmp, function(as, cb){
					var cb = as[0], id; as = as[1];
					cb && cb(id = at.link || at.soul || rel.is(msg.put) || node_soul(msg.put) || at.dub, as, msg, eve);
				} //);
			}, {out: {get: {'.':true}}});
			return gun;
		}
		function use(msg){
			var eve = this, as = eve.as, cat = as.at, root = cat.root, gun = msg.$, at = (gun||{})._ || {}, data = msg.put || at.put, tmp;
			if((tmp = root.now) && eve !== tmp[as.now]){ return eve.to.next(msg) }
			//console.log("USE:", cat.id, cat.soul, cat.has, cat.get, msg, root.mum);
			//if(at.async && msg.root){ return }
			//if(at.async === 1 && cat.async !== true){ return }
			//if(root.stop && root.stop[at.id]){ return } root.stop && (root.stop[at.id] = true);
			//if(!at.async && !cat.async && at.put && msg.put === at.put){ return }
			//else if(!cat.async && msg.put !== at.put && root.stop && root.stop[at.id]){ return } root.stop && (root.stop[at.id] = true);


			//root.stop && (root.stop.id = root.stop.id || Gun.text.random(2));
			//if((tmp = root.stop) && (tmp = tmp[at.id] || (tmp[at.id] = {})) && tmp[cat.id]){ return } tmp && (tmp[cat.id] = true);
			if(eve.seen && at.id && eve.seen[at.id]){ return eve.to.next(msg) }
			//if((tmp = root.stop)){ if(tmp[at.id]){ return } tmp[at.id] = msg.root; } // temporary fix till a better solution?
			if((tmp = data) && tmp[rel._] && (tmp = rel.is(tmp))){
				tmp = ((msg.$$ = at.root.gun.get(tmp))._);
				if(u !== tmp.put){
					msg = obj_to(msg, {put: data = tmp.put});
				}
			}
			if((tmp = root.mum) && at.id){ // TODO: can we delete mum entirely now?
				var id = at.id + (eve.id || (eve.id = Gun.text.random(9)));
				if(tmp[id]){ return }
				if(u !== data && !rel.is(data)){ tmp[id] = true; }
			}
			as.use(msg, eve);
			if(eve.stun){
				eve.stun = null;
				return;
			}
			eve.to.next(msg);
		}
		function rid(at){
			var cat = this.on;
			if(!at || cat.soul || cat.has){ return this.off() }
			if(!(at = (at = (at = at.$ || at)._ || at).id)){ return }
			var map = cat.map, tmp, seen;
			//if(!map || !(tmp = map[at]) || !(tmp = tmp.at)){ return }
			if(tmp = (seen = this.seen || (this.seen = {}))[at]){ return true }
			seen[at] = true;
			return;
			//tmp.echo[cat.id] = {}; // TODO: Warning: This unsubscribes ALL of this chain's listeners from this link, not just the one callback event.
			//obj.del(map, at); // TODO: Warning: This unsubscribes ALL of this chain's listeners from this link, not just the one callback event.
			return;
		}
		var obj = Gun.obj, obj_map = obj.map, obj_has = obj.has, obj_to = Gun.obj.to;
		var num_is = Gun.num.is;
		var rel = Gun.val.link, node_soul = Gun.node.soul, node_ = Gun.node._;
		var empty = {}, u;
	})(USE, './get');

	;USE(function(module){
		var Gun = USE('./root');
		Gun.chain.put = function(data, cb, as){
			// #soul.has=value>state
			// ~who#where.where=what>when@was
			// TODO: BUG! Put probably cannot handle plural chains! `!as` is quickfix test.
			var gun = this, at = (gun._), root = at.root.$, ctx = root._, M = 100, tmp;
			/*if(!ctx.puta && !as){ if(tmp = ctx.puts){ if(tmp > M){ // without this, when synchronous, writes to a 'not found' pile up, when 'not found' resolves it recursively calls `put` which incrementally resolves each write. Stack overflow limits can be as low as 10K, so this limit is hardcoded to 1% of 10K.
				(ctx.stack || (ctx.stack = [])).push([gun, data, cb, as]);
				if(ctx.puto){ return }
				ctx.puto = setTimeout(function drain(){
					var d = ctx.stack.splice(0,M), i = 0, at; ctx.puta = true;
					while(at = d[i++]){ at[0].put(at[1], at[2], at[3]) } delete ctx.puta;
					if(ctx.stack.length){ return ctx.puto = setTimeout(drain, 0) }
					ctx.stack = ctx.puts = ctx.puto = null;
				}, 0);
				return gun;
			} ++ctx.puts } else { ctx.puts = 1 } }*/
			as = as || {};
			as.data = data;
			as.via = as.$ = as.via || as.$ || gun;
			if(typeof cb === 'string'){
				as.soul = cb;
			} else {
				as.ack = as.ack || cb;
			}
			if(at.soul){
				as.soul = at.soul;
			}
			if(as.soul || root === gun){
				if(!obj_is(as.data)){
					(as.ack||noop).call(as, as.out = {err: Gun.log("Data saved to the root level of the graph must be a node (an object), not a", (typeof as.data), 'of "' + as.data + '"!')});
					if(as.res){ as.res() }
					return gun;
				}
				as.soul = as.soul || (as.not = Gun.node.soul(as.data) || (as.via.back('opt.uuid') || Gun.text.random)());
				if(!as.soul){ // polyfill async uuid for SEA
					as.via.back('opt.uuid')(function(err, soul){ // TODO: improve perf without anonymous callback
						if(err){ return Gun.log(err) } // TODO: Handle error!
						(as.ref||as.$).put(as.data, as.soul = soul, as);
					});
					return gun;
				}
				as.$ = root.get(as.soul);
				as.ref = as.$;
				ify(as);
				return gun;
			}
			if(Gun.is(data)){
				data.get(function(soul, o, msg){
					if(!soul){
						return Gun.log("The reference you are saving is a", typeof msg.put, '"'+ msg.put +'", not a node (object)!');
					}
					gun.put(Gun.val.link.ify(soul), cb, as);
				}, true);
				return gun;
			}
			if(at.has && (tmp = Gun.val.link.is(data))){ at.dub = tmp }
			as.ref = as.ref || (root._ === (tmp = at.back))? gun : tmp.$;
			if(as.ref._.soul && Gun.val.is(as.data) && at.get){
				as.data = obj_put({}, at.get, as.data);
				as.ref.put(as.data, as.soul, as);
				return gun;
			}
			as.ref.get(any, true, {as: as});
			if(!as.out){
				// TODO: Perf idea! Make a global lock, that blocks everything while it is on, but if it is on the lock it does the expensive lookup to see if it is a dependent write or not and if not then it proceeds full speed. Meh? For write heavy async apps that would be terrible.
				as.res = as.res || stun; // Gun.on.stun(as.ref); // TODO: BUG! Deal with locking?
				as.$._.stun = as.ref._.stun;
			}
			return gun;
		};

		function ify(as){
			as.batch = batch;
			var opt = as.opt||{}, env = as.env = Gun.state.map(map, opt.state);
			env.soul = as.soul;
			as.graph = Gun.graph.ify(as.data, env, as);
			if(env.err){
				(as.ack||noop).call(as, as.out = {err: Gun.log(env.err)});
				if(as.res){ as.res() }
				return;
			}
			as.batch();
		}

		function stun(cb){
			if(cb){ cb() }
			return;
			var as = this;
			if(!as.ref){ return }
			if(cb){
				as.after = as.ref._.tag;
				as.now = as.ref._.tag = {};
				cb();
				return;
			}
			if(as.after){
				as.ref._.tag = as.after;
			}
		}

		function batch(){ var as = this;
			if(!as.graph || obj_map(as.stun, no)){ return }
			as.res = as.res || function(cb){ if(cb){ cb() } };
			as.res(function(){
				var cat = (as.$.back(-1)._), ask = cat.ask(function(ack){
					cat.root.on('ack', ack);
					if(ack.err){ Gun.log(ack) }
					if(++acks > (as.acks || 0)){ this.off() } // Adjustable ACKs! Only 1 by default.
					if(!as.ack){ return }
					as.ack(ack, this);
					//--C;
				}, as.opt), acks = 0;
				//C++;
				// NOW is a hack to get synchronous replies to correctly call.
				// and STOP is a hack to get async behavior to correctly call.
				// neither of these are ideal, need to be fixed without hacks,
				// but for now, this works for current tests. :/
				var tmp = cat.root.now; obj.del(cat.root, 'now');
				var mum = cat.root.mum; cat.root.mum = {};
				(as.ref._).on('out', {
					$: as.ref, put: as.out = as.env.graph, opt: as.opt, '#': ask
				});
				cat.root.mum = mum? obj.to(mum, cat.root.mum) : mum;
				cat.root.now = tmp;
			}, as);
			if(as.res){ as.res() }
		} function no(v,k){ if(v){ return true } }

		function map(v,k,n, at){ var as = this;
			var is = Gun.is(v);
			if(k || !at.path.length){ return }
			(as.res||iife)(function(){
				var path = at.path, ref = as.ref, opt = as.opt;
				var i = 0, l = path.length;
				for(i; i < l; i++){
					ref = ref.get(path[i]);
				}
				if(is){ ref = v }
				//if(as.not){ (ref._).dub = Gun.text.random() } // This might optimize stuff? Maybe not needed anymore. Make sure it doesn't introduce bugs.
				var id = (ref._).dub;
				if(id || (id = Gun.node.soul(at.obj))){
					ref.back(-1).get(id);
					at.soul(id);
					return;
				}
				(as.stun = as.stun || {})[path] = true;
				ref.get(soul, true, {as: {at: at, as: as, p:path}});
			}, {as: as, at: at});
			//if(is){ return {} }
		}

		function soul(id, as, msg, eve){
			var as = as.as, cat = as.at; as = as.as;
			var at = ((msg || {}).$ || {})._ || {};
			id = at.dub = at.dub || id || Gun.node.soul(cat.obj) || Gun.node.soul(msg.put || at.put) || Gun.val.link.is(msg.put || at.put) || (as.via.back('opt.uuid') || Gun.text.random)(); // TODO: BUG!? Do we really want the soul of the object given to us? Could that be dangerous?
			if(eve){ eve.stun = true }
			if(!id){ // polyfill async uuid for SEA
				as.via.back('opt.uuid')(function(err, id){ // TODO: improve perf without anonymous callback
					if(err){ return Gun.log(err) } // TODO: Handle error.
					solve(at, at.dub = at.dub || id, cat, as);
				});
				return;
			}
			solve(at, at.dub = id, cat, as);
		}

		function solve(at, id, cat, as){
			at.$.back(-1).get(id);
			cat.soul(id);
			as.stun[cat.path] = false;
			as.batch();
		}

		function any(soul, as, msg, eve){
			as = as.as;
			if(!msg.$ || !msg.$._){ return } // TODO: Handle
			if(msg.err){ // TODO: Handle
				console.log("Please report this as an issue! Put.any.err");
				return;
			}
			var at = (msg.$._), data = at.put, opt = as.opt||{}, root, tmp;
			if((tmp = as.ref) && tmp._.now){ return }
			if(eve){ eve.stun = true }
			if(as.ref !== as.$){
				tmp = (as.$._).get || at.get;
				if(!tmp){ // TODO: Handle
					console.log("Please report this as an issue! Put.no.get"); // TODO: BUG!??
					return;
				}
				as.data = obj_put({}, tmp, as.data);
				tmp = null;
			}
			if(u === data){
				if(!at.get){ return } // TODO: Handle
				if(!soul){
					tmp = at.$.back(function(at){
						if(at.link || at.soul){ return at.link || at.soul }
						as.data = obj_put({}, at.get, as.data);
					});
					as.not = true; // maybe consider this?
				}
				tmp = tmp || at.soul || at.link || at.dub;// || at.get;
				at = tmp? (at.root.$.get(tmp)._) : at;
				as.soul = tmp;
				data = as.data;
			}
			if(!as.not && !(as.soul = as.soul || soul)){
				if(as.path && obj_is(as.data)){
					as.soul = (opt.uuid || as.via.back('opt.uuid') || Gun.text.random)();
				} else {
					//as.data = obj_put({}, as.$._.get, as.data);
					if(node_ == at.get){
						as.soul = (at.put||empty)['#'] || at.dub;
					}
					as.soul = as.soul || at.soul || at.link || (opt.uuid || as.via.back('opt.uuid') || Gun.text.random)();
				}
				if(!as.soul){ // polyfill async uuid for SEA
					as.via.back('opt.uuid')(function(err, soul){ // TODO: improve perf without anonymous callback
						if(err){ return Gun.log(err) } // Handle error.
						as.ref.put(as.data, as.soul = soul, as);
					});
					return;
				}
			}
			as.ref.put(as.data, as.soul, as);
		}
		var obj = Gun.obj, obj_is = obj.is, obj_put = obj.put, obj_map = obj.map;
		var u, empty = {}, noop = function(){}, iife = function(fn,as){fn.call(as||empty)};
		var node_ = Gun.node._;
	})(USE, './put');

	;USE(function(module){
		var Gun = USE('./root');
		USE('./chain');
		USE('./back');
		USE('./put');
		USE('./get');
		module.exports = Gun;
	})(USE, './index');

	;USE(function(module){
		var Gun = USE('./index');
		Gun.chain.on = function(tag, arg, eas, as){
			var gun = this, at = gun._, tmp, act, off;
			if(typeof tag === 'string'){
				if(!arg){ return at.on(tag) }
				act = at.on(tag, arg, eas || at, as);
				if(eas && eas.$){
					(eas.subs || (eas.subs = [])).push(act);
				}
				return gun;
			}
			var opt = arg;
			opt = (true === opt)? {change: true} : opt || {};
			opt.at = at;
			opt.ok = tag;
			//opt.last = {};
			gun.get(ok, opt); // TODO: PERF! Event listener leak!!!?
			return gun;
		}

		function ok(msg, ev){ var opt = this;
			var gun = msg.$, at = (gun||{})._ || {}, data = at.put || msg.put, cat = opt.at, tmp;
			if(u === data){
				return;
			}
			if(tmp = msg.$$){
				tmp = (msg.$$._);
				if(u === tmp.put){
					return;
				}
				data = tmp.put;
			}
			if(opt.change){ // TODO: BUG? Move above the undef checks?
				data = msg.put;
			}
			// DEDUPLICATE // TODO: NEEDS WORK! BAD PROTOTYPE
			//if(tmp.put === data && tmp.get === id && !Gun.node.soul(data)){ return }
			//tmp.put = data;
			//tmp.get = id;
			// DEDUPLICATE // TODO: NEEDS WORK! BAD PROTOTYPE
			//at.last = data;
			if(opt.as){
				opt.ok.call(opt.as, msg, ev);
			} else {
				opt.ok.call(gun, data, msg.get, msg, ev);
			}
		}

		Gun.chain.val = function(cb, opt){
			Gun.log.once("onceval", "Future Breaking API Change: .val -> .once, apologies unexpected.");
			return this.once(cb, opt);
		}
		Gun.chain.once = function(cb, opt){
			var gun = this, at = gun._, data = at.put;
			if(0 < at.ack && u !== data){
				(cb || noop).call(gun, data, at.get);
				return gun;
			}
			if(cb){
				(opt = opt || {}).ok = cb;
				opt.at = at;
				opt.out = {'#': Gun.text.random(9)};
				gun.get(val, {as: opt});
				opt.async = true; //opt.async = at.stun? 1 : true;
			} else {
				Gun.log.once("valonce", "Chainable val is experimental, its behavior and API may change moving forward. Please play with it and report bugs and ideas on how to improve it.");
				var chain = gun.chain();
				chain._.nix = gun.once(function(){
					chain._.on('in', gun._);
				});
				return chain;
			}
			return gun;
		}

		function val(msg, eve, to){
			if(!msg.$){ eve.off(); return }
			var opt = this.as, cat = opt.at, gun = msg.$, at = gun._, data = at.put || msg.put, link, tmp;
			if(tmp = msg.$$){
				link = tmp = (msg.$$._);
				if(u !== link.put){
					data = link.put;
				}
			}
			if((tmp = eve.wait) && (tmp = tmp[at.id])){ clearTimeout(tmp) }
			eve.ack = (eve.ack||0)+1;
			if(!to && u === data && eve.ack <= (opt.acks || Object.keys(at.root.opt.peers).length)){ return }
			if((!to && (u === data || at.soul || at.link || (link && !(0 < link.ack))))
			|| (u === data && (tmp = Object.keys(at.root.opt.peers).length) && (!to && (link||at).ack < tmp))){
				tmp = (eve.wait = {})[at.id] = setTimeout(function(){
					val.call({as:opt}, msg, eve, tmp || 1);
				}, opt.wait || 99);
				return;
			}
			if(link && u === link.put && (tmp = rel.is(data))){ data = Gun.node.ify({}, tmp) }
			eve.rid? eve.rid(msg) : eve.off();
			opt.ok.call(gun || opt.$, data, msg.get);
		}

		Gun.chain.off = function(){
			// make off more aggressive. Warning, it might backfire!
			var gun = this, at = gun._, tmp;
			var cat = at.back;
			if(!cat){ return }
			at.ack = 0; // so can resubscribe.
			if(tmp = cat.next){
				if(tmp[at.get]){
					obj_del(tmp, at.get);
				} else {

				}
			}
			if(tmp = cat.ask){
				obj_del(tmp, at.get);
			}
			if(tmp = cat.put){
				obj_del(tmp, at.get);
			}
			if(tmp = at.soul){
				obj_del(cat.root.graph, tmp);
			}
			if(tmp = at.map){
				obj_map(tmp, function(at){
					if(at.link){
						cat.root.$.get(at.link).off();
					}
				});
			}
			if(tmp = at.next){
				obj_map(tmp, function(neat){
					neat.$.off();
				});
			}
			at.on('off', {});
			return gun;
		}
		var obj = Gun.obj, obj_map = obj.map, obj_has = obj.has, obj_del = obj.del, obj_to = obj.to;
		var rel = Gun.val.link;
		var empty = {}, noop = function(){}, u;
	})(USE, './on');

	;USE(function(module){
		var Gun = USE('./index');
		Gun.chain.map = function(cb, opt, t){
			var gun = this, cat = gun._, chain;
			if(!cb){
				if(chain = cat.each){ return chain }
				cat.each = chain = gun.chain();
				chain._.nix = gun.back('nix');
				gun.on('in', map, chain._);
				return chain;
			}
			Gun.log.once("mapfn", "Map functions are experimental, their behavior and API may change moving forward. Please play with it and report bugs and ideas on how to improve it.");
			chain = gun.chain();
			gun.map().on(function(data, key, at, ev){
				var next = (cb||noop).call(this, data, key, at, ev);
				if(u === next){ return }
				if(data === next){ return chain._.on('in', at) }
				if(Gun.is(next)){ return chain._.on('in', next._) }
				chain._.on('in', {get: key, put: next});
			});
			return chain;
		}
		function map(msg){
			if(!msg.put || Gun.val.is(msg.put)){ return this.to.next(msg) }
			if(this.as.nix){ this.off() } // TODO: Ugly hack!
			obj_map(msg.put, each, {at: this.as, msg: msg});
			this.to.next(msg);
		}
		function each(v,k){
			if(n_ === k){ return }
			var msg = this.msg, gun = msg.$, at = gun._, cat = this.at, tmp = at.lex;
			if(tmp && !Gun.text.match(k, tmp['.'] || tmp['#'] || tmp)){ return } // review?
			((tmp = gun.get(k)._).echo || (tmp.echo = {}))[cat.id] = tmp.echo[cat.id] || cat;
		}
		var obj_map = Gun.obj.map, noop = function(){}, event = {stun: noop, off: noop}, n_ = Gun.node._, u;
	})(USE, './map');

	;USE(function(module){
		var Gun = USE('./index');
		Gun.chain.set = function(item, cb, opt){
			var gun = this, soul;
			cb = cb || function(){};
			opt = opt || {}; opt.item = opt.item || item;
			if(soul = Gun.node.soul(item)){ item = Gun.obj.put({}, soul, Gun.val.link.ify(soul)) }
			if(!Gun.is(item)){
				if(Gun.obj.is(item)){;
					item = gun.back(-1).get(soul = soul || Gun.node.soul(item) || gun.back('opt.uuid')()).put(item);
				}
				return gun.get(soul || (Gun.state.lex() + Gun.text.random(7))).put(item, cb, opt);
			}
			item.get(function(soul, o, msg){
				if(!soul){ return cb.call(gun, {err: Gun.log('Only a node can be linked! Not "' + msg.put + '"!')}) }
				gun.put(Gun.obj.put({}, soul, Gun.val.link.ify(soul)), cb, opt);
			},true);
			return item;
		}
	})(USE, './set');

	;USE(function(module){
		if(typeof Gun === 'undefined'){ return } // TODO: localStorage is Browser only. But it would be nice if it could somehow plugin into NodeJS compatible localStorage APIs?

		var root, noop = function(){}, store, u;
		try{store = (Gun.window||noop).localStorage}catch(e){}
		if(!store){
			console.log("Warning: No localStorage exists to persist data to!");
			store = {setItem: function(k,v){this[k]=v}, removeItem: function(k){delete this[k]}, getItem: function(k){return this[k]}};
		}
		/*
			NOTE: Both `lib/file.js` and `lib/memdisk.js` are based on this design!
			If you update anything here, consider updating the other adapters as well.
		*/

		Gun.on('create', function(root){
			// This code is used to queue offline writes for resync.
			// See the next 'opt' code below for actual saving of data.
			var ev = this.to, opt = root.opt;
			if(root.once){ return ev.next(root) }
			if(false === opt.localStorage){ return ev.next(root) } // we want offline resynce queue regardless! // actually, this doesn't help, per @go1dfish 's observation. Disabling for now, will need better solution later.
			opt.prefix = opt.file || 'gun/';
			var gap = Gun.obj.ify(store.getItem('gap/'+opt.prefix)) || {};
			var empty = Gun.obj.empty, id, to, go;
			// add re-sync command.
			if(!empty(gap)){
				var disk = Gun.obj.ify(store.getItem(opt.prefix)) || {}, send = {};
				Gun.obj.map(gap, function(node, soul){
					Gun.obj.map(node, function(val, key){
						send[soul] = Gun.state.to(disk[soul], key, send[soul]);
					});
				});
				setTimeout(function(){
					// TODO: Holy Grail dangling by this thread! If gap / offline resync doesn't trigger, it doesn't work. Ouch, and this is a localStorage specific adapter. :(
					root.on('out', {put: send, '#': root.ask(ack)});
				},1);
			}

			root.on('out', function(msg){
				if(msg.lS){ return } // TODO: for IndexedDB and others, shouldn't send to peers ACKs to our own GETs.
				if(Gun.is(msg.$) && msg.put && !msg['@']){
					id = msg['#'];
					Gun.graph.is(msg.put, null, map);
					if(!to){ to = setTimeout(flush, opt.wait || 1) }
				}
				this.to.next(msg);
			});
			root.on('ack', ack);

			function ack(ack){ // TODO: This is experimental, not sure if we should keep this type of event hook.
				if(ack.err || !ack.ok){ return }
				var id = ack['@'];
				setTimeout(function(){
					Gun.obj.map(gap, function(node, soul){
						Gun.obj.map(node, function(val, key){
							if(id !== val){ return }
							delete node[key];
						});
						if(empty(node)){
							delete gap[soul];
						}
					});
					flush();
				}, opt.wait || 1);
			};
			ev.next(root);

			var map = function(val, key, node, soul){
				(gap[soul] || (gap[soul] = {}))[key] = id;
			}
			var flush = function(){
				clearTimeout(to);
				to = false;
				try{store.setItem('gap/'+opt.prefix, JSON.stringify(gap));
				}catch(e){ Gun.log(err = e || "localStorage failure") }
			}
		});

		Gun.on('create', function(root){
			this.to.next(root);
			var opt = root.opt;
			if(root.once){ return }
			if(false === opt.localStorage){ return }
			opt.prefix = opt.file || 'gun/';
			var graph = root.graph, acks = {}, count = 0, to;
			var disk = Gun.obj.ify(store.getItem(opt.prefix)) || {};
			var lS = function(){}, u;
			root.on('localStorage', disk); // NON-STANDARD EVENT!

			root.on('put', function(at){
				this.to.next(at);
				Gun.graph.is(at.put, null, map);
				if(!at['@']){ acks[at['#']] = true; } // only ack non-acks.
				count += 1;
				if(count >= (opt.batch || 1000)){
					return flush();
				}
				if(to){ return }
				to = setTimeout(flush, opt.wait || 1);
			});

			root.on('get', function(msg){
				this.to.next(msg);
				var lex = msg.get, soul, data, u;
				function to(){
				if(!lex || !(soul = lex['#'])){ return }
				//if(0 >= msg.cap){ return }
				var has = lex['.'];
				data = disk[soul] || u;
				if(data && has){
					data = Gun.state.to(data, has);
				}
				//if(!data && !Gun.obj.empty(opt.peers)){ return } // if data not found, don't ack if there are peers. // Hmm, what if we have peers but we are disconnected?
				//console.log("lS get", lex, data);
				root.on('in', {'@': msg['#'], put: Gun.graph.node(data), how: 'lS', lS: msg.$});// || root.$});
				};
				Gun.debug? setTimeout(to,1) : to();
			});

			var map = function(val, key, node, soul){
				disk[soul] = Gun.state.to(node, key, disk[soul]);
			}

			var flush = function(data){
				var err;
				count = 0;
				clearTimeout(to);
				to = false;
				var ack = acks;
				acks = {};
				if(data){ disk = data }
				try{store.setItem(opt.prefix, JSON.stringify(disk));
				}catch(e){
					Gun.log(err = (e || "localStorage failure") + " Consider using GUN's IndexedDB plugin for RAD for more storage space, https://gun.eco/docs/RAD#install");
					root.on('localStorage:error', {err: err, file: opt.prefix, flush: disk, retry: flush});
				}
				if(!err && !Gun.obj.empty(opt.peers)){ return } // only ack if there are no peers.
				Gun.obj.map(ack, function(yes, id){
					root.on('in', {
						'@': id,
						err: err,
						ok: 0 // localStorage isn't reliable, so make its `ok` code be a low number.
					});
				});
			}
		});
	})(USE, './adapters/localStorage');

	;USE(function(module){
		var Type = USE('../type');
		var puff = (typeof setImmediate !== "undefined")? setImmediate : setTimeout;

		function Mesh(root){
			var mesh = function(){};
			var opt = root.opt || {};
			opt.log = opt.log || console.log;
			opt.gap = opt.gap || opt.wait || 1;
			opt.pack = opt.pack || (opt.memory? (opt.memory * 1000 * 1000) : 1399000000) * 0.3; // max_old_space_size defaults to 1400 MB.

			var dup = root.dup;

			mesh.hear = function(raw, peer){
				if(!raw){ return }
				var msg, id, hash, tmp = raw[0];
				if(opt.pack <= raw.length){ return mesh.say({dam: '!', err: "Message too big!"}, peer) }
				if('{' != raw[2]){ mesh.hear.d += raw.length||0; ++mesh.hear.c; } // STATS! // ugh, stupid double JSON encoding
				if('[' === tmp){
					try{msg = JSON.parse(raw);}catch(e){opt.log('DAM JSON parse error', e)}
					if(!msg){ return }
<<<<<<< HEAD
					(function go(){
						var S = +new Date; // STATS!
						var m, c = 100; // hardcoded for now?
						while(c-- && (m = msg.shift())){
							mesh.hear(m, peer);
						}
						(mesh.hear.long || (mesh.hear.long = [])).push(+new Date - S);
						if(!msg.length){ return }
						puff(go, 0);
					}());
=======
					var i = 0, m;
					var S = +new Date; // STATS!
					while(m = msg[i++]){
						mesh.hear(m, peer);
					}
					(mesh.hear.long || (mesh.hear.long = [])).push(+new Date - S);
>>>>>>> 68f43086
					return;
				}
				if('{' === tmp || (Type.obj.is(raw) && (msg = raw))){
					try{msg = msg || JSON.parse(raw);
					}catch(e){return opt.log('DAM JSON parse error', e)}
					if(!msg){ return }
					if(!(id = msg['#'])){ id = msg['#'] = Type.text.random(9) }
					if(dup.check(id)){ return }
					dup.track(id, true).it = msg; // GUN core also dedups, so `true` is needed. // Does GUN core need to dedup anymore?
					if(!(hash = msg['##']) && u !== msg.put){ hash = msg['##'] = Type.obj.hash(msg.put) }
					if(hash && (tmp = msg['@'] || (msg.get && id))){ // Reduces backward daisy in case varying hashes at different daisy depths are the same.
						if(dup.check(tmp+hash)){ return }
						dup.track(tmp+hash, true).it = msg; // GUN core also dedups, so `true` is needed. // Does GUN core need to dedup anymore?
					}
					(msg._ = function(){}).via = peer;
					if(tmp = msg['><']){ (msg._).to = Type.obj.map(tmp.split(','), tomap) }
					if(msg.dam){
						if(tmp = mesh.hear[msg.dam]){
							tmp(msg, peer, root);
						}
						return;
					}
					root.on('in', msg);
					return;
				}
			}
			var tomap = function(k,i,m){m(k,true)};
			mesh.hear.c = mesh.hear.d = 0;

			;(function(){
				var message;
				function each(peer){ mesh.say(message, peer) }
				mesh.say = function(msg, peer){
					if(this.to){ this.to.next(msg) } // compatible with middleware adapters.
					if(!msg){ return false }
					var id, hash, tmp, raw;
					var meta = msg._||(msg._=function(){});
					if(!(id = msg['#'])){ id = msg['#'] = Type.text.random(9) }
					if(!(hash = msg['##']) && u !== msg.put){ hash = msg['##'] = Type.obj.hash(msg.put) }
					if(!(raw = meta.raw)){
						raw = meta.raw = mesh.raw(msg);
						if(hash && (tmp = msg['@'])){
							dup.track(tmp+hash).it = msg;
							if(tmp = (dup.s[tmp]||ok).it){
								if(hash === tmp['##']){ return false }
								tmp['##'] = hash;
							}
						}
					}
					dup.track(id).it = msg; // track for 9 seconds, default. Earth<->Mars would need more!
					if(!peer){ peer = (tmp = dup.s[msg['@']]) && (tmp = tmp.it) && (tmp = tmp._) && (tmp = tmp.via) }
					if(!peer && mesh.way){ return mesh.way(msg) }
					if(!peer || !peer.id){ message = msg;
						if(!Type.obj.is(peer || opt.peers)){ return false }
						Type.obj.map(peer || opt.peers, each); // in case peer is a peer list.
						return;
					}
					if(!peer.wire && mesh.wire){ mesh.wire(peer) }
					if(id === peer.last){ return } peer.last = id;  // was it just sent?
					if(peer === meta.via){ return false }
					if((tmp = meta.to) && (tmp[peer.url] || tmp[peer.pid] || tmp[peer.id]) /*&& !o*/){ return false }
					if(peer.batch){
						peer.tail = (tmp = peer.tail || 0) + raw.length;
						if(peer.tail <= opt.pack){
							peer.batch.push(raw); // peer.batch += (tmp?'':',')+raw; // TODO: Prevent double JSON! // FOR v1.0 !?
							return;
						}
						flush(peer);
					}
					peer.batch = []; // peer.batch = '['; // TODO: Prevent double JSON!
					setTimeout(function(){flush(peer)}, opt.gap);
					send(raw, peer);
				}
				function flush(peer){
					var tmp = peer.batch; // var tmp = peer.batch + ']'; // TODO: Prevent double JSON!
					peer.batch = peer.tail = null;
					if(!tmp){ return }
					if(!tmp.length){ return } // if(3 > tmp.length){ return } // TODO: ^
					try{tmp = (1 === tmp.length? tmp[0] : JSON.stringify(tmp));
					}catch(e){return opt.log('DAM JSON stringify error', e)}
					if(!tmp){ return }
					send(tmp, peer);
				}
				mesh.say.c = mesh.say.d = 0;
			}());
			
			// for now - find better place later.
			function send(raw, peer){ try{
				var wire = peer.wire;
				if(peer.say){
					peer.say(raw);
				} else
				if(wire.send){
					wire.send(raw);
				}
				mesh.say.d += raw.length||0; ++mesh.say.c; // STATS!
			}catch(e){
				(peer.queue = peer.queue || []).push(raw);
			}}

			;(function(){
				mesh.raw = function(msg){ // TODO: Clean this up / delete it / move logic out!
					if(!msg){ return '' }
					var meta = (msg._) || {}, put, hash, tmp;
					if(tmp = meta.raw){ return tmp }
					if(typeof msg === 'string'){ return msg }
					if(!msg.dam){
						var i = 0, to = []; Type.obj.map(opt.peers, function(p){
							to.push(p.url || p.pid || p.id); if(++i > 9){ return true } // limit server, fast fix, improve later! // For "tower" peer, MUST include 6 surrounding ids.
						}); if(i > 1){ msg['><'] = to.join() }
					}
					var raw = $(msg); // optimize by reusing put = the JSON.stringify from .hash?
					/*if(u !== put){
						tmp = raw.indexOf(_, raw.indexOf('put'));
						raw = raw.slice(0, tmp-1) + put + raw.slice(tmp + _.length + 1);
						//raw = raw.replace('"'+ _ +'"', put); // NEVER USE THIS! ALSO NEVER DELETE IT TO NOT MAKE SAME MISTAKE! https://github.com/amark/gun/wiki/@$$ Heisenbug
					}*/
					if(meta){ meta.raw = raw }
					return raw;
				}
				var $ = JSON.stringify, _ = ':])([:';

			}());

			mesh.hi = function(peer){
				var tmp = peer.wire || {};
				if(peer.id){
					opt.peers[peer.url || peer.id] = peer;
				} else {
					tmp = peer.id = peer.id || Type.text.random(9);
					mesh.say({dam: '?'}, opt.peers[tmp] = peer);
				}
				peer.met = peer.met || +(new Date);
				if(!tmp.hied){ root.on(tmp.hied = 'hi', peer) }
				// @rogowski I need this here by default for now to fix go1dfish's bug
				tmp = peer.queue; peer.queue = [];
				Type.obj.map(tmp, function(msg){
					send(msg, peer);
				});
			}
			mesh.bye = function(peer){
				root.on('bye', peer);
				var tmp = +(new Date); tmp = (tmp - (peer.met||tmp));
				mesh.bye.time = ((mesh.bye.time || tmp) + tmp) / 2;
			}
			mesh.hear['!'] = function(msg, peer){ opt.log('Error:', msg.err) }
			mesh.hear['?'] = function(msg, peer){
				if(!msg.pid){
					mesh.say({dam: '?', pid: opt.pid, '@': msg['#']}, peer);
					// @rogowski I want to re-enable this AXE logic with some fix/merge later.
					/* var tmp = peer.queue; peer.queue = [];
					Type.obj.map(tmp, function(msg){
						mesh.say(msg, peer);
					}); */
					// @rogowski 2: I think with my PID fix we can delete this and use the original. 
					return;
				}
				if(peer.pid){ return }
				peer.pid = msg.pid;
			}

			root.on('create', function(root){
				root.opt.pid = root.opt.pid || Type.text.random(9);
				this.to.next(root);
				root.on('out', mesh.say);
			});

			root.on('bye', function(peer, tmp){
				peer = opt.peers[peer.id || peer] || peer; 
				this.to.next(peer);
				peer.bye? peer.bye() : (tmp = peer.wire) && tmp.close && tmp.close();
				Type.obj.del(opt.peers, peer.id);
				peer.wire = null;
			});

			var gets = {};
			root.on('bye', function(peer, tmp){ this.to.next(peer);
				if(!(tmp = peer.url)){ return } gets[tmp] = true;
				setTimeout(function(){ delete gets[tmp] },opt.lack || 9000);
			});
			root.on('hi', function(peer, tmp){ this.to.next(peer);
				if(!(tmp = peer.url) || !gets[tmp]){ return } delete gets[tmp];
				Type.obj.map(root.next, function(node, soul){
					tmp = {}; tmp[soul] = root.graph[soul];
					mesh.say({'##': Type.obj.hash(tmp), get: {'#': soul}}, peer);
				})
			});

			return mesh;
		}

		;(function(){
			Type.text.hash = function(s){ // via SO
				if(typeof s !== 'string'){ return {err: 1} }
		    var c = 0;
		    if(!s.length){ return c }
		    for(var i=0,l=s.length,n; i<l; ++i){
		      n = s.charCodeAt(i);
		      c = ((c<<5)-c)+n;
		      c |= 0;
		    }
		    return c; // Math.abs(c);
		  }
			
			var $ = JSON.stringify, u;

			Type.obj.hash = function(obj, hash){
				if(!hash && u === (obj = $(obj, sort))){ return }
				return Type.text.hash(hash || obj || '');
			}

			function sort(k, v){ var tmp;
				if(!(v instanceof Object)){ return v }
				Type.obj.map(Object.keys(v).sort(), map, {to: tmp = {}, on: v});
				return tmp;
			}
			Type.obj.hash.sort = sort;

			function map(k){
				this.to[k] = this.on[k];
			}
		}());

	  var empty = {}, ok = true, u;

	  try{ module.exports = Mesh }catch(e){}

	})(USE, './adapters/mesh');

	;USE(function(module){
		var Gun = USE('../index');
		Gun.Mesh = USE('./mesh');

		Gun.on('opt', function(root){
			this.to.next(root);
			var opt = root.opt;
			if(root.once){ return }
			if(false === opt.WebSocket){ return }

			var env;
			if(typeof window !== "undefined"){ env = window }
			if(typeof global !== "undefined"){ env = global }
			env = env || {};

			var websocket = opt.WebSocket || env.WebSocket || env.webkitWebSocket || env.mozWebSocket;
			if(!websocket){ return }
			opt.WebSocket = websocket;

			var mesh = opt.mesh = opt.mesh || Gun.Mesh(root);

			var wire = mesh.wire || opt.wire;
			mesh.wire = opt.wire = open;
			function open(peer){ try{
				if(!peer || !peer.url){ return wire && wire(peer) }
				var url = peer.url.replace('http', 'ws');
				var wire = peer.wire = new opt.WebSocket(url);
				wire.onclose = function(){
					opt.mesh.bye(peer);
					reconnect(peer);
				};
				wire.onerror = function(error){
					reconnect(peer);
				};
				wire.onopen = function(){
					opt.mesh.hi(peer);
				}
				wire.onmessage = function(msg){
					if(!msg){ return }
					opt.mesh.hear(msg.data || msg, peer);
				};
				return wire;
			}catch(e){}}

			var wait = 2 * 1000;
			function reconnect(peer){
				clearTimeout(peer.defer);
				if(doc && peer.retry <= 0){ return } peer.retry = (peer.retry || opt.retry || 60) - 1;
				peer.defer = setTimeout(function to(){
					if(doc && doc.hidden){ return setTimeout(to,wait) }
					open(peer);
				}, wait);
			}
			var doc = 'undefined' !== typeof document && document;
		});
		var noop = function(){};
	})(USE, './adapters/websocket');

}());<|MERGE_RESOLUTION|>--- conflicted
+++ resolved
@@ -1972,7 +1972,6 @@
 				if('[' === tmp){
 					try{msg = JSON.parse(raw);}catch(e){opt.log('DAM JSON parse error', e)}
 					if(!msg){ return }
-<<<<<<< HEAD
 					(function go(){
 						var S = +new Date; // STATS!
 						var m, c = 100; // hardcoded for now?
@@ -1983,14 +1982,6 @@
 						if(!msg.length){ return }
 						puff(go, 0);
 					}());
-=======
-					var i = 0, m;
-					var S = +new Date; // STATS!
-					while(m = msg[i++]){
-						mesh.hear(m, peer);
-					}
-					(mesh.hear.long || (mesh.hear.long = [])).push(+new Date - S);
->>>>>>> 68f43086
 					return;
 				}
 				if('{' === tmp || (Type.obj.is(raw) && (msg = raw))){
