;(function(){

  /* UNBUILD */
  var root;
  if(typeof window !== "undefined"){ root = window }
  if(typeof global !== "undefined"){ root = global }
  root = root || {};
  var console = root.console || {log: function(){}};
  function USE(arg, req){
    return req? require(arg) : arg.slice? USE[R(arg)] : function(mod, path){
      arg(mod = {exports: {}});
      USE[R(path)] = mod.exports;
    }
    function R(p){
      return p.split('/').slice(-1).toString().replace('.js','');
    }
  }
  if(typeof module !== "undefined"){ var common = module }
  /* UNBUILD */

	;USE(function(module){
		// Generic javascript utilities.
		var Type = {};
		//Type.fns = Type.fn = {is: function(fn){ return (!!fn && fn instanceof Function) }}
		Type.fn = {is: function(fn){ return (!!fn && 'function' == typeof fn) }}
		Type.bi = {is: function(b){ return (b instanceof Boolean || typeof b == 'boolean') }}
		Type.num = {is: function(n){ return !list_is(n) && ((n - parseFloat(n) + 1) >= 0 || Infinity === n || -Infinity === n) }}
		Type.text = {is: function(t){ return (typeof t == 'string') }}
		Type.text.ify = function(t){
			if(Type.text.is(t)){ return t }
			if(typeof JSON !== "undefined"){ return JSON.stringify(t) }
			return (t && t.toString)? t.toString() : t;
		}
		Type.text.random = function(l, c){
			var s = '';
			l = l || 24; // you are not going to make a 0 length random number, so no need to check type
			c = c || '0123456789ABCDEFGHIJKLMNOPQRSTUVWXZabcdefghijklmnopqrstuvwxyz';
			while(l > 0){ s += c.charAt(Math.floor(Math.random() * c.length)); l-- }
			return s;
		}
		Type.text.match = function(t, o){ var tmp, u;
			if('string' !== typeof t){ return false }
			if('string' == typeof o){ o = {'=': o} }
			o = o || {};
			tmp = (o['='] || o['*'] || o['>'] || o['<']);
			if(t === tmp){ return true }
			if(u !== o['=']){ return false }
			tmp = (o['*'] || o['>'] || o['<']);
			if(t.slice(0, (tmp||'').length) === tmp){ return true }
			if(u !== o['*']){ return false }
			if(u !== o['>'] && u !== o['<']){
				return (t >= o['>'] && t <= o['<'])? true : false;
			}
			if(u !== o['>'] && t >= o['>']){ return true }
			if(u !== o['<'] && t <= o['<']){ return true }
			return false;
		}
		Type.list = {is: function(l){ return (l instanceof Array) }}
		Type.list.slit = Array.prototype.slice;
		Type.list.sort = function(k){ // creates a new sort function based off some key
			return function(A,B){
				if(!A || !B){ return 0 } A = A[k]; B = B[k];
				if(A < B){ return -1 }else if(A > B){ return 1 }
				else { return 0 }
			}
		}
		Type.list.map = function(l, c, _){ return obj_map(l, c, _) }
		Type.list.index = 1; // change this to 0 if you want non-logical, non-mathematical, non-matrix, non-convenient array notation
		Type.obj = {is: function(o){ return o? (o instanceof Object && o.constructor === Object) || Object.prototype.toString.call(o).match(/^\[object (\w+)\]$/)[1] === 'Object' : false }}
		Type.obj.put = function(o, k, v){ return (o||{})[k] = v, o }
		Type.obj.has = function(o, k){ return o && Object.prototype.hasOwnProperty.call(o, k) }
		Type.obj.del = function(o, k){
			if(!o){ return }
			o[k] = null;
			delete o[k];
			return o;
		}
		Type.obj.as = function(o, k, v, u){ return o[k] = o[k] || (u === v? {} : v) }
		Type.obj.ify = function(o){
			if(obj_is(o)){ return o }
			try{o = JSON.parse(o);
			}catch(e){o={}};
			return o;
		}
		;(function(){ var u;
			function map(v,k){
				if(obj_has(this,k) && u !== this[k]){ return }
				this[k] = v;
			}
			Type.obj.to = function(from, to){
				to = to || {};
				obj_map(from, map, to);
				return to;
			}
		}());
		Type.obj.copy = function(o){ // because http://web.archive.org/web/20140328224025/http://jsperf.com/cloning-an-object/2
			return !o? o : JSON.parse(JSON.stringify(o)); // is shockingly faster than anything else, and our data has to be a subset of JSON anyways!
		}
		;(function(){
			function empty(v,i){ var n = this.n;
				if(n && (i === n || (obj_is(n) && obj_has(n, i)))){ return }
				if(i){ return true }
			}
			Type.obj.empty = function(o, n){
				if(!o){ return true }
				return obj_map(o,empty,{n:n})? false : true;
			}
		}());
		;(function(){
			function t(k,v){
				if(2 === arguments.length){
					t.r = t.r || {};
					t.r[k] = v;
					return;
				} t.r = t.r || [];
				t.r.push(k);
			};
			var keys = Object.keys;
			Type.obj.map = function(l, c, _){
				var u, i = 0, x, r, ll, lle, f = fn_is(c);
				t.r = null;
				if(keys && obj_is(l)){
					ll = keys(l); lle = true;
				}
				if(list_is(l) || ll){
					x = (ll || l).length;
					for(;i < x; i++){
						var ii = (i + Type.list.index);
						if(f){
							r = lle? c.call(_ || this, l[ll[i]], ll[i], t) : c.call(_ || this, l[i], ii, t);
							if(r !== u){ return r }
						} else {
							//if(Type.test.is(c,l[i])){ return ii } // should implement deep equality testing!
							if(c === l[lle? ll[i] : i]){ return ll? ll[i] : ii } // use this for now
						}
					}
				} else {
					for(i in l){
						if(f){
							if(obj_has(l,i)){
								r = _? c.call(_, l[i], i, t) : c(l[i], i, t);
								if(r !== u){ return r }
							}
						} else {
							//if(a.test.is(c,l[i])){ return i } // should implement deep equality testing!
							if(c === l[i]){ return i } // use this for now
						}
					}
				}
				return f? t.r : Type.list.index? 0 : -1;
			}
		}());
		Type.time = {};
		Type.time.is = function(t){ return t? t instanceof Date : (+new Date().getTime()) }

		var fn_is = Type.fn.is;
		var list_is = Type.list.is;
		var obj = Type.obj, obj_is = obj.is, obj_has = obj.has, obj_map = obj.map;
		module.exports = Type;
	})(USE, './type');

	;USE(function(module){
		// On event emitter generic javascript utility.
		module.exports = function onto(tag, arg, as){
			if(!tag){ return {to: onto} }
			var u, tag = (this.tag || (this.tag = {}))[tag] ||
			(this.tag[tag] = {tag: tag, to: onto._ = {
				next: function(arg){ var tmp;
					if((tmp = this.to)){
						tmp.next(arg);
				}}
			}});
			if(arg instanceof Function){
				var be = {
					off: onto.off ||
					(onto.off = function(){
						if(this.next === onto._.next){ return !0 }
						if(this === this.the.last){
							this.the.last = this.back;
						}
						this.to.back = this.back;
						this.next = onto._.next;
						this.back.to = this.to;
						if(this.the.last === this.the){
							delete this.on.tag[this.the.tag];
						}
					}),
					to: onto._,
					next: arg,
					the: tag,
					on: this,
					as: as,
				};
				(be.back = tag.last || tag).to = be;
				return tag.last = be;
			}
			if((tag = tag.to) && u !== arg){ tag.next(arg) }
			return tag;
		};
	})(USE, './onto');

	;USE(function(module){
		/* Based on the Hypothetical Amnesia Machine thought experiment */
		function HAM(machineState, incomingState, currentState, incomingValue, currentValue){
			if(machineState < incomingState){
				return {defer: true}; // the incoming value is outside the boundary of the machine's state, it must be reprocessed in another state.
			}
			if(incomingState < currentState){
				return {historical: true}; // the incoming value is within the boundary of the machine's state, but not within the range.

			}
			if(currentState < incomingState){
				return {converge: true, incoming: true}; // the incoming value is within both the boundary and the range of the machine's state.

			}
			if(incomingState === currentState){
				incomingValue = Lexical(incomingValue) || "";
				currentValue = Lexical(currentValue) || "";
				if(incomingValue === currentValue){ // Note: while these are practically the same, the deltas could be technically different
					return {state: true};
				}
				/*
					The following is a naive implementation, but will always work.
					Never change it unless you have specific needs that absolutely require it.
					If changed, your data will diverge unless you guarantee every peer's algorithm has also been changed to be the same.
					As a result, it is highly discouraged to modify despite the fact that it is naive,
					because convergence (data integrity) is generally more important.
					Any difference in this algorithm must be given a new and different name.
				*/
				if(incomingValue < currentValue){ // Lexical only works on simple value types!
					return {converge: true, current: true};
				}
				if(currentValue < incomingValue){ // Lexical only works on simple value types!
					return {converge: true, incoming: true};
				}
			}
			return {err: "Invalid CRDT Data: "+ incomingValue +" to "+ currentValue +" at "+ incomingState +" to "+ currentState +"!"};
		}
		if(typeof JSON === 'undefined'){
			throw new Error(
				'JSON is not included in this browser. Please load it first: ' +
				'ajax.cdnjs.com/ajax/libs/json2/20110223/json2.js'
			);
		}
		var Lexical = JSON.stringify, undefined;
		module.exports = HAM;
	})(USE, './HAM');

	;USE(function(module){
		var Type = USE('./type');
		var Val = {};
		Val.is = function(v){ // Valid values are a subset of JSON: null, binary, number (!Infinity), text, or a soul relation. Arrays need special algorithms to handle concurrency, so they are not supported directly. Use an extension that supports them if needed but research their problems first.
			if(v === u){ return false }
			if(v === null){ return true } // "deletes", nulling out keys.
			if(v === Infinity){ return false } // we want this to be, but JSON does not support it, sad face.
			if(text_is(v) // by "text" we mean strings.
			|| bi_is(v) // by "binary" we mean boolean.
			|| num_is(v)){ // by "number" we mean integers or decimals.
				return true; // simple values are valid.
			}
			return Val.link.is(v) || false; // is the value a soul relation? Then it is valid and return it. If not, everything else remaining is an invalid data type. Custom extensions can be built on top of these primitives to support other types.
		}
		Val.link = Val.rel = {_: '#'};
		;(function(){
			Val.link.is = function(v){ // this defines whether an object is a soul relation or not, they look like this: {'#': 'UUID'}
				if(v && v[rel_] && !v._ && obj_is(v)){ // must be an object.
					var o = {};
					obj_map(v, map, o);
					if(o.id){ // a valid id was found.
						return o.id; // yay! Return it.
					}
				}
				return false; // the value was not a valid soul relation.
			}
			function map(s, k){ var o = this; // map over the object...
				if(o.id){ return o.id = false } // if ID is already defined AND we're still looping through the object, it is considered invalid.
				if(k == rel_ && text_is(s)){ // the key should be '#' and have a text value.
					o.id = s; // we found the soul!
				} else {
					return o.id = false; // if there exists anything else on the object that isn't the soul, then it is considered invalid.
				}
			}
		}());
		Val.link.ify = function(t){ return obj_put({}, rel_, t) } // convert a soul into a relation and return it.
		Type.obj.has._ = '.';
		var rel_ = Val.link._, u;
		var bi_is = Type.bi.is;
		var num_is = Type.num.is;
		var text_is = Type.text.is;
		var obj = Type.obj, obj_is = obj.is, obj_put = obj.put, obj_map = obj.map;
		module.exports = Val;
	})(USE, './val');

	;USE(function(module){
		var Type = USE('./type');
		var Val = USE('./val');
		var Node = {_: '_'};
		Node.soul = function(n, o){ return (n && n._ && n._[o || soul_]) } // convenience function to check to see if there is a soul on a node and return it.
		Node.soul.ify = function(n, o){ // put a soul on an object.
			o = (typeof o === 'string')? {soul: o} : o || {};
			n = n || {}; // make sure it exists.
			n._ = n._ || {}; // make sure meta exists.
			n._[soul_] = o.soul || n._[soul_] || text_random(); // put the soul on it.
			return n;
		}
		Node.soul._ = Val.link._;
		;(function(){
			Node.is = function(n, cb, as){ var s; // checks to see if an object is a valid node.
				if(!obj_is(n)){ return false } // must be an object.
				if(s = Node.soul(n)){ // must have a soul on it.
					return !obj_map(n, map, {as:as,cb:cb,s:s,n:n});
				}
				return false; // nope! This was not a valid node.
			}
			function map(v, k){ // we invert this because the way we check for this is via a negation.
				if(k === Node._){ return } // skip over the metadata.
				if(!Val.is(v)){ return true } // it is true that this is an invalid node.
				if(this.cb){ this.cb.call(this.as, v, k, this.n, this.s) } // optionally callback each key/value.
			}
		}());
		;(function(){
			Node.ify = function(obj, o, as){ // returns a node from a shallow object.
				if(!o){ o = {} }
				else if(typeof o === 'string'){ o = {soul: o} }
				else if(o instanceof Function){ o = {map: o} }
				if(o.map){ o.node = o.map.call(as, obj, u, o.node || {}) }
				if(o.node = Node.soul.ify(o.node || {}, o)){
					obj_map(obj, map, {o:o,as:as});
				}
				return o.node; // This will only be a valid node if the object wasn't already deep!
			}
			function map(v, k){ var o = this.o, tmp, u; // iterate over each key/value.
				if(o.map){
					tmp = o.map.call(this.as, v, ''+k, o.node);
					if(u === tmp){
						obj_del(o.node, k);
					} else
					if(o.node){ o.node[k] = tmp }
					return;
				}
				if(Val.is(v)){
					o.node[k] = v;
				}
			}
		}());
		var obj = Type.obj, obj_is = obj.is, obj_del = obj.del, obj_map = obj.map;
		var text = Type.text, text_random = text.random;
		var soul_ = Node.soul._;
		var u;
		module.exports = Node;
	})(USE, './node');

	;USE(function(module){
		var Type = USE('./type');
		var Node = USE('./node');
		function State(){
			var t;
			/*if(perf){
				t = start + perf.now(); // Danger: Accuracy decays significantly over time, even if precise.
			} else {*/
				t = time();
			//}
			if(last < t){
				return N = 0, last = t + State.drift;
			}
			return last = t + ((N += 1) / D) + State.drift;
		}
		var time = Type.time.is, last = -Infinity, N = 0, D = 1000; // WARNING! In the future, on machines that are D times faster than 2016AD machines, you will want to increase D by another several orders of magnitude so the processing speed never out paces the decimal resolution (increasing an integer effects the state accuracy).
		var perf = (typeof performance !== 'undefined')? (performance.timing && performance) : false, start = (perf && perf.timing && perf.timing.navigationStart) || (perf = false);
		State._ = '>';
		State.drift = 0;
		State.is = function(n, k, o){ // convenience function to get the state on a key on a node and return it.
			var tmp = (k && n && n[N_] && n[N_][State._]) || o;
			if(!tmp){ return }
			return num_is(tmp = tmp[k])? tmp : -Infinity;
		}
		State.lex = function(){ return State().toString(36).replace('.','') }
		State.ify = function(n, k, s, v, soul){ // put a key's state on a node.
			if(!n || !n[N_]){ // reject if it is not node-like.
				if(!soul){ // unless they passed a soul
					return;
				}
				n = Node.soul.ify(n, soul); // then make it so!
			}
			var tmp = obj_as(n[N_], State._); // grab the states data.
			if(u !== k && k !== N_){
				if(num_is(s)){
					tmp[k] = s; // add the valid state.
				}
				if(u !== v){ // Note: Not its job to check for valid values!
					n[k] = v;
				}
			}
			return n;
		}
		State.to = function(from, k, to){
			var val = (from||{})[k];
			if(obj_is(val)){
				val = obj_copy(val);
			}
			return State.ify(to, k, State.is(from, k), val, Node.soul(from));
		}
		;(function(){
			State.map = function(cb, s, as){ var u; // for use with Node.ify
				var o = obj_is(o = cb || s)? o : null;
				cb = fn_is(cb = cb || s)? cb : null;
				if(o && !cb){
					s = num_is(s)? s : State();
					o[N_] = o[N_] || {};
					obj_map(o, map, {o:o,s:s});
					return o;
				}
				as = as || obj_is(s)? s : u;
				s = num_is(s)? s : State();
				return function(v, k, o, opt){
					if(!cb){
						map.call({o: o, s: s}, v,k);
						return v;
					}
					cb.call(as || this || {}, v, k, o, opt);
					if(obj_has(o,k) && u === o[k]){ return }
					map.call({o: o, s: s}, v,k);
				}
			}
			function map(v,k){
				if(N_ === k){ return }
				State.ify(this.o, k, this.s) ;
			}
		}());
		var obj = Type.obj, obj_as = obj.as, obj_has = obj.has, obj_is = obj.is, obj_map = obj.map, obj_copy = obj.copy;
		var num = Type.num, num_is = num.is;
		var fn = Type.fn, fn_is = fn.is;
		var N_ = Node._, u;
		module.exports = State;
	})(USE, './state');

	;USE(function(module){
		var Type = USE('./type');
		var Val = USE('./val');
		var Node = USE('./node');
		var Graph = {};
		;(function(){
			Graph.is = function(g, cb, fn, as){ // checks to see if an object is a valid graph.
				if(!g || !obj_is(g) || obj_empty(g)){ return false } // must be an object.
				return !obj_map(g, map, {cb:cb,fn:fn,as:as}); // makes sure it wasn't an empty object.
			}
			function map(n, s){ // we invert this because the way'? we check for this is via a negation.
				if(!n || s !== Node.soul(n) || !Node.is(n, this.fn, this.as)){ return true } // it is true that this is an invalid graph.
				if(!this.cb){ return }
				nf.n = n; nf.as = this.as; // sequential race conditions aren't races.
				this.cb.call(nf.as, n, s, nf);
			}
			function nf(fn){ // optional callback for each node.
				if(fn){ Node.is(nf.n, fn, nf.as) } // where we then have an optional callback for each key/value.
			}
		}());
		;(function(){
			Graph.ify = function(obj, env, as){
				var at = {path: [], obj: obj};
				if(!env){
					env = {};
				} else
				if(typeof env === 'string'){
					env = {soul: env};
				} else
				if(env instanceof Function){
					env.map = env;
				}
				if(env.soul){
					at.link = Val.link.ify(env.soul);
				}
				env.shell = (as||{}).shell;
				env.graph = env.graph || {};
				env.seen = env.seen || [];
				env.as = env.as || as;
				node(env, at);
				env.root = at.node;
				return env.graph;
			}
			function node(env, at){ var tmp;
				if(tmp = seen(env, at)){ return tmp }
				at.env = env;
				at.soul = soul;
				if(Node.ify(at.obj, map, at)){
					at.link = at.link || Val.link.ify(Node.soul(at.node));
					if(at.obj !== env.shell){
						env.graph[Val.link.is(at.link)] = at.node;
					}
				}
				return at;
			}
			function map(v,k,n){
				var at = this, env = at.env, is, tmp;
				if(Node._ === k && obj_has(v,Val.link._)){
					return n._; // TODO: Bug?
				}
				if(!(is = valid(v,k,n, at,env))){ return }
				if(!k){
					at.node = at.node || n || {};
					if(obj_has(v, Node._) && Node.soul(v)){ // ? for safety ?
						at.node._ = obj_copy(v._);
					}
					at.node = Node.soul.ify(at.node, Val.link.is(at.link));
					at.link = at.link || Val.link.ify(Node.soul(at.node));
				}
				if(tmp = env.map){
					tmp.call(env.as || {}, v,k,n, at);
					if(obj_has(n,k)){
						v = n[k];
						if(u === v){
							obj_del(n, k);
							return;
						}
						if(!(is = valid(v,k,n, at,env))){ return }
					}
				}
				if(!k){ return at.node }
				if(true === is){
					return v;
				}
				tmp = node(env, {obj: v, path: at.path.concat(k)});
				if(!tmp.node){ return }
				return tmp.link; //{'#': Node.soul(tmp.node)};
			}
			function soul(id){ var at = this;
				var prev = Val.link.is(at.link), graph = at.env.graph;
				at.link = at.link || Val.link.ify(id);
				at.link[Val.link._] = id;
				if(at.node && at.node[Node._]){
					at.node[Node._][Val.link._] = id;
				}
				if(obj_has(graph, prev)){
					graph[id] = graph[prev];
					obj_del(graph, prev);
				}
			}
			function valid(v,k,n, at,env){ var tmp;
				if(Val.is(v)){ return true }
				if(obj_is(v)){ return 1 }
				if(tmp = env.invalid){
					v = tmp.call(env.as || {}, v,k,n);
					return valid(v,k,n, at,env);
				}
				env.err = "Invalid value at '" + at.path.concat(k).join('.') + "'!";
				if(Type.list.is(v)){ env.err += " Use `.set(item)` instead of an Array." }
			}
			function seen(env, at){
				var arr = env.seen, i = arr.length, has;
				while(i--){ has = arr[i];
					if(at.obj === has.obj){ return has }
				}
				arr.push(at);
			}
		}());
		Graph.node = function(node){
			var soul = Node.soul(node);
			if(!soul){ return }
			return obj_put({}, soul, node);
		}
		;(function(){
			Graph.to = function(graph, root, opt){
				if(!graph){ return }
				var obj = {};
				opt = opt || {seen: {}};
				obj_map(graph[root], map, {obj:obj, graph: graph, opt: opt});
				return obj;
			}
			function map(v,k){ var tmp, obj;
				if(Node._ === k){
					if(obj_empty(v, Val.link._)){
						return;
					}
					this.obj[k] = obj_copy(v);
					return;
				}
				if(!(tmp = Val.link.is(v))){
					this.obj[k] = v;
					return;
				}
				if(obj = this.opt.seen[tmp]){
					this.obj[k] = obj;
					return;
				}
				this.obj[k] = this.opt.seen[tmp] = Graph.to(this.graph, tmp, this.opt);
			}
		}());
		var fn_is = Type.fn.is;
		var obj = Type.obj, obj_is = obj.is, obj_del = obj.del, obj_has = obj.has, obj_empty = obj.empty, obj_put = obj.put, obj_map = obj.map, obj_copy = obj.copy;
		var u;
		module.exports = Graph;
	})(USE, './graph');

	;USE(function(module){
		// request / response module, for asking and acking messages.
		USE('./onto'); // depends upon onto!
		module.exports = function ask(cb, as){
			if(!this.on){ return }
			if(!(cb instanceof Function)){
				if(!cb || !as){ return }
				var id = cb['#'] || cb, tmp = (this.tag||empty)[id];
				if(!tmp){ return }
				tmp = this.on(id, as);
				clearTimeout(tmp.err);
				return true;
			}
			var id = (as && as['#']) || Math.random().toString(36).slice(2);
			if(!cb){ return id }
			var to = this.on(id, cb, as);
			to.err = to.err || setTimeout(function(){
				to.next({err: "Error: No ACK received yet.", lack: true});
				to.off();
			}, (this.opt||{}).lack || 9000);
			return id;
		}
	})(USE, './ask');

	;USE(function(module){
		var Type = USE('./type');
		function Dup(opt){
			var dup = {s:{}};
			opt = opt || {max: 1000, age: 1000 * 9};//1000 * 60 * 2};
			dup.check = function(id){ var tmp;
				if(!(tmp = dup.s[id])){ return false }
				if(tmp.pass){ return tmp.pass = false }
				return dup.track(id);
			}
			dup.track = function(id, pass){
				var it = dup.s[id] || (dup.s[id] = {});
				it.was = time_is();
				if(pass){ it.pass = true }
				if(!dup.to){
					dup.to = setTimeout(function(){
						var now = time_is();
						Type.obj.map(dup.s, function(it, id){
							if(it && opt.age > (now - it.was)){ return }
							Type.obj.del(dup.s, id);
						});
						dup.to = null;
					}, opt.age + 9);
				}
				return it;
			}
			return dup;
		}
		var time_is = Type.time.is;
		module.exports = Dup;
	})(USE, './dup');

	;USE(function(module){

		function Gun(o){
			if(o instanceof Gun){ return (this._ = {gun: this, $: this}).$ }
			if(!(this instanceof Gun)){ return new Gun(o) }
			return Gun.create(this._ = {gun: this, $: this, opt: o});
		}

		Gun.is = function($){ return ($ instanceof Gun) || ($ && $._ && ($ === $._.$)) || false }

		Gun.version = 0.9;

		Gun.chain = Gun.prototype;
		Gun.chain.toJSON = function(){};

		var Type = USE('./type');
		Type.obj.to(Type, Gun);
		Gun.HAM = USE('./HAM');
		Gun.val = USE('./val');
		Gun.node = USE('./node');
		Gun.state = USE('./state');
		Gun.graph = USE('./graph');
		Gun.on = USE('./onto');
		Gun.ask = USE('./ask');
		Gun.dup = USE('./dup');

		;(function(){
			Gun.create = function(at){
				at.root = at.root || at;
				at.graph = at.graph || {};
				at.on = at.on || Gun.on;
				at.ask = at.ask || Gun.ask;
				at.dup = at.dup || Gun.dup();
				var gun = at.$.opt(at.opt);
				if(!at.once){
					at.on('in', root, at);
					at.on('out', root, {at: at, out: root});
					Gun.on('create', at);
					at.on('create', at);
				}
				at.once = 1;
				return gun;
			}
			function root(msg){
				//add to.next(at); // TODO: MISSING FEATURE!!!
				var ev = this, as = ev.as, at = as.at || as, gun = at.$, dup, tmp;
				if(!(tmp = msg['#'])){ tmp = msg['#'] = text_rand(9) }
				if((dup = at.dup).check(tmp)){
					if(as.out === msg.out){
						msg.out = u;
						ev.to.next(msg);
					}
					return;
				}
				dup.track(tmp);
				if(!at.ask(msg['@'], msg)){
					if(msg.get){
						Gun.on.get(msg, gun); //at.on('get', get(msg));
					}
					if(msg.put){
						Gun.on.put(msg, gun); //at.on('put', put(msg));
					}
				}
				ev.to.next(msg);
				if(!as.out){
					msg.out = root;
					at.on('out', msg);
				}
			}
		}());

		;(function(){
			Gun.on.put = function(msg, gun){
				var at = gun._, ctx = {$: gun, graph: at.graph, put: {}, map: {}, souls: {}, machine: Gun.state(), ack: msg['@'], cat: at, stop: {}};
				if(!Gun.graph.is(msg.put, null, verify, ctx)){ ctx.err = "Error: Invalid graph!" }
				if(ctx.err){ return at.on('in', {'@': msg['#'], err: Gun.log(ctx.err) }) }
				obj_map(ctx.put, merge, ctx);
				if(!ctx.async){ obj_map(ctx.map, map, ctx) }
				if(u !== ctx.defer){
					setTimeout(function(){
						Gun.on.put(msg, gun);
					}, ctx.defer - ctx.machine);
				}
				if(!ctx.diff){ return }
				at.on('put', obj_to(msg, {put: ctx.diff}));
			};
			function verify(val, key, node, soul){ var ctx = this;
				var state = Gun.state.is(node, key), tmp;
				if(!state){ return ctx.err = "Error: No state on '"+key+"' in node '"+soul+"'!" }
				var vertex = ctx.graph[soul] || empty, was = Gun.state.is(vertex, key, true), known = vertex[key];
				var HAM = Gun.HAM(ctx.machine, state, was, val, known);
				if(!HAM.incoming){
					if(HAM.defer){ // pick the lowest
						ctx.defer = (state < (ctx.defer || Infinity))? state : ctx.defer;
					}
					return;
				}
				ctx.put[soul] = Gun.state.to(node, key, ctx.put[soul]);
				(ctx.diff || (ctx.diff = {}))[soul] = Gun.state.to(node, key, ctx.diff[soul]);
				ctx.souls[soul] = true;
			}
			function merge(node, soul){
				var ctx = this, cat = ctx.$._, at = (cat.next || empty)[soul];
				if(!at){
					if(!(cat.opt||empty).super){
						ctx.souls[soul] = false;
						return;
					}
					at = (ctx.$.get(soul)._);
				}
				var msg = ctx.map[soul] = {
					put: node,
					get: soul,
					$: at.$
				}, as = {ctx: ctx, msg: msg};
				ctx.async = !!cat.tag.node;
				if(ctx.ack){ msg['@'] = ctx.ack }
				obj_map(node, each, as);
				if(!ctx.async){ return }
				if(!ctx.and){
					// If it is async, we only need to setup one listener per context (ctx)
					cat.on('node', function(m){
						this.to.next(m); // make sure to call other context's listeners.
						if(m !== ctx.map[m.get]){ return } // filter out events not from this context!
						ctx.souls[m.get] = false; // set our many-async flag
						obj_map(m.put, patch, m); // merge into view
						if(obj_map(ctx.souls, function(v){ if(v){ return v } })){ return } // if flag still outstanding, keep waiting.
						if(ctx.c){ return } ctx.c = 1; // failsafe for only being called once per context.
						this.off();
						obj_map(ctx.map, map, ctx); // all done, trigger chains.
					});
				}
				ctx.and = true;
				cat.on('node', msg); // each node on the current context's graph needs to be emitted though.
			}
			function each(val, key){
				var ctx = this.ctx, graph = ctx.graph, msg = this.msg, soul = msg.get, node = msg.put, at = (msg.$._), tmp;
				graph[soul] = Gun.state.to(node, key, graph[soul]);
				if(ctx.async){ return }
				at.put = Gun.state.to(node, key, at.put);
			}
			function patch(val, key){
				var msg = this, node = msg.put, at = (msg.$._);
				at.put = Gun.state.to(node, key, at.put);
			}
			function map(msg, soul){
				if(!msg.$){ return }
				this.cat.stop = this.stop; // temporary fix till a better solution?
				(msg.$._).on('in', msg);
				this.cat.stop = null; // temporary fix till a better solution?
			}

			Gun.on.get = function(msg, gun){
				var root = gun._, get = msg.get, soul = get[_soul], node = root.graph[soul], has = get[_has], tmp;
				var next = root.next || (root.next = {}), at = next[soul];
				if(!node){ return root.on('get', msg) }
				if(has){
					if('string' != typeof has || !obj_has(node, has)){ return root.on('get', msg) }
					node = Gun.state.to(node, has);
					// If we have a key in-memory, do we really need to fetch?
					// Maybe... in case the in-memory key we have is a local write
					// we still need to trigger a pull/merge from peers.
				} else {
					node = Gun.obj.copy(node);
				}
				node = Gun.graph.node(node);
				tmp = (at||empty).ack;
				root.on('in', {
					'@': msg['#'],
					how: 'mem',
					put: node,
					$: gun
				});
				//if(0 < tmp){ return }
				root.on('get', msg);
			}
		}());

		;(function(){
			Gun.chain.opt = function(opt){
				opt = opt || {};
				var gun = this, at = gun._, tmp = opt.peers || opt;
				if(!obj_is(opt)){ opt = {} }
				if(!obj_is(at.opt)){ at.opt = opt }
				if(text_is(tmp)){ tmp = [tmp] }
				if(list_is(tmp)){
					tmp = obj_map(tmp, function(url, i, map){
						map(url, {url: url});
					});
					if(!obj_is(at.opt.peers)){ at.opt.peers = {}}
					at.opt.peers = obj_to(tmp, at.opt.peers);
				}
				at.opt.peers = at.opt.peers || {};
				obj_to(opt, at.opt); // copies options on to `at.opt` only if not already taken.
				Gun.on('opt', at);
				at.opt.uuid = at.opt.uuid || function(){ return state_lex() + text_rand(12) }
				return gun;
			}
		}());

		var list_is = Gun.list.is;
		var text = Gun.text, text_is = text.is, text_rand = text.random;
		var obj = Gun.obj, obj_is = obj.is, obj_has = obj.has, obj_to = obj.to, obj_map = obj.map, obj_copy = obj.copy;
		var state_lex = Gun.state.lex, _soul = Gun.val.link._, _has = '.', node_ = Gun.node._, rel_is = Gun.val.link.is;
		var empty = {}, u;

		console.debug = function(i, s){ return (console.debug.i && i === console.debug.i && console.debug.i++) && (console.log.apply(console, arguments) || s) };

		Gun.log = function(){ return (!Gun.log.off && console.log.apply(console, arguments)), [].slice.call(arguments).join(' ') }
		Gun.log.once = function(w,s,o){ return (o = Gun.log.once)[w] = o[w] || 0, o[w]++ || Gun.log(s) }

		;"Please do not remove these messages unless you are paying for a monthly sponsorship, thanks!";
		Gun.log.once("welcome", "Hello wonderful person! :) Thanks for using GUN, feel free to ask for help on https://gitter.im/amark/gun and ask StackOverflow questions tagged with 'gun'!");
		;"Please do not remove these messages unless you are paying for a monthly sponsorship, thanks!";

		if(typeof window !== "undefined"){ (window.GUN = window.Gun = Gun).window = window }
		try{ if(typeof common !== "undefined"){ common.exports = Gun } }catch(e){}
		module.exports = Gun;

		/*Gun.on('opt', function(ctx){ // FOR TESTING PURPOSES
			this.to.next(ctx);
			if(ctx.once){ return }
			ctx.on('node', function(msg){
				var to = this.to;
				//Gun.node.is(msg.put, function(v,k){ msg.put[k] = v + v });
				setTimeout(function(){
					to.next(msg);
				},1);
			});
		});*/
	})(USE, './root');

	;USE(function(module){
		var Gun = USE('./root');
		Gun.chain.back = function(n, opt){ var tmp;
			n = n || 1;
			if(-1 === n || Infinity === n){
				return this._.root.$;
			} else
			if(1 === n){
				return (this._.back || this._).$;
			}
			var gun = this, at = gun._;
			if(typeof n === 'string'){
				n = n.split('.');
			}
			if(n instanceof Array){
				var i = 0, l = n.length, tmp = at;
				for(i; i < l; i++){
					tmp = (tmp||empty)[n[i]];
				}
				if(u !== tmp){
					return opt? gun : tmp;
				} else
				if((tmp = at.back)){
					return tmp.$.back(n, opt);
				}
				return;
			}
			if(n instanceof Function){
				var yes, tmp = {back: at};
				while((tmp = tmp.back)
				&& u === (yes = n(tmp, opt))){}
				return yes;
			}
			if(Gun.num.is(n)){
				return (at.back || at).$.back(n - 1);
			}
			return this;
		}
		var empty = {}, u;
	})(USE, './back');

	;USE(function(module){
		// WARNING: GUN is very simple, but the JavaScript chaining API around GUN
		// is complicated and was extremely hard to build. If you port GUN to another
		// language, consider implementing an easier API to build.
		var Gun = USE('./root');
		Gun.chain.chain = function(sub){
			var gun = this, at = gun._, chain = new (sub || gun).constructor(gun), cat = chain._, root;
			cat.root = root = at.root;
			cat.id = ++root.once;
			cat.back = gun._;
			cat.on = Gun.on;
			cat.on('in', input, cat); // For 'in' if I add my own listeners to each then I MUST do it before in gets called. If I listen globally for all incoming data instead though, regardless of individual listeners, I can transform the data there and then as well.
			cat.on('out', output, cat); // However for output, there isn't really the global option. I must listen by adding my own listener individually BEFORE this one is ever called.
			return chain;
		}

		function output(msg){
			var put, get, at = this.as, back = at.back, root = at.root, tmp;
			if(!msg.$){ msg.$ = at.$ }
			this.to.next(msg);
			if(get = msg.get){
				/*if(u !== at.put){
					at.on('in', at);
					return;
				}*/
				if(at.lex){ msg.get = obj_to(at.lex, msg.get) }
				if(get['#'] || at.soul){
					get['#'] = get['#'] || at.soul;
					msg['#'] || (msg['#'] = text_rand(9));
					back = (root.$.get(get['#'])._);
					if(!(get = get['.'])){
						tmp = back.ack;
						if(!tmp){ back.ack = -1 }
						if(obj_has(back, 'put')){
							back.on('in', back);
						}
						if(tmp){ return }
						msg.$ = back.$;
					} else
					if(obj_has(back.put, get)){ // TODO: support #LEX !
						put = (back.$.get(get)._);
						if(!(tmp = put.ack)){ put.ack = -1 }
						back.on('in', {
							$: back.$,
							put: Gun.state.to(back.put, get),
							get: back.get
						});
						if(tmp){ return }
					} else
					if('string' != typeof get){
						var put = {}, meta = (back.put||{})._;
						Gun.obj.map(back.put, function(v,k){
							if(!Gun.text.match(k, get)){ return }
							put[k] = v;
						})
						if(!Gun.obj.empty(put)){
							put._ = meta;
							back.on('in', {$: back.$, put: put, get: back.get})
						}
					}
					root.ask(ack, msg);
					return root.on('in', msg);
				}
				if(root.now){ root.now[at.id] = root.now[at.id] || true; at.pass = {} }
				if(get['.']){
					if(at.get){
						msg = {get: {'.': at.get}, $: at.$};
						//if(back.ask || (back.ask = {})[at.get]){ return }
						(back.ask || (back.ask = {}));
						back.ask[at.get] = msg.$._; // TODO: PERFORMANCE? More elegant way?
						return back.on('out', msg);
					}
					msg = {get: {}, $: at.$};
					return back.on('out', msg);
				}
				at.ack = at.ack || -1;
				if(at.get){
					msg.$ = at.$;
					get['.'] = at.get;
					(back.ask || (back.ask = {}))[at.get] = msg.$._; // TODO: PERFORMANCE? More elegant way?
					return back.on('out', msg);
				}
			}
			return back.on('out', msg);
		}

		function input(msg){
			var eve = this, cat = eve.as, root = cat.root, gun = msg.$, at = (gun||empty)._ || empty, change = msg.put, rel, tmp;
			if(cat.get && msg.get !== cat.get){
				msg = obj_to(msg, {get: cat.get});
			}
			if(cat.has && at !== cat){
				msg = obj_to(msg, {$: cat.$});
				if(at.ack){
					cat.ack = at.ack;
					//cat.ack = cat.ack || at.ack;
				}
			}
			if(u === change){
				tmp = at.put;
				eve.to.next(msg);
				if(cat.soul){ return } // TODO: BUG, I believee the fresh input refactor caught an edge case that a `gun.get('soul').get('key')` that points to a soul that doesn't exist will not trigger val/get etc.
				if(u === tmp && u !== at.put){ return }
				echo(cat, msg, eve);
				if(cat.has){
					not(cat, msg);
				}
				obj_del(at.echo, cat.id);
				obj_del(cat.map, at.id);
				return;
			}
			if(cat.soul){
				eve.to.next(msg);
				echo(cat, msg, eve);
				if(cat.next){ obj_map(change, map, {msg: msg, cat: cat}) }
				return;
			}
			if(!(rel = Gun.val.link.is(change))){
				if(Gun.val.is(change)){
					if(cat.has || cat.soul){
						not(cat, msg);
					} else
					if(at.has || at.soul){
						(at.echo || (at.echo = {}))[cat.id] = at.echo[at.id] || cat;
						(cat.map || (cat.map = {}))[at.id] = cat.map[at.id] || {at: at};
						//if(u === at.put){ return } // Not necessary but improves performance. If we have it but at does not, that means we got things out of order and at will get it. Once at gets it, it will tell us again.
					}
					eve.to.next(msg);
					echo(cat, msg, eve);
					return;
				}
				if(cat.has && at !== cat && obj_has(at, 'put')){
					cat.put = at.put;
				};
				if((rel = Gun.node.soul(change)) && at.has){
					at.put = (cat.root.$.get(rel)._).put;
				}
				tmp = (root.stop || {})[at.id];
				//if(tmp && tmp[cat.id]){ } else {
					eve.to.next(msg);
				//}
				relate(cat, msg, at, rel);
				echo(cat, msg, eve);
				if(cat.next){ obj_map(change, map, {msg: msg, cat: cat}) }
				return;
			}
			var was = root.stop;
			tmp = root.stop || {};
			tmp = tmp[at.id] || (tmp[at.id] = {});
			//if(tmp[cat.id]){ return }
			tmp.is = tmp.is || at.put;
			tmp[cat.id] = at.put || true;
			//if(root.stop){
				eve.to.next(msg)
			//}
			relate(cat, msg, at, rel);
			echo(cat, msg, eve);
		}

		function relate(at, msg, from, rel){
			if(!rel || node_ === at.get){ return }
			var tmp = (at.root.$.get(rel)._);
			if(at.has){
				from = tmp;
			} else
			if(from.has){
				relate(from, msg, from, rel);
			}
			if(from === at){ return }
			if(!from.$){ from = {} }
			(from.echo || (from.echo = {}))[at.id] = from.echo[at.id] || at;
			if(at.has && !(at.map||empty)[from.id]){ // if we haven't seen this before.
				not(at, msg);
			}
			tmp = from.id? ((at.map || (at.map = {}))[from.id] = at.map[from.id] || {at: from}) : {};
			if(rel === tmp.link){
				if(!(tmp.pass || at.pass)){
					return;
				}
			}
			if(at.pass){
				Gun.obj.map(at.map, function(tmp){ tmp.pass = true })
				obj_del(at, 'pass');
			}
			if(tmp.pass){ obj_del(tmp, 'pass') }
			if(at.has){ at.link = rel }
			ask(at, tmp.link = rel);
		}
		function echo(at, msg, ev){
			if(!at.echo){ return } // || node_ === at.get ?
			//if(at.has){ msg = obj_to(msg, {event: ev}) }
			obj_map(at.echo, reverb, msg);
		}
		function reverb(to){
			if(!to || !to.on){ return }
			to.on('in', this);
		}
		function map(data, key){ // Map over only the changes on every update.
			var cat = this.cat, next = cat.next || empty, via = this.msg, chain, at, tmp;
			if(node_ === key && !next[key]){ return }
			if(!(at = next[key])){
				return;
			}
			//if(data && data[_soul] && (tmp = Gun.val.link.is(data)) && (tmp = (cat.root.$.get(tmp)._)) && obj_has(tmp, 'put')){
			//	data = tmp.put;
			//}
			if(at.has){
				//if(!(data && data[_soul] && Gun.val.link.is(data) === Gun.node.soul(at.put))){
				if(u === at.put || !Gun.val.link.is(data)){
					at.put = data;
				}
				chain = at.$;
			} else
			if(tmp = via.$){
				tmp = (chain = via.$.get(key))._;
				if(u === tmp.put || !Gun.val.link.is(data)){
					tmp.put = data;
				}
			}
			at.on('in', {
				put: data,
				get: key,
				$: chain,
				via: via
			});
		}
		function not(at, msg){
			if(!(at.has || at.soul)){ return }
			var tmp = at.map, root = at.root;
			at.map = null;
			if(at.has){
				if(at.dub && at.root.stop){ at.dub = null }
				at.link = null;
			}
			//if(!root.now || !root.now[at.id]){
			if(!at.pass){
				if((!msg['@']) && null === tmp){ return }
				//obj_del(at, 'pass');
			}
			if(u === tmp && Gun.val.link.is(at.put)){ return } // This prevents the very first call of a thing from triggering a "clean up" call. // TODO: link.is(at.put) || !val.is(at.put) ?
			obj_map(tmp, function(proxy){
				if(!(proxy = proxy.at)){ return }
				obj_del(proxy.echo, at.id);
			});
			tmp = at.put;
			obj_map(at.next, function(neat, key){
				if(u === tmp && u !== at.put){ return true }
				neat.put = u;
				if(neat.ack){
					neat.ack = -1;
				}
				neat.on('in', {
					get: key,
					$: neat.$,
					put: u
				});
			});
		}
		function ask(at, soul){
			var tmp = (at.root.$.get(soul)._), lex = at.lex;
			if(at.ack || lex){
				(lex = lex||{})['#'] = soul;
				tmp.on('out', {get: lex});
				if(!at.ask){ return } // TODO: PERFORMANCE? More elegant way?
			}
			tmp = at.ask; Gun.obj.del(at, 'ask');
			obj_map(tmp || at.next, function(neat, key){
				var lex = neat.lex || {}; lex['#'] = soul; lex['.'] = lex['.'] || key;
				neat.on('out', {get: lex});
			});
			Gun.obj.del(at, 'ask'); // TODO: PERFORMANCE? More elegant way?
		}
		function ack(msg, ev){
			var as = this.as, get = as.get || empty, at = as.$._, tmp = (msg.put||empty)[get['#']];
			if(at.ack){ at.ack = (at.ack + 1) || 1; }
			if(!msg.put || ('string' == typeof get['.'] && !obj_has(tmp, at.get))){
				if(at.put !== u){ return }
				at.on('in', {
					get: at.get,
					put: at.put = u,
					$: at.$,
					'@': msg['@']
				});
				return;
			}
			if(node_ == get['.']){ // is this a security concern?
				at.on('in', {get: at.get, put: Gun.val.link.ify(get['#']), $: at.$, '@': msg['@']});
				return;
			}
			Gun.on.put(msg, at.root.$);
		}
		var empty = {}, u;
		var obj = Gun.obj, obj_has = obj.has, obj_put = obj.put, obj_del = obj.del, obj_to = obj.to, obj_map = obj.map;
		var text_rand = Gun.text.random;
		var _soul = Gun.val.link._, node_ = Gun.node._;
	})(USE, './chain');

	;USE(function(module){
		var Gun = USE('./root');
		Gun.chain.get = function(key, cb, as){
			var gun, tmp;
			if(typeof key === 'string'){
				var back = this, cat = back._;
				var next = cat.next || empty;
				if(!(gun = next[key])){
					gun = cache(key, back);
				}
				gun = gun.$;
			} else
			if(key instanceof Function){
				if(true === cb){ return soul(this, key, cb, as) }
				gun = this;
				var at = gun._, root = at.root, tmp = root.now, ev;
				as = cb || {};
				as.at = at;
				as.use = key;
				as.out = as.out || {};
				as.out.get = as.out.get || {};
				(ev = at.on('in', use, as)).rid = rid;
				(root.now = {$:1})[as.now = at.id] = ev;
				var mum = root.mum; root.mum = {};
				at.on('out', as.out);
				root.mum = mum;
				root.now = tmp;
				return gun;
			} else
			if(num_is(key)){
				return this.get(''+key, cb, as);
			} else
			if(tmp = rel.is(key)){
				return this.get(tmp, cb, as);
<<<<<<< HEAD
=======
			} else
			if(obj.is(key)){
				gun = this;
				if(tmp = ((tmp = key['#'])||empty)['='] || tmp){ gun = gun.get(tmp) }
				gun._.lex = key;
				return gun;
>>>>>>> f82cb32a
			} else {
				(as = this.chain())._.err = {err: Gun.log('Invalid get request!', key)}; // CLEAN UP
				if(cb){ cb.call(as, as._.err) }
				return as;
			}
			if(tmp = this._.stun){ // TODO: Refactor?
				gun._.stun = gun._.stun || tmp;
			}
			if(cb && cb instanceof Function){
				gun.get(cb, as);
			}
			return gun;
		}
		function cache(key, back){
			var cat = back._, next = cat.next, gun = back.chain(), at = gun._;
			if(!next){ next = cat.next = {} }
			next[at.get = key] = at;
			if(back === cat.root.$){
				at.soul = key;
			} else
			if(cat.soul || cat.has){
				at.has = key;
				//if(obj_has(cat.put, key)){
					//at.put = cat.put[key];
				//}
			}
			return at;
		}
		function soul(gun, cb, opt, as){
			var cat = gun._, acks = 0, tmp;
			if(tmp = cat.soul || cat.link || cat.dub){ return cb(tmp, as, cat), gun }
			gun.get(function(msg, ev){
				if(u === msg.put && (tmp = (obj_map(cat.root.opt.peers, function(v,k,t){t(k)})||[]).length) && ++acks < tmp){
					return;
				}
				ev.rid(msg);
				var at = ((at = msg.$) && at._) || {};
				tmp = at.link || at.soul || rel.is(msg.put) || node_soul(msg.put) || at.dub;
				cb(tmp, as, msg, ev);
			}, {out: {get: {'.':true}}});
			return gun;
		}
		function use(msg){
			var eve = this, as = eve.as, cat = as.at, root = cat.root, gun = msg.$, at = (gun||{})._ || {}, data = msg.put || at.put, tmp;
			if((tmp = root.now) && eve !== tmp[as.now]){ return eve.to.next(msg) }
			//console.log("USE:", cat.id, cat.soul, cat.has, cat.get, msg, root.mum);
			//if(at.async && msg.root){ return }
			//if(at.async === 1 && cat.async !== true){ return }
			//if(root.stop && root.stop[at.id]){ return } root.stop && (root.stop[at.id] = true);
			//if(!at.async && !cat.async && at.put && msg.put === at.put){ return }
			//else if(!cat.async && msg.put !== at.put && root.stop && root.stop[at.id]){ return } root.stop && (root.stop[at.id] = true);


			//root.stop && (root.stop.id = root.stop.id || Gun.text.random(2));
			//if((tmp = root.stop) && (tmp = tmp[at.id] || (tmp[at.id] = {})) && tmp[cat.id]){ return } tmp && (tmp[cat.id] = true);
			if(eve.seen && at.id && eve.seen[at.id]){ return eve.to.next(msg) }
			//if((tmp = root.stop)){ if(tmp[at.id]){ return } tmp[at.id] = msg.root; } // temporary fix till a better solution?
			if((tmp = data) && tmp[rel._] && (tmp = rel.is(tmp))){
				tmp = ((msg.$$ = at.root.gun.get(tmp))._);
				if(u !== tmp.put){
					msg = obj_to(msg, {put: data = tmp.put});
				}
			}
			if((tmp = root.mum) && at.id){ // TODO: can we delete mum entirely now?
				var id = at.id + (eve.id || (eve.id = Gun.text.random(9)));
				if(tmp[id]){ return }
				if(u !== data && !rel.is(data)){ tmp[id] = true; }
			}
			as.use(msg, eve);
			if(eve.stun){
				eve.stun = null;
				return;
			}
			eve.to.next(msg);
		}
		function rid(at){
			var cat = this.on;
			if(!at || cat.soul || cat.has){ return this.off() }
			if(!(at = (at = (at = at.$ || at)._ || at).id)){ return }
			var map = cat.map, tmp, seen;
			//if(!map || !(tmp = map[at]) || !(tmp = tmp.at)){ return }
			if(tmp = (seen = this.seen || (this.seen = {}))[at]){ return true }
			seen[at] = true;
			return;
			//tmp.echo[cat.id] = {}; // TODO: Warning: This unsubscribes ALL of this chain's listeners from this link, not just the one callback event.
			//obj.del(map, at); // TODO: Warning: This unsubscribes ALL of this chain's listeners from this link, not just the one callback event.
			return;
		}
		var obj = Gun.obj, obj_map = obj.map, obj_has = obj.has, obj_to = Gun.obj.to;
		var num_is = Gun.num.is;
		var rel = Gun.val.link, node_soul = Gun.node.soul, node_ = Gun.node._;
		var empty = {}, u;
	})(USE, './get');

	;USE(function(module){
		var Gun = USE('./root');
		Gun.chain.put = function(data, cb, as){
			// #soul.has=value>state
			// ~who#where.where=what>when@was
			// TODO: BUG! Put probably cannot handle plural chains!
			var gun = this, at = (gun._), root = at.root.$, ctx = root._, M = 100, tmp;
			if(!ctx.puta){ if(tmp = ctx.puts){ if(tmp > M){ // without this, when synchronous, writes to a 'not found' pile up, when 'not found' resolves it recursively calls `put` which incrementally resolves each write. Stack overflow limits can be as low as 10K, so this limit is hardcoded to 1% of 10K.
				(ctx.stack || (ctx.stack = [])).push([gun, data, cb, as]);
				if(ctx.puto){ return }
				ctx.puto = setTimeout(function drain(){
					var d = ctx.stack.splice(0,M), i = 0, at; ctx.puta = true;
					while(at = d[i++]){ at[0].put(at[1], at[2], at[3]) } delete ctx.puta;
					if(ctx.stack.length){ return ctx.puto = setTimeout(drain, 0) }
					ctx.stack = ctx.puts = ctx.puto = null;
				}, 0);
				return gun;
			} ++ctx.puts } else { ctx.puts = 1 } }
			as = as || {};
			as.data = data;
			as.via = as.$ = as.via || as.$ || gun;
			if(typeof cb === 'string'){
				as.soul = cb;
			} else {
				as.ack = as.ack || cb;
			}
			if(at.soul){
				as.soul = at.soul;
			}
			if(as.soul || root === gun){
				if(!obj_is(as.data)){
					(as.ack||noop).call(as, as.out = {err: Gun.log("Data saved to the root level of the graph must be a node (an object), not a", (typeof as.data), 'of "' + as.data + '"!')});
					if(as.res){ as.res() }
					return gun;
				}
				as.soul = as.soul || (as.not = Gun.node.soul(as.data) || (as.via.back('opt.uuid') || Gun.text.random)());
				if(!as.soul){ // polyfill async uuid for SEA
					as.via.back('opt.uuid')(function(err, soul){ // TODO: improve perf without anonymous callback
						if(err){ return Gun.log(err) } // TODO: Handle error!
						(as.ref||as.$).put(as.data, as.soul = soul, as);
					});
					return gun;
				}
				as.$ = root.get(as.soul);
				as.ref = as.$;
				ify(as);
				return gun;
			}
			if(Gun.is(data)){
				data.get(function(soul, o, msg){
					if(!soul){
						return Gun.log("The reference you are saving is a", typeof msg.put, '"'+ msg.put +'", not a node (object)!');
					}
					gun.put(Gun.val.link.ify(soul), cb, as);
				}, true);
				return gun;
			}
			if(at.has && (tmp = Gun.val.link.is(data))){ at.dub = tmp }
			as.ref = as.ref || (root._ === (tmp = at.back))? gun : tmp.$;
			if(as.ref._.soul && Gun.val.is(as.data) && at.get){
				as.data = obj_put({}, at.get, as.data);
				as.ref.put(as.data, as.soul, as);
				return gun;
			}
			as.ref.get(any, true, {as: as});
			if(!as.out){
				// TODO: Perf idea! Make a global lock, that blocks everything while it is on, but if it is on the lock it does the expensive lookup to see if it is a dependent write or not and if not then it proceeds full speed. Meh? For write heavy async apps that would be terrible.
				as.res = as.res || stun; // Gun.on.stun(as.ref); // TODO: BUG! Deal with locking?
				as.$._.stun = as.ref._.stun;
			}
			return gun;
		};

		function ify(as){
			as.batch = batch;
			var opt = as.opt||{}, env = as.env = Gun.state.map(map, opt.state);
			env.soul = as.soul;
			as.graph = Gun.graph.ify(as.data, env, as);
			if(env.err){
				(as.ack||noop).call(as, as.out = {err: Gun.log(env.err)});
				if(as.res){ as.res() }
				return;
			}
			as.batch();
		}

		function stun(cb){
			if(cb){ cb() }
			return;
			var as = this;
			if(!as.ref){ return }
			if(cb){
				as.after = as.ref._.tag;
				as.now = as.ref._.tag = {};
				cb();
				return;
			}
			if(as.after){
				as.ref._.tag = as.after;
			}
		}

		function batch(){ var as = this;
			if(!as.graph || obj_map(as.stun, no)){ return }
			as.res = as.res || function(cb){ if(cb){ cb() } };
			as.res(function(){
				var cat = (as.$.back(-1)._), ask = cat.ask(function(ack){
					cat.root.on('ack', ack);
					if(ack.err){ Gun.log(ack) }
					if(!ack.lack){ this.off() } // One response is good enough for us currently. Later we may want to adjust this.
					if(!as.ack){ return }
					as.ack(ack, this);
					//--C;
				}, as.opt);
				//C++;
				// NOW is a hack to get synchronous replies to correctly call.
				// and STOP is a hack to get async behavior to correctly call.
				// neither of these are ideal, need to be fixed without hacks,
				// but for now, this works for current tests. :/
				var tmp = cat.root.now; obj.del(cat.root, 'now');
				var mum = cat.root.mum; cat.root.mum = {};
				(as.ref._).on('out', {
					$: as.ref, put: as.out = as.env.graph, opt: as.opt, '#': ask
				});
				cat.root.mum = mum? obj.to(mum, cat.root.mum) : mum;
				cat.root.now = tmp;
			}, as);
			if(as.res){ as.res() }
		} function no(v,k){ if(v){ return true } }
		//console.debug(999,1); var C = 0; setInterval(function(){ try{ debug.innerHTML = C }catch(e){console.log(e)} }, 500);

		function map(v,k,n, at){ var as = this;
			var is = Gun.is(v);
			if(k || !at.path.length){ return }
			(as.res||iife)(function(){
				var path = at.path, ref = as.ref, opt = as.opt;
				var i = 0, l = path.length;
				for(i; i < l; i++){
					ref = ref.get(path[i]);
				}
				if(is){ ref = v }
				var id = (ref._).dub;
				if(id || (id = Gun.node.soul(at.obj))){
					ref.back(-1).get(id);
					at.soul(id);
					return;
				}
				(as.stun = as.stun || {})[path] = true;
				ref.get(soul, true, {as: {at: at, as: as, p:path}});
			}, {as: as, at: at});
			//if(is){ return {} }
		}

		function soul(id, as, msg, eve){
			var as = as.as, cat = as.at; as = as.as;
			var at = ((msg || {}).$ || {})._ || {};
			id = at.dub = at.dub || id || Gun.node.soul(cat.obj) || Gun.node.soul(msg.put || at.put) || Gun.val.link.is(msg.put || at.put) || (as.via.back('opt.uuid') || Gun.text.random)(); // TODO: BUG!? Do we really want the soul of the object given to us? Could that be dangerous?
			if(eve){ eve.stun = true }
			if(!id){ // polyfill async uuid for SEA
				at.via.back('opt.uuid')(function(err, id){ // TODO: improve perf without anonymous callback
					if(err){ return Gun.log(err) } // TODO: Handle error.
					solve(at, at.dub = at.dub || id, cat, as);
				});
				return;
			}
			solve(at, at.dub = id, cat, as);
		}

		function solve(at, id, cat, as){
			at.$.back(-1).get(id);
			cat.soul(id);
			as.stun[cat.path] = false;
			as.batch();
		}

		function any(soul, as, msg, eve){
			as = as.as;
			if(!msg.$ || !msg.$._){ return } // TODO: Handle
			if(msg.err){ // TODO: Handle
				console.log("Please report this as an issue! Put.any.err");
				return;
			}
			var at = (msg.$._), data = at.put, opt = as.opt||{}, root, tmp;
			if((tmp = as.ref) && tmp._.now){ return }
			if(eve){ eve.stun = true }
			if(as.ref !== as.$){
				tmp = (as.$._).get || at.get;
				if(!tmp){ // TODO: Handle
					console.log("Please report this as an issue! Put.no.get"); // TODO: BUG!??
					return;
				}
				as.data = obj_put({}, tmp, as.data);
				tmp = null;
			}
			if(u === data){
				if(!at.get){ return } // TODO: Handle
				if(!soul){
					tmp = at.$.back(function(at){
						if(at.link || at.soul){ return at.link || at.soul }
						as.data = obj_put({}, at.get, as.data);
					});
				}
				tmp = tmp || at.soul || at.link || at.dub;// || at.get;
				at = tmp? (at.root.$.get(tmp)._) : at;
				as.soul = tmp;
				data = as.data;
			}
			if(!as.not && !(as.soul = as.soul || soul)){
				if(as.path && obj_is(as.data)){
					as.soul = (opt.uuid || as.via.back('opt.uuid') || Gun.text.random)();
				} else {
					//as.data = obj_put({}, as.$._.get, as.data);
					if(node_ == at.get){
						as.soul = (at.put||empty)['#'] || at.dub;
					}
					as.soul = as.soul || at.soul || at.link || (opt.uuid || as.via.back('opt.uuid') || Gun.text.random)();
				}
				if(!as.soul){ // polyfill async uuid for SEA
					as.via.back('opt.uuid')(function(err, soul){ // TODO: improve perf without anonymous callback
						if(err){ return Gun.log(err) } // Handle error.
						as.ref.put(as.data, as.soul = soul, as);
					});
					return;
				}
			}
			as.ref.put(as.data, as.soul, as);
		}
		var obj = Gun.obj, obj_is = obj.is, obj_put = obj.put, obj_map = obj.map;
		var u, empty = {}, noop = function(){}, iife = function(fn,as){fn.call(as||empty)};
		var node_ = Gun.node._;
	})(USE, './put');

	;USE(function(module){
		var Gun = USE('./root');
		USE('./chain');
		USE('./back');
		USE('./put');
		USE('./get');
		module.exports = Gun;
	})(USE, './index');

	;USE(function(module){
		var Gun = USE('./index');
		Gun.chain.on = function(tag, arg, eas, as){
			var gun = this, at = gun._, tmp, act, off;
			if(typeof tag === 'string'){
				if(!arg){ return at.on(tag) }
				act = at.on(tag, arg, eas || at, as);
				if(eas && eas.$){
					(eas.subs || (eas.subs = [])).push(act);
				}
				return gun;
			}
			var opt = arg;
			opt = (true === opt)? {change: true} : opt || {};
			opt.at = at;
			opt.ok = tag;
			//opt.last = {};
			gun.get(ok, opt); // TODO: PERF! Event listener leak!!!?
			return gun;
		}

		function ok(msg, ev){ var opt = this;
			var gun = msg.$, at = (gun||{})._ || {}, data = at.put || msg.put, cat = opt.at, tmp;
			if(u === data){
				return;
			}
			if(tmp = msg.$$){
				tmp = (msg.$$._);
				if(u === tmp.put){
					return;
				}
				data = tmp.put;
			}
			if(opt.change){ // TODO: BUG? Move above the undef checks?
				data = msg.put;
			}
			// DEDUPLICATE // TODO: NEEDS WORK! BAD PROTOTYPE
			//if(tmp.put === data && tmp.get === id && !Gun.node.soul(data)){ return }
			//tmp.put = data;
			//tmp.get = id;
			// DEDUPLICATE // TODO: NEEDS WORK! BAD PROTOTYPE
			//at.last = data;
			if(opt.as){
				opt.ok.call(opt.as, msg, ev);
			} else {
				opt.ok.call(gun, data, msg.get, msg, ev);
			}
		}

		Gun.chain.val = function(cb, opt){
			Gun.log.once("onceval", "Future Breaking API Change: .val -> .once, apologies unexpected.");
			return this.once(cb, opt);
		}
		Gun.chain.once = function(cb, opt){
			var gun = this, at = gun._, data = at.put;
			if(0 < at.ack && u !== data){
				(cb || noop).call(gun, data, at.get);
				return gun;
			}
			if(cb){
				(opt = opt || {}).ok = cb;
				opt.at = at;
				opt.out = {'#': Gun.text.random(9)};
				gun.get(val, {as: opt});
				opt.async = true; //opt.async = at.stun? 1 : true;
			} else {
				Gun.log.once("valonce", "Chainable val is experimental, its behavior and API may change moving forward. Please play with it and report bugs and ideas on how to improve it.");
				var chain = gun.chain();
				chain._.nix = gun.once(function(){
					chain._.on('in', gun._);
				});
				return chain;
			}
			return gun;
		}

		function val(msg, eve, to){
			if(!msg.$){ eve.off(); return }
			var opt = this.as, cat = opt.at, gun = msg.$, at = gun._, data = at.put || msg.put, link, tmp;
			if(tmp = msg.$$){
				link = tmp = (msg.$$._);
				if(u !== link.put){
					data = link.put;
				}
			}
			if((tmp = eve.wait) && (tmp = tmp[at.id])){ clearTimeout(tmp) }
			if((!to && (u === data || at.soul || at.link || (link && !(0 < link.ack))))
			|| (u === data && (tmp = (obj_map(at.root.opt.peers, function(v,k,t){t(k)})||[]).length) && (!to && (link||at).ack <= tmp))){
				tmp = (eve.wait = {})[at.id] = setTimeout(function(){
					val.call({as:opt}, msg, eve, tmp || 1);
				}, opt.wait || 99);
				return;
			}
			if(link && u === link.put && (tmp = rel.is(data))){ data = Gun.node.ify({}, tmp) }
			eve.rid(msg);
			opt.ok.call(gun || opt.$, data, msg.get);
		}

		Gun.chain.off = function(){
			// make off more aggressive. Warning, it might backfire!
			var gun = this, at = gun._, tmp;
			var cat = at.back;
			if(!cat){ return }
			if(tmp = cat.next){
				if(tmp[at.get]){
					obj_del(tmp, at.get);
				} else {

				}
			}
			if(tmp = cat.ask){
				obj_del(tmp, at.get);
			}
			if(tmp = cat.put){
				obj_del(tmp, at.get);
			}
			if(tmp = at.soul){
				obj_del(cat.root.graph, tmp);
			}
			if(tmp = at.map){
				obj_map(tmp, function(at){
					if(at.link){
						cat.root.$.get(at.link).off();
					}
				});
			}
			if(tmp = at.next){
				obj_map(tmp, function(neat){
					neat.$.off();
				});
			}
			at.on('off', {});
			return gun;
		}
		var obj = Gun.obj, obj_map = obj.map, obj_has = obj.has, obj_del = obj.del, obj_to = obj.to;
		var rel = Gun.val.link;
		var empty = {}, noop = function(){}, u;
	})(USE, './on');

	;USE(function(module){
		var Gun = USE('./index');
		Gun.chain.map = function(cb, opt, t){
			var gun = this, cat = gun._, chain;
			if(!cb){
				if(chain = cat.each){ return chain }
				cat.each = chain = gun.chain();
				chain._.nix = gun.back('nix');
				gun.on('in', map, chain._);
				return chain;
			}
			Gun.log.once("mapfn", "Map functions are experimental, their behavior and API may change moving forward. Please play with it and report bugs and ideas on how to improve it.");
			chain = gun.chain();
			gun.map().on(function(data, key, at, ev){
				var next = (cb||noop).call(this, data, key, at, ev);
				if(u === next){ return }
				if(data === next){ return chain._.on('in', at) }
				if(Gun.is(next)){ return chain._.on('in', next._) }
				chain._.on('in', {get: key, put: next});
			});
			return chain;
		}
		function map(msg){
			if(!msg.put || Gun.val.is(msg.put)){ return this.to.next(msg) }
			if(this.as.nix){ this.off() } // TODO: Ugly hack!
			obj_map(msg.put, each, {at: this.as, msg: msg});
			this.to.next(msg);
		}
		function each(v,k){
			if(n_ === k){ return }
			var msg = this.msg, gun = msg.$, at = gun._, cat = this.at, tmp = at.lex;
			if(tmp && !Gun.text.match(k, tmp['.'] || tmp['#'] || tmp)){ return } // review?
			((tmp = gun.get(k)._).echo || (tmp.echo = {}))[cat.id] = tmp.echo[cat.id] || cat;
		}
		var obj_map = Gun.obj.map, noop = function(){}, event = {stun: noop, off: noop}, n_ = Gun.node._, u;
	})(USE, './map');

	;USE(function(module){
		var Gun = USE('./index');
		Gun.chain.set = function(item, cb, opt){
			var gun = this, soul;
			cb = cb || function(){};
			opt = opt || {}; opt.item = opt.item || item;
			if(soul = Gun.node.soul(item)){ item = Gun.obj.put({}, soul, Gun.val.link.ify(soul)) }
			if(!Gun.is(item)){
				if(Gun.obj.is(item)){;
					item = gun.back(-1).get(soul = soul || Gun.node.soul(item) || gun.back('opt.uuid')()).put(item);
				}
				return gun.get(soul || (Gun.state.lex() + Gun.text.random(7))).put(item, cb, opt);
			}
			item.get(function(soul, o, msg){
				if(!soul){ return cb.call(gun, {err: Gun.log('Only a node can be linked! Not "' + msg.put + '"!')}) }
				gun.put(Gun.obj.put({}, soul, Gun.val.link.ify(soul)), cb, opt);
			},true);
			return item;
		}
	})(USE, './set');

	;USE(function(module){
		if(typeof Gun === 'undefined'){ return } // TODO: localStorage is Browser only. But it would be nice if it could somehow plugin into NodeJS compatible localStorage APIs?

		var root, noop = function(){}, store, u;
		try{store = (Gun.window||noop).localStorage}catch(e){}
		if(!store){
			console.log("Warning: No localStorage exists to persist data to!");
			store = {setItem: function(k,v){this[k]=v}, removeItem: function(k){delete this[k]}, getItem: function(k){return this[k]}};
		}
		/*
			NOTE: Both `lib/file.js` and `lib/memdisk.js` are based on this design!
			If you update anything here, consider updating the other adapters as well.
		*/

		Gun.on('create', function(root){
			// This code is used to queue offline writes for resync.
			// See the next 'opt' code below for actual saving of data.
			var ev = this.to, opt = root.opt;
			if(root.once){ return ev.next(root) }
			//if(false === opt.localStorage){ return ev.next(root) } // we want offline resynce queue regardless!
			opt.prefix = opt.file || 'gun/';
			var gap = Gun.obj.ify(store.getItem('gap/'+opt.prefix)) || {};
			var empty = Gun.obj.empty, id, to, go;
			// add re-sync command.
			if(!empty(gap)){
				var disk = Gun.obj.ify(store.getItem(opt.prefix)) || {}, send = {};
				Gun.obj.map(gap, function(node, soul){
					Gun.obj.map(node, function(val, key){
						send[soul] = Gun.state.to(disk[soul], key, send[soul]);
					});
				});
				setTimeout(function(){
					root.on('out', {put: send, '#': root.ask(ack)});
				},1);
			}

			root.on('out', function(msg){
				if(msg.lS){ return }
				if(Gun.is(msg.$) && msg.put && !msg['@'] && !empty(opt.peers)){
					id = msg['#'];
					Gun.graph.is(msg.put, null, map);
					if(!to){ to = setTimeout(flush, opt.wait || 1) }
				}
				this.to.next(msg);
			});
			root.on('ack', ack);

			function ack(ack){ // TODO: This is experimental, not sure if we should keep this type of event hook.
				if(ack.err || !ack.ok){ return }
				var id = ack['@'];
				setTimeout(function(){
					Gun.obj.map(gap, function(node, soul){
						Gun.obj.map(node, function(val, key){
							if(id !== val){ return }
							delete node[key];
						});
						if(empty(node)){
							delete gap[soul];
						}
					});
					flush();
				}, opt.wait || 1);
			};
			ev.next(root);

			var map = function(val, key, node, soul){
				(gap[soul] || (gap[soul] = {}))[key] = id;
			}
			var flush = function(){
				clearTimeout(to);
				to = false;
				try{store.setItem('gap/'+opt.prefix, JSON.stringify(gap));
				}catch(e){ Gun.log(err = e || "localStorage failure") }
			}
		});

		Gun.on('create', function(root){
			this.to.next(root);
			var opt = root.opt;
			if(root.once){ return }
			if(false === opt.localStorage){ return }
			opt.prefix = opt.file || 'gun/';
			var graph = root.graph, acks = {}, count = 0, to;
			var disk = Gun.obj.ify(store.getItem(opt.prefix)) || {};
			var lS = function(){}, u;
			root.on('localStorage', disk); // NON-STANDARD EVENT!

			root.on('put', function(at){
				this.to.next(at);
				Gun.graph.is(at.put, null, map);
				if(!at['@']){ acks[at['#']] = true; } // only ack non-acks.
				count += 1;
				if(count >= (opt.batch || 1000)){
					return flush();
				}
				if(to){ return }
				to = setTimeout(flush, opt.wait || 1);
			});

			root.on('get', function(msg){
				this.to.next(msg);
				var lex = msg.get, soul, data, u;
				function to(){
				if(!lex || !(soul = lex['#'])){ return }
				//if(0 >= msg.cap){ return }
				var has = lex['.'];
				data = disk[soul] || u;
				if(data && has){
					data = Gun.state.to(data, has);
				}
				if(!data && !Gun.obj.empty(opt.peers)){ // if data not found, don't ack if there are peers.
					return; // Hmm, what if we have peers but we are disconnected?
				}
				//console.log("lS get", lex, data);
				root.on('in', {'@': msg['#'], put: Gun.graph.node(data), how: 'lS', lS: msg.$ || root.$});
				};
				Gun.debug? setTimeout(to,1) : to();
			});

			var map = function(val, key, node, soul){
				disk[soul] = Gun.state.to(node, key, disk[soul]);
			}

			var flush = function(data){
				var err;
				count = 0;
				clearTimeout(to);
				to = false;
				var ack = acks;
				acks = {};
				if(data){ disk = data }
				try{store.setItem(opt.prefix, JSON.stringify(disk));
				}catch(e){
					Gun.log(err = (e || "localStorage failure") + " Consider using GUN's IndexedDB plugin for RAD for more storage space, temporary example at https://github.com/amark/gun/blob/master/test/tmp/indexedDB.html .");
					root.on('localStorage:error', {err: err, file: opt.prefix, flush: disk, retry: flush});
				}
				if(!err && !Gun.obj.empty(opt.peers)){ return } // only ack if there are no peers.
				Gun.obj.map(ack, function(yes, id){
					root.on('in', {
						'@': id,
						err: err,
						ok: 0 // localStorage isn't reliable, so make its `ok` code be a low number.
					});
				});
			}
		});
	})(USE, './adapters/localStorage');

	;USE(function(module){
		var Gun = USE('../index');
		var Type = USE('../type');

		function Mesh(ctx){
			var mesh = function(){};
			var opt = ctx.opt || {};
			opt.log = opt.log || console.log;
			opt.gap = opt.gap || opt.wait || 1;
			opt.pack = opt.pack || (opt.memory? (opt.memory * 1000 * 1000) : 1399000000) * 0.3; // max_old_space_size defaults to 1400 MB.

			mesh.out = function(msg){ var tmp;
				if(this.to){ this.to.next(msg) }
				//if(mesh.last != msg['#']){ return mesh.last = msg['#'], this.to.next(msg) }
				if((tmp = msg['@'])
				&& (tmp = ctx.dup.s[tmp])
				&& (tmp = tmp.it)
				&& tmp._){
					mesh.say(msg, (tmp._).via, 1);
					tmp['##'] = msg['##'];
					return;
				}
				// add hook for AXE?
				if (Gun.AXE) { Gun.AXE.say(msg, mesh.say, this); return; }
				mesh.say(msg);
			}

			ctx.on('create', function(root){
				root.opt.pid = root.opt.pid || Type.text.random(9);
				this.to.next(root);
				ctx.on('out', mesh.out);
			});

			mesh.hear = function(raw, peer){
				if(!raw){ return }
				var dup = ctx.dup, id, hash, msg, tmp = raw[0];
				if(opt.pack <= raw.length){ return mesh.say({dam: '!', err: "Message too big!"}, peer) } 
				if('{' === tmp){
					try{msg = JSON.parse(raw);}catch(e){opt.log('DAM JSON parse error', e)}
					if(!msg){ return }
					mesh.hear.d += raw.length; ++mesh.hear.c; // STATS!
					if(dup.check(id = msg['#'])){ return }
					dup.track(id, true).it = msg; // GUN core also dedups, so `true` is needed.
					if((tmp = msg['@']) && msg.put){
						hash = msg['##'] || (msg['##'] = mesh.hash(msg));
						if((tmp = tmp + hash) != id){
							if(dup.check(tmp)){ return }
							(tmp = dup.s)[hash] = tmp[id];
						}
					}
					(msg._ = function(){}).via = peer;
					if((tmp = msg['><'])){
						(msg._).to = Type.obj.map(tmp.split(','), tomap);
					}
					if(msg.dam){
						if(tmp = mesh.hear[msg.dam]){
							tmp(msg, peer, ctx);
						}
						return;
					}
					ctx.on('in', msg);

					return;
				} else
				if('[' === tmp){
					try{msg = JSON.parse(raw);}catch(e){opt.log('DAM JSON parse error', e)}
					if(!msg){ return }
					var i = 0, m;
					while(m = msg[i++]){
						mesh.hear(m, peer);
					}

					return;
				}
			}
			mesh.hear.c = mesh.hear.d = 0;
			var tomap = function(k,i,m){m(k,true)};

			;(function(){
				var message;
				function each(peer){ mesh.say(message, peer) }
				mesh.say = function(msg, peer, o){
					/*
						TODO: Plenty of performance optimizations
						that can be made just based off of ordering,
						and reducing function calls for cached writes.
					*/
					if(!peer){ message = msg;
						Type.obj.map(opt.peers, each);
						return;
					}
					var tmp, wire = peer.wire || ((opt.wire) && opt.wire(peer)), msh, raw;// || open(peer, ctx); // TODO: Reopen!
					if(!wire){ return }
					msh = (msg._) || empty;
					if(peer === msh.via){ return }
					if(!(raw = msh.raw)){ raw = mesh.raw(msg) }
					if((tmp = msg['@'])
					&& (tmp = ctx.dup.s[tmp])
					&& (tmp = tmp.it)){
						if(tmp.get && tmp['##'] && tmp['##'] === msg['##']){ // PERF: move this condition outside say?
							return; // TODO: this still needs to be tested in the browser!
						}
					}
					if((tmp = msh.to) && (tmp[peer.url] || tmp[peer.id]) && !o){ return } // TODO: still needs to be tested
					if(peer.batch){
						peer.tail = (peer.tail || 0) + raw.length;
						if(peer.tail <= opt.pack){
							peer.batch.push(raw);
							return;
						}
						flush(peer);
					}
					peer.batch = [];
					setTimeout(function(){flush(peer)}, opt.gap);
					send(raw, peer);
				}
				function flush(peer){
					var tmp = peer.batch;
					if(!tmp){ return }
					peer.batch = peer.tail = null;
					if(!tmp.length){ return }
					try{send(JSON.stringify(tmp), peer);
					}catch(e){opt.log('DAM JSON stringify error', e)}
				}
				function send(raw, peer){
					var wire = peer.wire;
					try{
						if(peer.say){
							peer.say(raw);
						} else
						if(wire.send){
							wire.send(raw);
						}
						mesh.say.d += raw.length; ++mesh.say.c; // STATS!
					}catch(e){
						(peer.queue = peer.queue || []).push(raw);
					}
				}
				mesh.say.c = mesh.say.d = 0;

			}());

			;(function(){

				mesh.raw = function(msg){
					if(!msg){ return '' }
					var dup = ctx.dup, msh = (msg._) || {}, put, hash, tmp;
					if(tmp = msh.raw){ return tmp }
					if(typeof msg === 'string'){ return msg }
					if(msg['@'] && (tmp = msg.put)){
						if(!(hash = msg['##'])){
							put = $(tmp, sort) || '';
							hash = mesh.hash(msg, put);
							msg['##'] = hash;
						}
						(tmp = dup.s)[hash = msg['@']+hash] = tmp[msg['#']];
						msg['#'] = hash || msg['#'];
						if(put){ (msg = Type.obj.to(msg)).put = _ }
					}
					var i = 0, to = []; Type.obj.map(opt.peers, function(p){
						to.push(p.url || p.id); if(++i > 9){ return true } // limit server, fast fix, improve later!
					}); msg['><'] = to.join();
					var raw = $(msg);
					if(u !== put){
						tmp = raw.indexOf(_, raw.indexOf('put'));
						raw = raw.slice(0, tmp-1) + put + raw.slice(tmp + _.length + 1);
						//raw = raw.replace('"'+ _ +'"', put); // https://github.com/amark/gun/wiki/@$$ Heisenbug
					}
					if(msh){
						msh.raw = raw;
					}
					return raw;
				}

				mesh.hash = function(msg, hash){
					return Mesh.hash(hash || $(msg.put, sort) || '') || msg['#'] || Type.text.random(9);
				}

				function sort(k, v){ var tmp;
					if(!(v instanceof Object)){ return v }
					Type.obj.map(Object.keys(v).sort(), map, {to: tmp = {}, on: v});
					return tmp;
				}

				function map(k){
					this.to[k] = this.on[k];
				}
				var $ = JSON.stringify, _ = ':])([:';

			}());

			mesh.hi = function(peer){
				var tmp = peer.wire || {};
				if(peer.id || peer.url){
					opt.peers[peer.url || peer.id] = peer;
				} else {
					tmp = peer.id = tmp.pid = peer.id || Type.text.random(9);
					mesh.say({dam: '?'}, opt.peers[tmp] = peer);
				}
				if(!tmp.hied){ ctx.on(tmp.hied = 'hi', peer) }
				// @rogowski I need this here by default for now to fix go1dfish's bug
				tmp = peer.queue; peer.queue = [];
				Type.obj.map(tmp, function(msg){
					mesh.say(msg, peer);
				});
			}
			mesh.bye = function(peer){
				Type.obj.del(opt.peers, peer.id); // assume if peer.url then reconnect
				ctx.on('bye', peer);
			}
			mesh.hear['!'] = function(msg, peer){ opt.log('Error:', msg.err) }
			mesh.hear['?'] = function(msg, peer){
				if(!msg.pid){
					mesh.say({dam: '?', pid: opt.pid, '@': msg['#']}, peer);
					// @rogowski I want to re-enable this AXE logic with some fix/merge later.
					// var tmp = peer.queue; peer.queue = [];
					// Type.obj.map(tmp, function(msg){
					//	mesh.say(msg, peer);
					// });
					return;
				}
				if(!peer.wire){ return }
				if(!peer.wire.pid){ return } // only run code below if wire.pid exists
				Type.obj.del(opt.peers, peer.wire.pid || peer.id);
				delete peer.wire.pid;
				peer.id = msg.pid;
				mesh.hi(peer);
			}
			return mesh;
		}

		Mesh.hash = function(s){ // via SO
			if(typeof s !== 'string'){ return {err: 1} }
	    var c = 0;
	    if(!s.length){ return c }
	    for(var i=0,l=s.length,n; i<l; ++i){
	      n = s.charCodeAt(i);
	      c = ((c<<5)-c)+n;
	      c |= 0;
	    }
	    return c; // Math.abs(c);
	  }

	  var empty = {}, u;
	  Object.keys = Object.keys || function(o){ return map(o, function(v,k,t){t(k)}) }

	  try{ module.exports = Mesh }catch(e){}

	})(USE, './adapters/mesh');

	;USE(function(module){
		var Gun = USE('../index');
		Gun.Mesh = USE('./mesh');

		Gun.on('opt', function(root){
			this.to.next(root);
			var opt = root.opt;
			if(root.once){ return }
			if(false === opt.WebSocket){ return }

			var env;
			if(typeof window !== "undefined"){ env = window }
			if(typeof global !== "undefined"){ env = global }
			env = env || {};

			var websocket = opt.WebSocket || env.WebSocket || env.webkitWebSocket || env.mozWebSocket;
			if(!websocket){ return }
			opt.WebSocket = websocket;

			var mesh = opt.mesh = opt.mesh || Gun.Mesh(root);

			var wire = opt.wire;
			opt.wire = open;
			function open(peer){ try{
				if(!peer || !peer.url){ return wire && wire(peer) }
				var url = peer.url.replace('http', 'ws');
				var wire = peer.wire = new opt.WebSocket(url);
				wire.onclose = function(){
					opt.mesh.bye(peer);
					reconnect(peer);
				};
				wire.onerror = function(error){
					reconnect(peer); // placement?
					if(!error){ return }
					if(error.code === 'ECONNREFUSED'){
						//reconnect(peer, as);
					}
				};
				wire.onopen = function(){
					opt.mesh.hi(peer);
				}
				wire.onmessage = function(msg){
					if(!msg){ return }
					opt.mesh.hear(msg.data || msg, peer);
				};
				return wire;
			}catch(e){}}

			function reconnect(peer){
				clearTimeout(peer.defer);
				peer.defer = setTimeout(function(){
					open(peer);
				}, 2 * 1000);
			}
		});
		var noop = function(){};
	})(USE, './adapters/websocket');

}());<|MERGE_RESOLUTION|>--- conflicted
+++ resolved
@@ -1,2250 +1,2247 @@
-;(function(){
-
-  /* UNBUILD */
-  var root;
-  if(typeof window !== "undefined"){ root = window }
-  if(typeof global !== "undefined"){ root = global }
-  root = root || {};
-  var console = root.console || {log: function(){}};
-  function USE(arg, req){
-    return req? require(arg) : arg.slice? USE[R(arg)] : function(mod, path){
-      arg(mod = {exports: {}});
-      USE[R(path)] = mod.exports;
-    }
-    function R(p){
-      return p.split('/').slice(-1).toString().replace('.js','');
-    }
-  }
-  if(typeof module !== "undefined"){ var common = module }
-  /* UNBUILD */
-
-	;USE(function(module){
-		// Generic javascript utilities.
-		var Type = {};
-		//Type.fns = Type.fn = {is: function(fn){ return (!!fn && fn instanceof Function) }}
-		Type.fn = {is: function(fn){ return (!!fn && 'function' == typeof fn) }}
-		Type.bi = {is: function(b){ return (b instanceof Boolean || typeof b == 'boolean') }}
-		Type.num = {is: function(n){ return !list_is(n) && ((n - parseFloat(n) + 1) >= 0 || Infinity === n || -Infinity === n) }}
-		Type.text = {is: function(t){ return (typeof t == 'string') }}
-		Type.text.ify = function(t){
-			if(Type.text.is(t)){ return t }
-			if(typeof JSON !== "undefined"){ return JSON.stringify(t) }
-			return (t && t.toString)? t.toString() : t;
-		}
-		Type.text.random = function(l, c){
-			var s = '';
-			l = l || 24; // you are not going to make a 0 length random number, so no need to check type
-			c = c || '0123456789ABCDEFGHIJKLMNOPQRSTUVWXZabcdefghijklmnopqrstuvwxyz';
-			while(l > 0){ s += c.charAt(Math.floor(Math.random() * c.length)); l-- }
-			return s;
-		}
-		Type.text.match = function(t, o){ var tmp, u;
-			if('string' !== typeof t){ return false }
-			if('string' == typeof o){ o = {'=': o} }
-			o = o || {};
-			tmp = (o['='] || o['*'] || o['>'] || o['<']);
-			if(t === tmp){ return true }
-			if(u !== o['=']){ return false }
-			tmp = (o['*'] || o['>'] || o['<']);
-			if(t.slice(0, (tmp||'').length) === tmp){ return true }
-			if(u !== o['*']){ return false }
-			if(u !== o['>'] && u !== o['<']){
-				return (t >= o['>'] && t <= o['<'])? true : false;
-			}
-			if(u !== o['>'] && t >= o['>']){ return true }
-			if(u !== o['<'] && t <= o['<']){ return true }
-			return false;
-		}
-		Type.list = {is: function(l){ return (l instanceof Array) }}
-		Type.list.slit = Array.prototype.slice;
-		Type.list.sort = function(k){ // creates a new sort function based off some key
-			return function(A,B){
-				if(!A || !B){ return 0 } A = A[k]; B = B[k];
-				if(A < B){ return -1 }else if(A > B){ return 1 }
-				else { return 0 }
-			}
-		}
-		Type.list.map = function(l, c, _){ return obj_map(l, c, _) }
-		Type.list.index = 1; // change this to 0 if you want non-logical, non-mathematical, non-matrix, non-convenient array notation
-		Type.obj = {is: function(o){ return o? (o instanceof Object && o.constructor === Object) || Object.prototype.toString.call(o).match(/^\[object (\w+)\]$/)[1] === 'Object' : false }}
-		Type.obj.put = function(o, k, v){ return (o||{})[k] = v, o }
-		Type.obj.has = function(o, k){ return o && Object.prototype.hasOwnProperty.call(o, k) }
-		Type.obj.del = function(o, k){
-			if(!o){ return }
-			o[k] = null;
-			delete o[k];
-			return o;
-		}
-		Type.obj.as = function(o, k, v, u){ return o[k] = o[k] || (u === v? {} : v) }
-		Type.obj.ify = function(o){
-			if(obj_is(o)){ return o }
-			try{o = JSON.parse(o);
-			}catch(e){o={}};
-			return o;
-		}
-		;(function(){ var u;
-			function map(v,k){
-				if(obj_has(this,k) && u !== this[k]){ return }
-				this[k] = v;
-			}
-			Type.obj.to = function(from, to){
-				to = to || {};
-				obj_map(from, map, to);
-				return to;
-			}
-		}());
-		Type.obj.copy = function(o){ // because http://web.archive.org/web/20140328224025/http://jsperf.com/cloning-an-object/2
-			return !o? o : JSON.parse(JSON.stringify(o)); // is shockingly faster than anything else, and our data has to be a subset of JSON anyways!
-		}
-		;(function(){
-			function empty(v,i){ var n = this.n;
-				if(n && (i === n || (obj_is(n) && obj_has(n, i)))){ return }
-				if(i){ return true }
-			}
-			Type.obj.empty = function(o, n){
-				if(!o){ return true }
-				return obj_map(o,empty,{n:n})? false : true;
-			}
-		}());
-		;(function(){
-			function t(k,v){
-				if(2 === arguments.length){
-					t.r = t.r || {};
-					t.r[k] = v;
-					return;
-				} t.r = t.r || [];
-				t.r.push(k);
-			};
-			var keys = Object.keys;
-			Type.obj.map = function(l, c, _){
-				var u, i = 0, x, r, ll, lle, f = fn_is(c);
-				t.r = null;
-				if(keys && obj_is(l)){
-					ll = keys(l); lle = true;
-				}
-				if(list_is(l) || ll){
-					x = (ll || l).length;
-					for(;i < x; i++){
-						var ii = (i + Type.list.index);
-						if(f){
-							r = lle? c.call(_ || this, l[ll[i]], ll[i], t) : c.call(_ || this, l[i], ii, t);
-							if(r !== u){ return r }
-						} else {
-							//if(Type.test.is(c,l[i])){ return ii } // should implement deep equality testing!
-							if(c === l[lle? ll[i] : i]){ return ll? ll[i] : ii } // use this for now
-						}
-					}
-				} else {
-					for(i in l){
-						if(f){
-							if(obj_has(l,i)){
-								r = _? c.call(_, l[i], i, t) : c(l[i], i, t);
-								if(r !== u){ return r }
-							}
-						} else {
-							//if(a.test.is(c,l[i])){ return i } // should implement deep equality testing!
-							if(c === l[i]){ return i } // use this for now
-						}
-					}
-				}
-				return f? t.r : Type.list.index? 0 : -1;
-			}
-		}());
-		Type.time = {};
-		Type.time.is = function(t){ return t? t instanceof Date : (+new Date().getTime()) }
-
-		var fn_is = Type.fn.is;
-		var list_is = Type.list.is;
-		var obj = Type.obj, obj_is = obj.is, obj_has = obj.has, obj_map = obj.map;
-		module.exports = Type;
-	})(USE, './type');
-
-	;USE(function(module){
-		// On event emitter generic javascript utility.
-		module.exports = function onto(tag, arg, as){
-			if(!tag){ return {to: onto} }
-			var u, tag = (this.tag || (this.tag = {}))[tag] ||
-			(this.tag[tag] = {tag: tag, to: onto._ = {
-				next: function(arg){ var tmp;
-					if((tmp = this.to)){
-						tmp.next(arg);
-				}}
-			}});
-			if(arg instanceof Function){
-				var be = {
-					off: onto.off ||
-					(onto.off = function(){
-						if(this.next === onto._.next){ return !0 }
-						if(this === this.the.last){
-							this.the.last = this.back;
-						}
-						this.to.back = this.back;
-						this.next = onto._.next;
-						this.back.to = this.to;
-						if(this.the.last === this.the){
-							delete this.on.tag[this.the.tag];
-						}
-					}),
-					to: onto._,
-					next: arg,
-					the: tag,
-					on: this,
-					as: as,
-				};
-				(be.back = tag.last || tag).to = be;
-				return tag.last = be;
-			}
-			if((tag = tag.to) && u !== arg){ tag.next(arg) }
-			return tag;
-		};
-	})(USE, './onto');
-
-	;USE(function(module){
-		/* Based on the Hypothetical Amnesia Machine thought experiment */
-		function HAM(machineState, incomingState, currentState, incomingValue, currentValue){
-			if(machineState < incomingState){
-				return {defer: true}; // the incoming value is outside the boundary of the machine's state, it must be reprocessed in another state.
-			}
-			if(incomingState < currentState){
-				return {historical: true}; // the incoming value is within the boundary of the machine's state, but not within the range.
-
-			}
-			if(currentState < incomingState){
-				return {converge: true, incoming: true}; // the incoming value is within both the boundary and the range of the machine's state.
-
-			}
-			if(incomingState === currentState){
-				incomingValue = Lexical(incomingValue) || "";
-				currentValue = Lexical(currentValue) || "";
-				if(incomingValue === currentValue){ // Note: while these are practically the same, the deltas could be technically different
-					return {state: true};
-				}
-				/*
-					The following is a naive implementation, but will always work.
-					Never change it unless you have specific needs that absolutely require it.
-					If changed, your data will diverge unless you guarantee every peer's algorithm has also been changed to be the same.
-					As a result, it is highly discouraged to modify despite the fact that it is naive,
-					because convergence (data integrity) is generally more important.
-					Any difference in this algorithm must be given a new and different name.
-				*/
-				if(incomingValue < currentValue){ // Lexical only works on simple value types!
-					return {converge: true, current: true};
-				}
-				if(currentValue < incomingValue){ // Lexical only works on simple value types!
-					return {converge: true, incoming: true};
-				}
-			}
-			return {err: "Invalid CRDT Data: "+ incomingValue +" to "+ currentValue +" at "+ incomingState +" to "+ currentState +"!"};
-		}
-		if(typeof JSON === 'undefined'){
-			throw new Error(
-				'JSON is not included in this browser. Please load it first: ' +
-				'ajax.cdnjs.com/ajax/libs/json2/20110223/json2.js'
-			);
-		}
-		var Lexical = JSON.stringify, undefined;
-		module.exports = HAM;
-	})(USE, './HAM');
-
-	;USE(function(module){
-		var Type = USE('./type');
-		var Val = {};
-		Val.is = function(v){ // Valid values are a subset of JSON: null, binary, number (!Infinity), text, or a soul relation. Arrays need special algorithms to handle concurrency, so they are not supported directly. Use an extension that supports them if needed but research their problems first.
-			if(v === u){ return false }
-			if(v === null){ return true } // "deletes", nulling out keys.
-			if(v === Infinity){ return false } // we want this to be, but JSON does not support it, sad face.
-			if(text_is(v) // by "text" we mean strings.
-			|| bi_is(v) // by "binary" we mean boolean.
-			|| num_is(v)){ // by "number" we mean integers or decimals.
-				return true; // simple values are valid.
-			}
-			return Val.link.is(v) || false; // is the value a soul relation? Then it is valid and return it. If not, everything else remaining is an invalid data type. Custom extensions can be built on top of these primitives to support other types.
-		}
-		Val.link = Val.rel = {_: '#'};
-		;(function(){
-			Val.link.is = function(v){ // this defines whether an object is a soul relation or not, they look like this: {'#': 'UUID'}
-				if(v && v[rel_] && !v._ && obj_is(v)){ // must be an object.
-					var o = {};
-					obj_map(v, map, o);
-					if(o.id){ // a valid id was found.
-						return o.id; // yay! Return it.
-					}
-				}
-				return false; // the value was not a valid soul relation.
-			}
-			function map(s, k){ var o = this; // map over the object...
-				if(o.id){ return o.id = false } // if ID is already defined AND we're still looping through the object, it is considered invalid.
-				if(k == rel_ && text_is(s)){ // the key should be '#' and have a text value.
-					o.id = s; // we found the soul!
-				} else {
-					return o.id = false; // if there exists anything else on the object that isn't the soul, then it is considered invalid.
-				}
-			}
-		}());
-		Val.link.ify = function(t){ return obj_put({}, rel_, t) } // convert a soul into a relation and return it.
-		Type.obj.has._ = '.';
-		var rel_ = Val.link._, u;
-		var bi_is = Type.bi.is;
-		var num_is = Type.num.is;
-		var text_is = Type.text.is;
-		var obj = Type.obj, obj_is = obj.is, obj_put = obj.put, obj_map = obj.map;
-		module.exports = Val;
-	})(USE, './val');
-
-	;USE(function(module){
-		var Type = USE('./type');
-		var Val = USE('./val');
-		var Node = {_: '_'};
-		Node.soul = function(n, o){ return (n && n._ && n._[o || soul_]) } // convenience function to check to see if there is a soul on a node and return it.
-		Node.soul.ify = function(n, o){ // put a soul on an object.
-			o = (typeof o === 'string')? {soul: o} : o || {};
-			n = n || {}; // make sure it exists.
-			n._ = n._ || {}; // make sure meta exists.
-			n._[soul_] = o.soul || n._[soul_] || text_random(); // put the soul on it.
-			return n;
-		}
-		Node.soul._ = Val.link._;
-		;(function(){
-			Node.is = function(n, cb, as){ var s; // checks to see if an object is a valid node.
-				if(!obj_is(n)){ return false } // must be an object.
-				if(s = Node.soul(n)){ // must have a soul on it.
-					return !obj_map(n, map, {as:as,cb:cb,s:s,n:n});
-				}
-				return false; // nope! This was not a valid node.
-			}
-			function map(v, k){ // we invert this because the way we check for this is via a negation.
-				if(k === Node._){ return } // skip over the metadata.
-				if(!Val.is(v)){ return true } // it is true that this is an invalid node.
-				if(this.cb){ this.cb.call(this.as, v, k, this.n, this.s) } // optionally callback each key/value.
-			}
-		}());
-		;(function(){
-			Node.ify = function(obj, o, as){ // returns a node from a shallow object.
-				if(!o){ o = {} }
-				else if(typeof o === 'string'){ o = {soul: o} }
-				else if(o instanceof Function){ o = {map: o} }
-				if(o.map){ o.node = o.map.call(as, obj, u, o.node || {}) }
-				if(o.node = Node.soul.ify(o.node || {}, o)){
-					obj_map(obj, map, {o:o,as:as});
-				}
-				return o.node; // This will only be a valid node if the object wasn't already deep!
-			}
-			function map(v, k){ var o = this.o, tmp, u; // iterate over each key/value.
-				if(o.map){
-					tmp = o.map.call(this.as, v, ''+k, o.node);
-					if(u === tmp){
-						obj_del(o.node, k);
-					} else
-					if(o.node){ o.node[k] = tmp }
-					return;
-				}
-				if(Val.is(v)){
-					o.node[k] = v;
-				}
-			}
-		}());
-		var obj = Type.obj, obj_is = obj.is, obj_del = obj.del, obj_map = obj.map;
-		var text = Type.text, text_random = text.random;
-		var soul_ = Node.soul._;
-		var u;
-		module.exports = Node;
-	})(USE, './node');
-
-	;USE(function(module){
-		var Type = USE('./type');
-		var Node = USE('./node');
-		function State(){
-			var t;
-			/*if(perf){
-				t = start + perf.now(); // Danger: Accuracy decays significantly over time, even if precise.
-			} else {*/
-				t = time();
-			//}
-			if(last < t){
-				return N = 0, last = t + State.drift;
-			}
-			return last = t + ((N += 1) / D) + State.drift;
-		}
-		var time = Type.time.is, last = -Infinity, N = 0, D = 1000; // WARNING! In the future, on machines that are D times faster than 2016AD machines, you will want to increase D by another several orders of magnitude so the processing speed never out paces the decimal resolution (increasing an integer effects the state accuracy).
-		var perf = (typeof performance !== 'undefined')? (performance.timing && performance) : false, start = (perf && perf.timing && perf.timing.navigationStart) || (perf = false);
-		State._ = '>';
-		State.drift = 0;
-		State.is = function(n, k, o){ // convenience function to get the state on a key on a node and return it.
-			var tmp = (k && n && n[N_] && n[N_][State._]) || o;
-			if(!tmp){ return }
-			return num_is(tmp = tmp[k])? tmp : -Infinity;
-		}
-		State.lex = function(){ return State().toString(36).replace('.','') }
-		State.ify = function(n, k, s, v, soul){ // put a key's state on a node.
-			if(!n || !n[N_]){ // reject if it is not node-like.
-				if(!soul){ // unless they passed a soul
-					return;
-				}
-				n = Node.soul.ify(n, soul); // then make it so!
-			}
-			var tmp = obj_as(n[N_], State._); // grab the states data.
-			if(u !== k && k !== N_){
-				if(num_is(s)){
-					tmp[k] = s; // add the valid state.
-				}
-				if(u !== v){ // Note: Not its job to check for valid values!
-					n[k] = v;
-				}
-			}
-			return n;
-		}
-		State.to = function(from, k, to){
-			var val = (from||{})[k];
-			if(obj_is(val)){
-				val = obj_copy(val);
-			}
-			return State.ify(to, k, State.is(from, k), val, Node.soul(from));
-		}
-		;(function(){
-			State.map = function(cb, s, as){ var u; // for use with Node.ify
-				var o = obj_is(o = cb || s)? o : null;
-				cb = fn_is(cb = cb || s)? cb : null;
-				if(o && !cb){
-					s = num_is(s)? s : State();
-					o[N_] = o[N_] || {};
-					obj_map(o, map, {o:o,s:s});
-					return o;
-				}
-				as = as || obj_is(s)? s : u;
-				s = num_is(s)? s : State();
-				return function(v, k, o, opt){
-					if(!cb){
-						map.call({o: o, s: s}, v,k);
-						return v;
-					}
-					cb.call(as || this || {}, v, k, o, opt);
-					if(obj_has(o,k) && u === o[k]){ return }
-					map.call({o: o, s: s}, v,k);
-				}
-			}
-			function map(v,k){
-				if(N_ === k){ return }
-				State.ify(this.o, k, this.s) ;
-			}
-		}());
-		var obj = Type.obj, obj_as = obj.as, obj_has = obj.has, obj_is = obj.is, obj_map = obj.map, obj_copy = obj.copy;
-		var num = Type.num, num_is = num.is;
-		var fn = Type.fn, fn_is = fn.is;
-		var N_ = Node._, u;
-		module.exports = State;
-	})(USE, './state');
-
-	;USE(function(module){
-		var Type = USE('./type');
-		var Val = USE('./val');
-		var Node = USE('./node');
-		var Graph = {};
-		;(function(){
-			Graph.is = function(g, cb, fn, as){ // checks to see if an object is a valid graph.
-				if(!g || !obj_is(g) || obj_empty(g)){ return false } // must be an object.
-				return !obj_map(g, map, {cb:cb,fn:fn,as:as}); // makes sure it wasn't an empty object.
-			}
-			function map(n, s){ // we invert this because the way'? we check for this is via a negation.
-				if(!n || s !== Node.soul(n) || !Node.is(n, this.fn, this.as)){ return true } // it is true that this is an invalid graph.
-				if(!this.cb){ return }
-				nf.n = n; nf.as = this.as; // sequential race conditions aren't races.
-				this.cb.call(nf.as, n, s, nf);
-			}
-			function nf(fn){ // optional callback for each node.
-				if(fn){ Node.is(nf.n, fn, nf.as) } // where we then have an optional callback for each key/value.
-			}
-		}());
-		;(function(){
-			Graph.ify = function(obj, env, as){
-				var at = {path: [], obj: obj};
-				if(!env){
-					env = {};
-				} else
-				if(typeof env === 'string'){
-					env = {soul: env};
-				} else
-				if(env instanceof Function){
-					env.map = env;
-				}
-				if(env.soul){
-					at.link = Val.link.ify(env.soul);
-				}
-				env.shell = (as||{}).shell;
-				env.graph = env.graph || {};
-				env.seen = env.seen || [];
-				env.as = env.as || as;
-				node(env, at);
-				env.root = at.node;
-				return env.graph;
-			}
-			function node(env, at){ var tmp;
-				if(tmp = seen(env, at)){ return tmp }
-				at.env = env;
-				at.soul = soul;
-				if(Node.ify(at.obj, map, at)){
-					at.link = at.link || Val.link.ify(Node.soul(at.node));
-					if(at.obj !== env.shell){
-						env.graph[Val.link.is(at.link)] = at.node;
-					}
-				}
-				return at;
-			}
-			function map(v,k,n){
-				var at = this, env = at.env, is, tmp;
-				if(Node._ === k && obj_has(v,Val.link._)){
-					return n._; // TODO: Bug?
-				}
-				if(!(is = valid(v,k,n, at,env))){ return }
-				if(!k){
-					at.node = at.node || n || {};
-					if(obj_has(v, Node._) && Node.soul(v)){ // ? for safety ?
-						at.node._ = obj_copy(v._);
-					}
-					at.node = Node.soul.ify(at.node, Val.link.is(at.link));
-					at.link = at.link || Val.link.ify(Node.soul(at.node));
-				}
-				if(tmp = env.map){
-					tmp.call(env.as || {}, v,k,n, at);
-					if(obj_has(n,k)){
-						v = n[k];
-						if(u === v){
-							obj_del(n, k);
-							return;
-						}
-						if(!(is = valid(v,k,n, at,env))){ return }
-					}
-				}
-				if(!k){ return at.node }
-				if(true === is){
-					return v;
-				}
-				tmp = node(env, {obj: v, path: at.path.concat(k)});
-				if(!tmp.node){ return }
-				return tmp.link; //{'#': Node.soul(tmp.node)};
-			}
-			function soul(id){ var at = this;
-				var prev = Val.link.is(at.link), graph = at.env.graph;
-				at.link = at.link || Val.link.ify(id);
-				at.link[Val.link._] = id;
-				if(at.node && at.node[Node._]){
-					at.node[Node._][Val.link._] = id;
-				}
-				if(obj_has(graph, prev)){
-					graph[id] = graph[prev];
-					obj_del(graph, prev);
-				}
-			}
-			function valid(v,k,n, at,env){ var tmp;
-				if(Val.is(v)){ return true }
-				if(obj_is(v)){ return 1 }
-				if(tmp = env.invalid){
-					v = tmp.call(env.as || {}, v,k,n);
-					return valid(v,k,n, at,env);
-				}
-				env.err = "Invalid value at '" + at.path.concat(k).join('.') + "'!";
-				if(Type.list.is(v)){ env.err += " Use `.set(item)` instead of an Array." }
-			}
-			function seen(env, at){
-				var arr = env.seen, i = arr.length, has;
-				while(i--){ has = arr[i];
-					if(at.obj === has.obj){ return has }
-				}
-				arr.push(at);
-			}
-		}());
-		Graph.node = function(node){
-			var soul = Node.soul(node);
-			if(!soul){ return }
-			return obj_put({}, soul, node);
-		}
-		;(function(){
-			Graph.to = function(graph, root, opt){
-				if(!graph){ return }
-				var obj = {};
-				opt = opt || {seen: {}};
-				obj_map(graph[root], map, {obj:obj, graph: graph, opt: opt});
-				return obj;
-			}
-			function map(v,k){ var tmp, obj;
-				if(Node._ === k){
-					if(obj_empty(v, Val.link._)){
-						return;
-					}
-					this.obj[k] = obj_copy(v);
-					return;
-				}
-				if(!(tmp = Val.link.is(v))){
-					this.obj[k] = v;
-					return;
-				}
-				if(obj = this.opt.seen[tmp]){
-					this.obj[k] = obj;
-					return;
-				}
-				this.obj[k] = this.opt.seen[tmp] = Graph.to(this.graph, tmp, this.opt);
-			}
-		}());
-		var fn_is = Type.fn.is;
-		var obj = Type.obj, obj_is = obj.is, obj_del = obj.del, obj_has = obj.has, obj_empty = obj.empty, obj_put = obj.put, obj_map = obj.map, obj_copy = obj.copy;
-		var u;
-		module.exports = Graph;
-	})(USE, './graph');
-
-	;USE(function(module){
-		// request / response module, for asking and acking messages.
-		USE('./onto'); // depends upon onto!
-		module.exports = function ask(cb, as){
-			if(!this.on){ return }
-			if(!(cb instanceof Function)){
-				if(!cb || !as){ return }
-				var id = cb['#'] || cb, tmp = (this.tag||empty)[id];
-				if(!tmp){ return }
-				tmp = this.on(id, as);
-				clearTimeout(tmp.err);
-				return true;
-			}
-			var id = (as && as['#']) || Math.random().toString(36).slice(2);
-			if(!cb){ return id }
-			var to = this.on(id, cb, as);
-			to.err = to.err || setTimeout(function(){
-				to.next({err: "Error: No ACK received yet.", lack: true});
-				to.off();
-			}, (this.opt||{}).lack || 9000);
-			return id;
-		}
-	})(USE, './ask');
-
-	;USE(function(module){
-		var Type = USE('./type');
-		function Dup(opt){
-			var dup = {s:{}};
-			opt = opt || {max: 1000, age: 1000 * 9};//1000 * 60 * 2};
-			dup.check = function(id){ var tmp;
-				if(!(tmp = dup.s[id])){ return false }
-				if(tmp.pass){ return tmp.pass = false }
-				return dup.track(id);
-			}
-			dup.track = function(id, pass){
-				var it = dup.s[id] || (dup.s[id] = {});
-				it.was = time_is();
-				if(pass){ it.pass = true }
-				if(!dup.to){
-					dup.to = setTimeout(function(){
-						var now = time_is();
-						Type.obj.map(dup.s, function(it, id){
-							if(it && opt.age > (now - it.was)){ return }
-							Type.obj.del(dup.s, id);
-						});
-						dup.to = null;
-					}, opt.age + 9);
-				}
-				return it;
-			}
-			return dup;
-		}
-		var time_is = Type.time.is;
-		module.exports = Dup;
-	})(USE, './dup');
-
-	;USE(function(module){
-
-		function Gun(o){
-			if(o instanceof Gun){ return (this._ = {gun: this, $: this}).$ }
-			if(!(this instanceof Gun)){ return new Gun(o) }
-			return Gun.create(this._ = {gun: this, $: this, opt: o});
-		}
-
-		Gun.is = function($){ return ($ instanceof Gun) || ($ && $._ && ($ === $._.$)) || false }
-
-		Gun.version = 0.9;
-
-		Gun.chain = Gun.prototype;
-		Gun.chain.toJSON = function(){};
-
-		var Type = USE('./type');
-		Type.obj.to(Type, Gun);
-		Gun.HAM = USE('./HAM');
-		Gun.val = USE('./val');
-		Gun.node = USE('./node');
-		Gun.state = USE('./state');
-		Gun.graph = USE('./graph');
-		Gun.on = USE('./onto');
-		Gun.ask = USE('./ask');
-		Gun.dup = USE('./dup');
-
-		;(function(){
-			Gun.create = function(at){
-				at.root = at.root || at;
-				at.graph = at.graph || {};
-				at.on = at.on || Gun.on;
-				at.ask = at.ask || Gun.ask;
-				at.dup = at.dup || Gun.dup();
-				var gun = at.$.opt(at.opt);
-				if(!at.once){
-					at.on('in', root, at);
-					at.on('out', root, {at: at, out: root});
-					Gun.on('create', at);
-					at.on('create', at);
-				}
-				at.once = 1;
-				return gun;
-			}
-			function root(msg){
-				//add to.next(at); // TODO: MISSING FEATURE!!!
-				var ev = this, as = ev.as, at = as.at || as, gun = at.$, dup, tmp;
-				if(!(tmp = msg['#'])){ tmp = msg['#'] = text_rand(9) }
-				if((dup = at.dup).check(tmp)){
-					if(as.out === msg.out){
-						msg.out = u;
-						ev.to.next(msg);
-					}
-					return;
-				}
-				dup.track(tmp);
-				if(!at.ask(msg['@'], msg)){
-					if(msg.get){
-						Gun.on.get(msg, gun); //at.on('get', get(msg));
-					}
-					if(msg.put){
-						Gun.on.put(msg, gun); //at.on('put', put(msg));
-					}
-				}
-				ev.to.next(msg);
-				if(!as.out){
-					msg.out = root;
-					at.on('out', msg);
-				}
-			}
-		}());
-
-		;(function(){
-			Gun.on.put = function(msg, gun){
-				var at = gun._, ctx = {$: gun, graph: at.graph, put: {}, map: {}, souls: {}, machine: Gun.state(), ack: msg['@'], cat: at, stop: {}};
-				if(!Gun.graph.is(msg.put, null, verify, ctx)){ ctx.err = "Error: Invalid graph!" }
-				if(ctx.err){ return at.on('in', {'@': msg['#'], err: Gun.log(ctx.err) }) }
-				obj_map(ctx.put, merge, ctx);
-				if(!ctx.async){ obj_map(ctx.map, map, ctx) }
-				if(u !== ctx.defer){
-					setTimeout(function(){
-						Gun.on.put(msg, gun);
-					}, ctx.defer - ctx.machine);
-				}
-				if(!ctx.diff){ return }
-				at.on('put', obj_to(msg, {put: ctx.diff}));
-			};
-			function verify(val, key, node, soul){ var ctx = this;
-				var state = Gun.state.is(node, key), tmp;
-				if(!state){ return ctx.err = "Error: No state on '"+key+"' in node '"+soul+"'!" }
-				var vertex = ctx.graph[soul] || empty, was = Gun.state.is(vertex, key, true), known = vertex[key];
-				var HAM = Gun.HAM(ctx.machine, state, was, val, known);
-				if(!HAM.incoming){
-					if(HAM.defer){ // pick the lowest
-						ctx.defer = (state < (ctx.defer || Infinity))? state : ctx.defer;
-					}
-					return;
-				}
-				ctx.put[soul] = Gun.state.to(node, key, ctx.put[soul]);
-				(ctx.diff || (ctx.diff = {}))[soul] = Gun.state.to(node, key, ctx.diff[soul]);
-				ctx.souls[soul] = true;
-			}
-			function merge(node, soul){
-				var ctx = this, cat = ctx.$._, at = (cat.next || empty)[soul];
-				if(!at){
-					if(!(cat.opt||empty).super){
-						ctx.souls[soul] = false;
-						return;
-					}
-					at = (ctx.$.get(soul)._);
-				}
-				var msg = ctx.map[soul] = {
-					put: node,
-					get: soul,
-					$: at.$
-				}, as = {ctx: ctx, msg: msg};
-				ctx.async = !!cat.tag.node;
-				if(ctx.ack){ msg['@'] = ctx.ack }
-				obj_map(node, each, as);
-				if(!ctx.async){ return }
-				if(!ctx.and){
-					// If it is async, we only need to setup one listener per context (ctx)
-					cat.on('node', function(m){
-						this.to.next(m); // make sure to call other context's listeners.
-						if(m !== ctx.map[m.get]){ return } // filter out events not from this context!
-						ctx.souls[m.get] = false; // set our many-async flag
-						obj_map(m.put, patch, m); // merge into view
-						if(obj_map(ctx.souls, function(v){ if(v){ return v } })){ return } // if flag still outstanding, keep waiting.
-						if(ctx.c){ return } ctx.c = 1; // failsafe for only being called once per context.
-						this.off();
-						obj_map(ctx.map, map, ctx); // all done, trigger chains.
-					});
-				}
-				ctx.and = true;
-				cat.on('node', msg); // each node on the current context's graph needs to be emitted though.
-			}
-			function each(val, key){
-				var ctx = this.ctx, graph = ctx.graph, msg = this.msg, soul = msg.get, node = msg.put, at = (msg.$._), tmp;
-				graph[soul] = Gun.state.to(node, key, graph[soul]);
-				if(ctx.async){ return }
-				at.put = Gun.state.to(node, key, at.put);
-			}
-			function patch(val, key){
-				var msg = this, node = msg.put, at = (msg.$._);
-				at.put = Gun.state.to(node, key, at.put);
-			}
-			function map(msg, soul){
-				if(!msg.$){ return }
-				this.cat.stop = this.stop; // temporary fix till a better solution?
-				(msg.$._).on('in', msg);
-				this.cat.stop = null; // temporary fix till a better solution?
-			}
-
-			Gun.on.get = function(msg, gun){
-				var root = gun._, get = msg.get, soul = get[_soul], node = root.graph[soul], has = get[_has], tmp;
-				var next = root.next || (root.next = {}), at = next[soul];
-				if(!node){ return root.on('get', msg) }
-				if(has){
-					if('string' != typeof has || !obj_has(node, has)){ return root.on('get', msg) }
-					node = Gun.state.to(node, has);
-					// If we have a key in-memory, do we really need to fetch?
-					// Maybe... in case the in-memory key we have is a local write
-					// we still need to trigger a pull/merge from peers.
-				} else {
-					node = Gun.obj.copy(node);
-				}
-				node = Gun.graph.node(node);
-				tmp = (at||empty).ack;
-				root.on('in', {
-					'@': msg['#'],
-					how: 'mem',
-					put: node,
-					$: gun
-				});
-				//if(0 < tmp){ return }
-				root.on('get', msg);
-			}
-		}());
-
-		;(function(){
-			Gun.chain.opt = function(opt){
-				opt = opt || {};
-				var gun = this, at = gun._, tmp = opt.peers || opt;
-				if(!obj_is(opt)){ opt = {} }
-				if(!obj_is(at.opt)){ at.opt = opt }
-				if(text_is(tmp)){ tmp = [tmp] }
-				if(list_is(tmp)){
-					tmp = obj_map(tmp, function(url, i, map){
-						map(url, {url: url});
-					});
-					if(!obj_is(at.opt.peers)){ at.opt.peers = {}}
-					at.opt.peers = obj_to(tmp, at.opt.peers);
-				}
-				at.opt.peers = at.opt.peers || {};
-				obj_to(opt, at.opt); // copies options on to `at.opt` only if not already taken.
-				Gun.on('opt', at);
-				at.opt.uuid = at.opt.uuid || function(){ return state_lex() + text_rand(12) }
-				return gun;
-			}
-		}());
-
-		var list_is = Gun.list.is;
-		var text = Gun.text, text_is = text.is, text_rand = text.random;
-		var obj = Gun.obj, obj_is = obj.is, obj_has = obj.has, obj_to = obj.to, obj_map = obj.map, obj_copy = obj.copy;
-		var state_lex = Gun.state.lex, _soul = Gun.val.link._, _has = '.', node_ = Gun.node._, rel_is = Gun.val.link.is;
-		var empty = {}, u;
-
-		console.debug = function(i, s){ return (console.debug.i && i === console.debug.i && console.debug.i++) && (console.log.apply(console, arguments) || s) };
-
-		Gun.log = function(){ return (!Gun.log.off && console.log.apply(console, arguments)), [].slice.call(arguments).join(' ') }
-		Gun.log.once = function(w,s,o){ return (o = Gun.log.once)[w] = o[w] || 0, o[w]++ || Gun.log(s) }
-
-		;"Please do not remove these messages unless you are paying for a monthly sponsorship, thanks!";
-		Gun.log.once("welcome", "Hello wonderful person! :) Thanks for using GUN, feel free to ask for help on https://gitter.im/amark/gun and ask StackOverflow questions tagged with 'gun'!");
-		;"Please do not remove these messages unless you are paying for a monthly sponsorship, thanks!";
-
-		if(typeof window !== "undefined"){ (window.GUN = window.Gun = Gun).window = window }
-		try{ if(typeof common !== "undefined"){ common.exports = Gun } }catch(e){}
-		module.exports = Gun;
-
-		/*Gun.on('opt', function(ctx){ // FOR TESTING PURPOSES
-			this.to.next(ctx);
-			if(ctx.once){ return }
-			ctx.on('node', function(msg){
-				var to = this.to;
-				//Gun.node.is(msg.put, function(v,k){ msg.put[k] = v + v });
-				setTimeout(function(){
-					to.next(msg);
-				},1);
-			});
-		});*/
-	})(USE, './root');
-
-	;USE(function(module){
-		var Gun = USE('./root');
-		Gun.chain.back = function(n, opt){ var tmp;
-			n = n || 1;
-			if(-1 === n || Infinity === n){
-				return this._.root.$;
-			} else
-			if(1 === n){
-				return (this._.back || this._).$;
-			}
-			var gun = this, at = gun._;
-			if(typeof n === 'string'){
-				n = n.split('.');
-			}
-			if(n instanceof Array){
-				var i = 0, l = n.length, tmp = at;
-				for(i; i < l; i++){
-					tmp = (tmp||empty)[n[i]];
-				}
-				if(u !== tmp){
-					return opt? gun : tmp;
-				} else
-				if((tmp = at.back)){
-					return tmp.$.back(n, opt);
-				}
-				return;
-			}
-			if(n instanceof Function){
-				var yes, tmp = {back: at};
-				while((tmp = tmp.back)
-				&& u === (yes = n(tmp, opt))){}
-				return yes;
-			}
-			if(Gun.num.is(n)){
-				return (at.back || at).$.back(n - 1);
-			}
-			return this;
-		}
-		var empty = {}, u;
-	})(USE, './back');
-
-	;USE(function(module){
-		// WARNING: GUN is very simple, but the JavaScript chaining API around GUN
-		// is complicated and was extremely hard to build. If you port GUN to another
-		// language, consider implementing an easier API to build.
-		var Gun = USE('./root');
-		Gun.chain.chain = function(sub){
-			var gun = this, at = gun._, chain = new (sub || gun).constructor(gun), cat = chain._, root;
-			cat.root = root = at.root;
-			cat.id = ++root.once;
-			cat.back = gun._;
-			cat.on = Gun.on;
-			cat.on('in', input, cat); // For 'in' if I add my own listeners to each then I MUST do it before in gets called. If I listen globally for all incoming data instead though, regardless of individual listeners, I can transform the data there and then as well.
-			cat.on('out', output, cat); // However for output, there isn't really the global option. I must listen by adding my own listener individually BEFORE this one is ever called.
-			return chain;
-		}
-
-		function output(msg){
-			var put, get, at = this.as, back = at.back, root = at.root, tmp;
-			if(!msg.$){ msg.$ = at.$ }
-			this.to.next(msg);
-			if(get = msg.get){
-				/*if(u !== at.put){
-					at.on('in', at);
-					return;
-				}*/
-				if(at.lex){ msg.get = obj_to(at.lex, msg.get) }
-				if(get['#'] || at.soul){
-					get['#'] = get['#'] || at.soul;
-					msg['#'] || (msg['#'] = text_rand(9));
-					back = (root.$.get(get['#'])._);
-					if(!(get = get['.'])){
-						tmp = back.ack;
-						if(!tmp){ back.ack = -1 }
-						if(obj_has(back, 'put')){
-							back.on('in', back);
-						}
-						if(tmp){ return }
-						msg.$ = back.$;
-					} else
-					if(obj_has(back.put, get)){ // TODO: support #LEX !
-						put = (back.$.get(get)._);
-						if(!(tmp = put.ack)){ put.ack = -1 }
-						back.on('in', {
-							$: back.$,
-							put: Gun.state.to(back.put, get),
-							get: back.get
-						});
-						if(tmp){ return }
-					} else
-					if('string' != typeof get){
-						var put = {}, meta = (back.put||{})._;
-						Gun.obj.map(back.put, function(v,k){
-							if(!Gun.text.match(k, get)){ return }
-							put[k] = v;
-						})
-						if(!Gun.obj.empty(put)){
-							put._ = meta;
-							back.on('in', {$: back.$, put: put, get: back.get})
-						}
-					}
-					root.ask(ack, msg);
-					return root.on('in', msg);
-				}
-				if(root.now){ root.now[at.id] = root.now[at.id] || true; at.pass = {} }
-				if(get['.']){
-					if(at.get){
-						msg = {get: {'.': at.get}, $: at.$};
-						//if(back.ask || (back.ask = {})[at.get]){ return }
-						(back.ask || (back.ask = {}));
-						back.ask[at.get] = msg.$._; // TODO: PERFORMANCE? More elegant way?
-						return back.on('out', msg);
-					}
-					msg = {get: {}, $: at.$};
-					return back.on('out', msg);
-				}
-				at.ack = at.ack || -1;
-				if(at.get){
-					msg.$ = at.$;
-					get['.'] = at.get;
-					(back.ask || (back.ask = {}))[at.get] = msg.$._; // TODO: PERFORMANCE? More elegant way?
-					return back.on('out', msg);
-				}
-			}
-			return back.on('out', msg);
-		}
-
-		function input(msg){
-			var eve = this, cat = eve.as, root = cat.root, gun = msg.$, at = (gun||empty)._ || empty, change = msg.put, rel, tmp;
-			if(cat.get && msg.get !== cat.get){
-				msg = obj_to(msg, {get: cat.get});
-			}
-			if(cat.has && at !== cat){
-				msg = obj_to(msg, {$: cat.$});
-				if(at.ack){
-					cat.ack = at.ack;
-					//cat.ack = cat.ack || at.ack;
-				}
-			}
-			if(u === change){
-				tmp = at.put;
-				eve.to.next(msg);
-				if(cat.soul){ return } // TODO: BUG, I believee the fresh input refactor caught an edge case that a `gun.get('soul').get('key')` that points to a soul that doesn't exist will not trigger val/get etc.
-				if(u === tmp && u !== at.put){ return }
-				echo(cat, msg, eve);
-				if(cat.has){
-					not(cat, msg);
-				}
-				obj_del(at.echo, cat.id);
-				obj_del(cat.map, at.id);
-				return;
-			}
-			if(cat.soul){
-				eve.to.next(msg);
-				echo(cat, msg, eve);
-				if(cat.next){ obj_map(change, map, {msg: msg, cat: cat}) }
-				return;
-			}
-			if(!(rel = Gun.val.link.is(change))){
-				if(Gun.val.is(change)){
-					if(cat.has || cat.soul){
-						not(cat, msg);
-					} else
-					if(at.has || at.soul){
-						(at.echo || (at.echo = {}))[cat.id] = at.echo[at.id] || cat;
-						(cat.map || (cat.map = {}))[at.id] = cat.map[at.id] || {at: at};
-						//if(u === at.put){ return } // Not necessary but improves performance. If we have it but at does not, that means we got things out of order and at will get it. Once at gets it, it will tell us again.
-					}
-					eve.to.next(msg);
-					echo(cat, msg, eve);
-					return;
-				}
-				if(cat.has && at !== cat && obj_has(at, 'put')){
-					cat.put = at.put;
-				};
-				if((rel = Gun.node.soul(change)) && at.has){
-					at.put = (cat.root.$.get(rel)._).put;
-				}
-				tmp = (root.stop || {})[at.id];
-				//if(tmp && tmp[cat.id]){ } else {
-					eve.to.next(msg);
-				//}
-				relate(cat, msg, at, rel);
-				echo(cat, msg, eve);
-				if(cat.next){ obj_map(change, map, {msg: msg, cat: cat}) }
-				return;
-			}
-			var was = root.stop;
-			tmp = root.stop || {};
-			tmp = tmp[at.id] || (tmp[at.id] = {});
-			//if(tmp[cat.id]){ return }
-			tmp.is = tmp.is || at.put;
-			tmp[cat.id] = at.put || true;
-			//if(root.stop){
-				eve.to.next(msg)
-			//}
-			relate(cat, msg, at, rel);
-			echo(cat, msg, eve);
-		}
-
-		function relate(at, msg, from, rel){
-			if(!rel || node_ === at.get){ return }
-			var tmp = (at.root.$.get(rel)._);
-			if(at.has){
-				from = tmp;
-			} else
-			if(from.has){
-				relate(from, msg, from, rel);
-			}
-			if(from === at){ return }
-			if(!from.$){ from = {} }
-			(from.echo || (from.echo = {}))[at.id] = from.echo[at.id] || at;
-			if(at.has && !(at.map||empty)[from.id]){ // if we haven't seen this before.
-				not(at, msg);
-			}
-			tmp = from.id? ((at.map || (at.map = {}))[from.id] = at.map[from.id] || {at: from}) : {};
-			if(rel === tmp.link){
-				if(!(tmp.pass || at.pass)){
-					return;
-				}
-			}
-			if(at.pass){
-				Gun.obj.map(at.map, function(tmp){ tmp.pass = true })
-				obj_del(at, 'pass');
-			}
-			if(tmp.pass){ obj_del(tmp, 'pass') }
-			if(at.has){ at.link = rel }
-			ask(at, tmp.link = rel);
-		}
-		function echo(at, msg, ev){
-			if(!at.echo){ return } // || node_ === at.get ?
-			//if(at.has){ msg = obj_to(msg, {event: ev}) }
-			obj_map(at.echo, reverb, msg);
-		}
-		function reverb(to){
-			if(!to || !to.on){ return }
-			to.on('in', this);
-		}
-		function map(data, key){ // Map over only the changes on every update.
-			var cat = this.cat, next = cat.next || empty, via = this.msg, chain, at, tmp;
-			if(node_ === key && !next[key]){ return }
-			if(!(at = next[key])){
-				return;
-			}
-			//if(data && data[_soul] && (tmp = Gun.val.link.is(data)) && (tmp = (cat.root.$.get(tmp)._)) && obj_has(tmp, 'put')){
-			//	data = tmp.put;
-			//}
-			if(at.has){
-				//if(!(data && data[_soul] && Gun.val.link.is(data) === Gun.node.soul(at.put))){
-				if(u === at.put || !Gun.val.link.is(data)){
-					at.put = data;
-				}
-				chain = at.$;
-			} else
-			if(tmp = via.$){
-				tmp = (chain = via.$.get(key))._;
-				if(u === tmp.put || !Gun.val.link.is(data)){
-					tmp.put = data;
-				}
-			}
-			at.on('in', {
-				put: data,
-				get: key,
-				$: chain,
-				via: via
-			});
-		}
-		function not(at, msg){
-			if(!(at.has || at.soul)){ return }
-			var tmp = at.map, root = at.root;
-			at.map = null;
-			if(at.has){
-				if(at.dub && at.root.stop){ at.dub = null }
-				at.link = null;
-			}
-			//if(!root.now || !root.now[at.id]){
-			if(!at.pass){
-				if((!msg['@']) && null === tmp){ return }
-				//obj_del(at, 'pass');
-			}
-			if(u === tmp && Gun.val.link.is(at.put)){ return } // This prevents the very first call of a thing from triggering a "clean up" call. // TODO: link.is(at.put) || !val.is(at.put) ?
-			obj_map(tmp, function(proxy){
-				if(!(proxy = proxy.at)){ return }
-				obj_del(proxy.echo, at.id);
-			});
-			tmp = at.put;
-			obj_map(at.next, function(neat, key){
-				if(u === tmp && u !== at.put){ return true }
-				neat.put = u;
-				if(neat.ack){
-					neat.ack = -1;
-				}
-				neat.on('in', {
-					get: key,
-					$: neat.$,
-					put: u
-				});
-			});
-		}
-		function ask(at, soul){
-			var tmp = (at.root.$.get(soul)._), lex = at.lex;
-			if(at.ack || lex){
-				(lex = lex||{})['#'] = soul;
-				tmp.on('out', {get: lex});
-				if(!at.ask){ return } // TODO: PERFORMANCE? More elegant way?
-			}
-			tmp = at.ask; Gun.obj.del(at, 'ask');
-			obj_map(tmp || at.next, function(neat, key){
-				var lex = neat.lex || {}; lex['#'] = soul; lex['.'] = lex['.'] || key;
-				neat.on('out', {get: lex});
-			});
-			Gun.obj.del(at, 'ask'); // TODO: PERFORMANCE? More elegant way?
-		}
-		function ack(msg, ev){
-			var as = this.as, get = as.get || empty, at = as.$._, tmp = (msg.put||empty)[get['#']];
-			if(at.ack){ at.ack = (at.ack + 1) || 1; }
-			if(!msg.put || ('string' == typeof get['.'] && !obj_has(tmp, at.get))){
-				if(at.put !== u){ return }
-				at.on('in', {
-					get: at.get,
-					put: at.put = u,
-					$: at.$,
-					'@': msg['@']
-				});
-				return;
-			}
-			if(node_ == get['.']){ // is this a security concern?
-				at.on('in', {get: at.get, put: Gun.val.link.ify(get['#']), $: at.$, '@': msg['@']});
-				return;
-			}
-			Gun.on.put(msg, at.root.$);
-		}
-		var empty = {}, u;
-		var obj = Gun.obj, obj_has = obj.has, obj_put = obj.put, obj_del = obj.del, obj_to = obj.to, obj_map = obj.map;
-		var text_rand = Gun.text.random;
-		var _soul = Gun.val.link._, node_ = Gun.node._;
-	})(USE, './chain');
-
-	;USE(function(module){
-		var Gun = USE('./root');
-		Gun.chain.get = function(key, cb, as){
-			var gun, tmp;
-			if(typeof key === 'string'){
-				var back = this, cat = back._;
-				var next = cat.next || empty;
-				if(!(gun = next[key])){
-					gun = cache(key, back);
-				}
-				gun = gun.$;
-			} else
-			if(key instanceof Function){
-				if(true === cb){ return soul(this, key, cb, as) }
-				gun = this;
-				var at = gun._, root = at.root, tmp = root.now, ev;
-				as = cb || {};
-				as.at = at;
-				as.use = key;
-				as.out = as.out || {};
-				as.out.get = as.out.get || {};
-				(ev = at.on('in', use, as)).rid = rid;
-				(root.now = {$:1})[as.now = at.id] = ev;
-				var mum = root.mum; root.mum = {};
-				at.on('out', as.out);
-				root.mum = mum;
-				root.now = tmp;
-				return gun;
-			} else
-			if(num_is(key)){
-				return this.get(''+key, cb, as);
-			} else
-			if(tmp = rel.is(key)){
-				return this.get(tmp, cb, as);
-<<<<<<< HEAD
-=======
-			} else
-			if(obj.is(key)){
-				gun = this;
-				if(tmp = ((tmp = key['#'])||empty)['='] || tmp){ gun = gun.get(tmp) }
-				gun._.lex = key;
-				return gun;
->>>>>>> f82cb32a
-			} else {
-				(as = this.chain())._.err = {err: Gun.log('Invalid get request!', key)}; // CLEAN UP
-				if(cb){ cb.call(as, as._.err) }
-				return as;
-			}
-			if(tmp = this._.stun){ // TODO: Refactor?
-				gun._.stun = gun._.stun || tmp;
-			}
-			if(cb && cb instanceof Function){
-				gun.get(cb, as);
-			}
-			return gun;
-		}
-		function cache(key, back){
-			var cat = back._, next = cat.next, gun = back.chain(), at = gun._;
-			if(!next){ next = cat.next = {} }
-			next[at.get = key] = at;
-			if(back === cat.root.$){
-				at.soul = key;
-			} else
-			if(cat.soul || cat.has){
-				at.has = key;
-				//if(obj_has(cat.put, key)){
-					//at.put = cat.put[key];
-				//}
-			}
-			return at;
-		}
-		function soul(gun, cb, opt, as){
-			var cat = gun._, acks = 0, tmp;
-			if(tmp = cat.soul || cat.link || cat.dub){ return cb(tmp, as, cat), gun }
-			gun.get(function(msg, ev){
-				if(u === msg.put && (tmp = (obj_map(cat.root.opt.peers, function(v,k,t){t(k)})||[]).length) && ++acks < tmp){
-					return;
-				}
-				ev.rid(msg);
-				var at = ((at = msg.$) && at._) || {};
-				tmp = at.link || at.soul || rel.is(msg.put) || node_soul(msg.put) || at.dub;
-				cb(tmp, as, msg, ev);
-			}, {out: {get: {'.':true}}});
-			return gun;
-		}
-		function use(msg){
-			var eve = this, as = eve.as, cat = as.at, root = cat.root, gun = msg.$, at = (gun||{})._ || {}, data = msg.put || at.put, tmp;
-			if((tmp = root.now) && eve !== tmp[as.now]){ return eve.to.next(msg) }
-			//console.log("USE:", cat.id, cat.soul, cat.has, cat.get, msg, root.mum);
-			//if(at.async && msg.root){ return }
-			//if(at.async === 1 && cat.async !== true){ return }
-			//if(root.stop && root.stop[at.id]){ return } root.stop && (root.stop[at.id] = true);
-			//if(!at.async && !cat.async && at.put && msg.put === at.put){ return }
-			//else if(!cat.async && msg.put !== at.put && root.stop && root.stop[at.id]){ return } root.stop && (root.stop[at.id] = true);
-
-
-			//root.stop && (root.stop.id = root.stop.id || Gun.text.random(2));
-			//if((tmp = root.stop) && (tmp = tmp[at.id] || (tmp[at.id] = {})) && tmp[cat.id]){ return } tmp && (tmp[cat.id] = true);
-			if(eve.seen && at.id && eve.seen[at.id]){ return eve.to.next(msg) }
-			//if((tmp = root.stop)){ if(tmp[at.id]){ return } tmp[at.id] = msg.root; } // temporary fix till a better solution?
-			if((tmp = data) && tmp[rel._] && (tmp = rel.is(tmp))){
-				tmp = ((msg.$$ = at.root.gun.get(tmp))._);
-				if(u !== tmp.put){
-					msg = obj_to(msg, {put: data = tmp.put});
-				}
-			}
-			if((tmp = root.mum) && at.id){ // TODO: can we delete mum entirely now?
-				var id = at.id + (eve.id || (eve.id = Gun.text.random(9)));
-				if(tmp[id]){ return }
-				if(u !== data && !rel.is(data)){ tmp[id] = true; }
-			}
-			as.use(msg, eve);
-			if(eve.stun){
-				eve.stun = null;
-				return;
-			}
-			eve.to.next(msg);
-		}
-		function rid(at){
-			var cat = this.on;
-			if(!at || cat.soul || cat.has){ return this.off() }
-			if(!(at = (at = (at = at.$ || at)._ || at).id)){ return }
-			var map = cat.map, tmp, seen;
-			//if(!map || !(tmp = map[at]) || !(tmp = tmp.at)){ return }
-			if(tmp = (seen = this.seen || (this.seen = {}))[at]){ return true }
-			seen[at] = true;
-			return;
-			//tmp.echo[cat.id] = {}; // TODO: Warning: This unsubscribes ALL of this chain's listeners from this link, not just the one callback event.
-			//obj.del(map, at); // TODO: Warning: This unsubscribes ALL of this chain's listeners from this link, not just the one callback event.
-			return;
-		}
-		var obj = Gun.obj, obj_map = obj.map, obj_has = obj.has, obj_to = Gun.obj.to;
-		var num_is = Gun.num.is;
-		var rel = Gun.val.link, node_soul = Gun.node.soul, node_ = Gun.node._;
-		var empty = {}, u;
-	})(USE, './get');
-
-	;USE(function(module){
-		var Gun = USE('./root');
-		Gun.chain.put = function(data, cb, as){
-			// #soul.has=value>state
-			// ~who#where.where=what>when@was
-			// TODO: BUG! Put probably cannot handle plural chains!
-			var gun = this, at = (gun._), root = at.root.$, ctx = root._, M = 100, tmp;
-			if(!ctx.puta){ if(tmp = ctx.puts){ if(tmp > M){ // without this, when synchronous, writes to a 'not found' pile up, when 'not found' resolves it recursively calls `put` which incrementally resolves each write. Stack overflow limits can be as low as 10K, so this limit is hardcoded to 1% of 10K.
-				(ctx.stack || (ctx.stack = [])).push([gun, data, cb, as]);
-				if(ctx.puto){ return }
-				ctx.puto = setTimeout(function drain(){
-					var d = ctx.stack.splice(0,M), i = 0, at; ctx.puta = true;
-					while(at = d[i++]){ at[0].put(at[1], at[2], at[3]) } delete ctx.puta;
-					if(ctx.stack.length){ return ctx.puto = setTimeout(drain, 0) }
-					ctx.stack = ctx.puts = ctx.puto = null;
-				}, 0);
-				return gun;
-			} ++ctx.puts } else { ctx.puts = 1 } }
-			as = as || {};
-			as.data = data;
-			as.via = as.$ = as.via || as.$ || gun;
-			if(typeof cb === 'string'){
-				as.soul = cb;
-			} else {
-				as.ack = as.ack || cb;
-			}
-			if(at.soul){
-				as.soul = at.soul;
-			}
-			if(as.soul || root === gun){
-				if(!obj_is(as.data)){
-					(as.ack||noop).call(as, as.out = {err: Gun.log("Data saved to the root level of the graph must be a node (an object), not a", (typeof as.data), 'of "' + as.data + '"!')});
-					if(as.res){ as.res() }
-					return gun;
-				}
-				as.soul = as.soul || (as.not = Gun.node.soul(as.data) || (as.via.back('opt.uuid') || Gun.text.random)());
-				if(!as.soul){ // polyfill async uuid for SEA
-					as.via.back('opt.uuid')(function(err, soul){ // TODO: improve perf without anonymous callback
-						if(err){ return Gun.log(err) } // TODO: Handle error!
-						(as.ref||as.$).put(as.data, as.soul = soul, as);
-					});
-					return gun;
-				}
-				as.$ = root.get(as.soul);
-				as.ref = as.$;
-				ify(as);
-				return gun;
-			}
-			if(Gun.is(data)){
-				data.get(function(soul, o, msg){
-					if(!soul){
-						return Gun.log("The reference you are saving is a", typeof msg.put, '"'+ msg.put +'", not a node (object)!');
-					}
-					gun.put(Gun.val.link.ify(soul), cb, as);
-				}, true);
-				return gun;
-			}
-			if(at.has && (tmp = Gun.val.link.is(data))){ at.dub = tmp }
-			as.ref = as.ref || (root._ === (tmp = at.back))? gun : tmp.$;
-			if(as.ref._.soul && Gun.val.is(as.data) && at.get){
-				as.data = obj_put({}, at.get, as.data);
-				as.ref.put(as.data, as.soul, as);
-				return gun;
-			}
-			as.ref.get(any, true, {as: as});
-			if(!as.out){
-				// TODO: Perf idea! Make a global lock, that blocks everything while it is on, but if it is on the lock it does the expensive lookup to see if it is a dependent write or not and if not then it proceeds full speed. Meh? For write heavy async apps that would be terrible.
-				as.res = as.res || stun; // Gun.on.stun(as.ref); // TODO: BUG! Deal with locking?
-				as.$._.stun = as.ref._.stun;
-			}
-			return gun;
-		};
-
-		function ify(as){
-			as.batch = batch;
-			var opt = as.opt||{}, env = as.env = Gun.state.map(map, opt.state);
-			env.soul = as.soul;
-			as.graph = Gun.graph.ify(as.data, env, as);
-			if(env.err){
-				(as.ack||noop).call(as, as.out = {err: Gun.log(env.err)});
-				if(as.res){ as.res() }
-				return;
-			}
-			as.batch();
-		}
-
-		function stun(cb){
-			if(cb){ cb() }
-			return;
-			var as = this;
-			if(!as.ref){ return }
-			if(cb){
-				as.after = as.ref._.tag;
-				as.now = as.ref._.tag = {};
-				cb();
-				return;
-			}
-			if(as.after){
-				as.ref._.tag = as.after;
-			}
-		}
-
-		function batch(){ var as = this;
-			if(!as.graph || obj_map(as.stun, no)){ return }
-			as.res = as.res || function(cb){ if(cb){ cb() } };
-			as.res(function(){
-				var cat = (as.$.back(-1)._), ask = cat.ask(function(ack){
-					cat.root.on('ack', ack);
-					if(ack.err){ Gun.log(ack) }
-					if(!ack.lack){ this.off() } // One response is good enough for us currently. Later we may want to adjust this.
-					if(!as.ack){ return }
-					as.ack(ack, this);
-					//--C;
-				}, as.opt);
-				//C++;
-				// NOW is a hack to get synchronous replies to correctly call.
-				// and STOP is a hack to get async behavior to correctly call.
-				// neither of these are ideal, need to be fixed without hacks,
-				// but for now, this works for current tests. :/
-				var tmp = cat.root.now; obj.del(cat.root, 'now');
-				var mum = cat.root.mum; cat.root.mum = {};
-				(as.ref._).on('out', {
-					$: as.ref, put: as.out = as.env.graph, opt: as.opt, '#': ask
-				});
-				cat.root.mum = mum? obj.to(mum, cat.root.mum) : mum;
-				cat.root.now = tmp;
-			}, as);
-			if(as.res){ as.res() }
-		} function no(v,k){ if(v){ return true } }
-		//console.debug(999,1); var C = 0; setInterval(function(){ try{ debug.innerHTML = C }catch(e){console.log(e)} }, 500);
-
-		function map(v,k,n, at){ var as = this;
-			var is = Gun.is(v);
-			if(k || !at.path.length){ return }
-			(as.res||iife)(function(){
-				var path = at.path, ref = as.ref, opt = as.opt;
-				var i = 0, l = path.length;
-				for(i; i < l; i++){
-					ref = ref.get(path[i]);
-				}
-				if(is){ ref = v }
-				var id = (ref._).dub;
-				if(id || (id = Gun.node.soul(at.obj))){
-					ref.back(-1).get(id);
-					at.soul(id);
-					return;
-				}
-				(as.stun = as.stun || {})[path] = true;
-				ref.get(soul, true, {as: {at: at, as: as, p:path}});
-			}, {as: as, at: at});
-			//if(is){ return {} }
-		}
-
-		function soul(id, as, msg, eve){
-			var as = as.as, cat = as.at; as = as.as;
-			var at = ((msg || {}).$ || {})._ || {};
-			id = at.dub = at.dub || id || Gun.node.soul(cat.obj) || Gun.node.soul(msg.put || at.put) || Gun.val.link.is(msg.put || at.put) || (as.via.back('opt.uuid') || Gun.text.random)(); // TODO: BUG!? Do we really want the soul of the object given to us? Could that be dangerous?
-			if(eve){ eve.stun = true }
-			if(!id){ // polyfill async uuid for SEA
-				at.via.back('opt.uuid')(function(err, id){ // TODO: improve perf without anonymous callback
-					if(err){ return Gun.log(err) } // TODO: Handle error.
-					solve(at, at.dub = at.dub || id, cat, as);
-				});
-				return;
-			}
-			solve(at, at.dub = id, cat, as);
-		}
-
-		function solve(at, id, cat, as){
-			at.$.back(-1).get(id);
-			cat.soul(id);
-			as.stun[cat.path] = false;
-			as.batch();
-		}
-
-		function any(soul, as, msg, eve){
-			as = as.as;
-			if(!msg.$ || !msg.$._){ return } // TODO: Handle
-			if(msg.err){ // TODO: Handle
-				console.log("Please report this as an issue! Put.any.err");
-				return;
-			}
-			var at = (msg.$._), data = at.put, opt = as.opt||{}, root, tmp;
-			if((tmp = as.ref) && tmp._.now){ return }
-			if(eve){ eve.stun = true }
-			if(as.ref !== as.$){
-				tmp = (as.$._).get || at.get;
-				if(!tmp){ // TODO: Handle
-					console.log("Please report this as an issue! Put.no.get"); // TODO: BUG!??
-					return;
-				}
-				as.data = obj_put({}, tmp, as.data);
-				tmp = null;
-			}
-			if(u === data){
-				if(!at.get){ return } // TODO: Handle
-				if(!soul){
-					tmp = at.$.back(function(at){
-						if(at.link || at.soul){ return at.link || at.soul }
-						as.data = obj_put({}, at.get, as.data);
-					});
-				}
-				tmp = tmp || at.soul || at.link || at.dub;// || at.get;
-				at = tmp? (at.root.$.get(tmp)._) : at;
-				as.soul = tmp;
-				data = as.data;
-			}
-			if(!as.not && !(as.soul = as.soul || soul)){
-				if(as.path && obj_is(as.data)){
-					as.soul = (opt.uuid || as.via.back('opt.uuid') || Gun.text.random)();
-				} else {
-					//as.data = obj_put({}, as.$._.get, as.data);
-					if(node_ == at.get){
-						as.soul = (at.put||empty)['#'] || at.dub;
-					}
-					as.soul = as.soul || at.soul || at.link || (opt.uuid || as.via.back('opt.uuid') || Gun.text.random)();
-				}
-				if(!as.soul){ // polyfill async uuid for SEA
-					as.via.back('opt.uuid')(function(err, soul){ // TODO: improve perf without anonymous callback
-						if(err){ return Gun.log(err) } // Handle error.
-						as.ref.put(as.data, as.soul = soul, as);
-					});
-					return;
-				}
-			}
-			as.ref.put(as.data, as.soul, as);
-		}
-		var obj = Gun.obj, obj_is = obj.is, obj_put = obj.put, obj_map = obj.map;
-		var u, empty = {}, noop = function(){}, iife = function(fn,as){fn.call(as||empty)};
-		var node_ = Gun.node._;
-	})(USE, './put');
-
-	;USE(function(module){
-		var Gun = USE('./root');
-		USE('./chain');
-		USE('./back');
-		USE('./put');
-		USE('./get');
-		module.exports = Gun;
-	})(USE, './index');
-
-	;USE(function(module){
-		var Gun = USE('./index');
-		Gun.chain.on = function(tag, arg, eas, as){
-			var gun = this, at = gun._, tmp, act, off;
-			if(typeof tag === 'string'){
-				if(!arg){ return at.on(tag) }
-				act = at.on(tag, arg, eas || at, as);
-				if(eas && eas.$){
-					(eas.subs || (eas.subs = [])).push(act);
-				}
-				return gun;
-			}
-			var opt = arg;
-			opt = (true === opt)? {change: true} : opt || {};
-			opt.at = at;
-			opt.ok = tag;
-			//opt.last = {};
-			gun.get(ok, opt); // TODO: PERF! Event listener leak!!!?
-			return gun;
-		}
-
-		function ok(msg, ev){ var opt = this;
-			var gun = msg.$, at = (gun||{})._ || {}, data = at.put || msg.put, cat = opt.at, tmp;
-			if(u === data){
-				return;
-			}
-			if(tmp = msg.$$){
-				tmp = (msg.$$._);
-				if(u === tmp.put){
-					return;
-				}
-				data = tmp.put;
-			}
-			if(opt.change){ // TODO: BUG? Move above the undef checks?
-				data = msg.put;
-			}
-			// DEDUPLICATE // TODO: NEEDS WORK! BAD PROTOTYPE
-			//if(tmp.put === data && tmp.get === id && !Gun.node.soul(data)){ return }
-			//tmp.put = data;
-			//tmp.get = id;
-			// DEDUPLICATE // TODO: NEEDS WORK! BAD PROTOTYPE
-			//at.last = data;
-			if(opt.as){
-				opt.ok.call(opt.as, msg, ev);
-			} else {
-				opt.ok.call(gun, data, msg.get, msg, ev);
-			}
-		}
-
-		Gun.chain.val = function(cb, opt){
-			Gun.log.once("onceval", "Future Breaking API Change: .val -> .once, apologies unexpected.");
-			return this.once(cb, opt);
-		}
-		Gun.chain.once = function(cb, opt){
-			var gun = this, at = gun._, data = at.put;
-			if(0 < at.ack && u !== data){
-				(cb || noop).call(gun, data, at.get);
-				return gun;
-			}
-			if(cb){
-				(opt = opt || {}).ok = cb;
-				opt.at = at;
-				opt.out = {'#': Gun.text.random(9)};
-				gun.get(val, {as: opt});
-				opt.async = true; //opt.async = at.stun? 1 : true;
-			} else {
-				Gun.log.once("valonce", "Chainable val is experimental, its behavior and API may change moving forward. Please play with it and report bugs and ideas on how to improve it.");
-				var chain = gun.chain();
-				chain._.nix = gun.once(function(){
-					chain._.on('in', gun._);
-				});
-				return chain;
-			}
-			return gun;
-		}
-
-		function val(msg, eve, to){
-			if(!msg.$){ eve.off(); return }
-			var opt = this.as, cat = opt.at, gun = msg.$, at = gun._, data = at.put || msg.put, link, tmp;
-			if(tmp = msg.$$){
-				link = tmp = (msg.$$._);
-				if(u !== link.put){
-					data = link.put;
-				}
-			}
-			if((tmp = eve.wait) && (tmp = tmp[at.id])){ clearTimeout(tmp) }
-			if((!to && (u === data || at.soul || at.link || (link && !(0 < link.ack))))
-			|| (u === data && (tmp = (obj_map(at.root.opt.peers, function(v,k,t){t(k)})||[]).length) && (!to && (link||at).ack <= tmp))){
-				tmp = (eve.wait = {})[at.id] = setTimeout(function(){
-					val.call({as:opt}, msg, eve, tmp || 1);
-				}, opt.wait || 99);
-				return;
-			}
-			if(link && u === link.put && (tmp = rel.is(data))){ data = Gun.node.ify({}, tmp) }
-			eve.rid(msg);
-			opt.ok.call(gun || opt.$, data, msg.get);
-		}
-
-		Gun.chain.off = function(){
-			// make off more aggressive. Warning, it might backfire!
-			var gun = this, at = gun._, tmp;
-			var cat = at.back;
-			if(!cat){ return }
-			if(tmp = cat.next){
-				if(tmp[at.get]){
-					obj_del(tmp, at.get);
-				} else {
-
-				}
-			}
-			if(tmp = cat.ask){
-				obj_del(tmp, at.get);
-			}
-			if(tmp = cat.put){
-				obj_del(tmp, at.get);
-			}
-			if(tmp = at.soul){
-				obj_del(cat.root.graph, tmp);
-			}
-			if(tmp = at.map){
-				obj_map(tmp, function(at){
-					if(at.link){
-						cat.root.$.get(at.link).off();
-					}
-				});
-			}
-			if(tmp = at.next){
-				obj_map(tmp, function(neat){
-					neat.$.off();
-				});
-			}
-			at.on('off', {});
-			return gun;
-		}
-		var obj = Gun.obj, obj_map = obj.map, obj_has = obj.has, obj_del = obj.del, obj_to = obj.to;
-		var rel = Gun.val.link;
-		var empty = {}, noop = function(){}, u;
-	})(USE, './on');
-
-	;USE(function(module){
-		var Gun = USE('./index');
-		Gun.chain.map = function(cb, opt, t){
-			var gun = this, cat = gun._, chain;
-			if(!cb){
-				if(chain = cat.each){ return chain }
-				cat.each = chain = gun.chain();
-				chain._.nix = gun.back('nix');
-				gun.on('in', map, chain._);
-				return chain;
-			}
-			Gun.log.once("mapfn", "Map functions are experimental, their behavior and API may change moving forward. Please play with it and report bugs and ideas on how to improve it.");
-			chain = gun.chain();
-			gun.map().on(function(data, key, at, ev){
-				var next = (cb||noop).call(this, data, key, at, ev);
-				if(u === next){ return }
-				if(data === next){ return chain._.on('in', at) }
-				if(Gun.is(next)){ return chain._.on('in', next._) }
-				chain._.on('in', {get: key, put: next});
-			});
-			return chain;
-		}
-		function map(msg){
-			if(!msg.put || Gun.val.is(msg.put)){ return this.to.next(msg) }
-			if(this.as.nix){ this.off() } // TODO: Ugly hack!
-			obj_map(msg.put, each, {at: this.as, msg: msg});
-			this.to.next(msg);
-		}
-		function each(v,k){
-			if(n_ === k){ return }
-			var msg = this.msg, gun = msg.$, at = gun._, cat = this.at, tmp = at.lex;
-			if(tmp && !Gun.text.match(k, tmp['.'] || tmp['#'] || tmp)){ return } // review?
-			((tmp = gun.get(k)._).echo || (tmp.echo = {}))[cat.id] = tmp.echo[cat.id] || cat;
-		}
-		var obj_map = Gun.obj.map, noop = function(){}, event = {stun: noop, off: noop}, n_ = Gun.node._, u;
-	})(USE, './map');
-
-	;USE(function(module){
-		var Gun = USE('./index');
-		Gun.chain.set = function(item, cb, opt){
-			var gun = this, soul;
-			cb = cb || function(){};
-			opt = opt || {}; opt.item = opt.item || item;
-			if(soul = Gun.node.soul(item)){ item = Gun.obj.put({}, soul, Gun.val.link.ify(soul)) }
-			if(!Gun.is(item)){
-				if(Gun.obj.is(item)){;
-					item = gun.back(-1).get(soul = soul || Gun.node.soul(item) || gun.back('opt.uuid')()).put(item);
-				}
-				return gun.get(soul || (Gun.state.lex() + Gun.text.random(7))).put(item, cb, opt);
-			}
-			item.get(function(soul, o, msg){
-				if(!soul){ return cb.call(gun, {err: Gun.log('Only a node can be linked! Not "' + msg.put + '"!')}) }
-				gun.put(Gun.obj.put({}, soul, Gun.val.link.ify(soul)), cb, opt);
-			},true);
-			return item;
-		}
-	})(USE, './set');
-
-	;USE(function(module){
-		if(typeof Gun === 'undefined'){ return } // TODO: localStorage is Browser only. But it would be nice if it could somehow plugin into NodeJS compatible localStorage APIs?
-
-		var root, noop = function(){}, store, u;
-		try{store = (Gun.window||noop).localStorage}catch(e){}
-		if(!store){
-			console.log("Warning: No localStorage exists to persist data to!");
-			store = {setItem: function(k,v){this[k]=v}, removeItem: function(k){delete this[k]}, getItem: function(k){return this[k]}};
-		}
-		/*
-			NOTE: Both `lib/file.js` and `lib/memdisk.js` are based on this design!
-			If you update anything here, consider updating the other adapters as well.
-		*/
-
-		Gun.on('create', function(root){
-			// This code is used to queue offline writes for resync.
-			// See the next 'opt' code below for actual saving of data.
-			var ev = this.to, opt = root.opt;
-			if(root.once){ return ev.next(root) }
-			//if(false === opt.localStorage){ return ev.next(root) } // we want offline resynce queue regardless!
-			opt.prefix = opt.file || 'gun/';
-			var gap = Gun.obj.ify(store.getItem('gap/'+opt.prefix)) || {};
-			var empty = Gun.obj.empty, id, to, go;
-			// add re-sync command.
-			if(!empty(gap)){
-				var disk = Gun.obj.ify(store.getItem(opt.prefix)) || {}, send = {};
-				Gun.obj.map(gap, function(node, soul){
-					Gun.obj.map(node, function(val, key){
-						send[soul] = Gun.state.to(disk[soul], key, send[soul]);
-					});
-				});
-				setTimeout(function(){
-					root.on('out', {put: send, '#': root.ask(ack)});
-				},1);
-			}
-
-			root.on('out', function(msg){
-				if(msg.lS){ return }
-				if(Gun.is(msg.$) && msg.put && !msg['@'] && !empty(opt.peers)){
-					id = msg['#'];
-					Gun.graph.is(msg.put, null, map);
-					if(!to){ to = setTimeout(flush, opt.wait || 1) }
-				}
-				this.to.next(msg);
-			});
-			root.on('ack', ack);
-
-			function ack(ack){ // TODO: This is experimental, not sure if we should keep this type of event hook.
-				if(ack.err || !ack.ok){ return }
-				var id = ack['@'];
-				setTimeout(function(){
-					Gun.obj.map(gap, function(node, soul){
-						Gun.obj.map(node, function(val, key){
-							if(id !== val){ return }
-							delete node[key];
-						});
-						if(empty(node)){
-							delete gap[soul];
-						}
-					});
-					flush();
-				}, opt.wait || 1);
-			};
-			ev.next(root);
-
-			var map = function(val, key, node, soul){
-				(gap[soul] || (gap[soul] = {}))[key] = id;
-			}
-			var flush = function(){
-				clearTimeout(to);
-				to = false;
-				try{store.setItem('gap/'+opt.prefix, JSON.stringify(gap));
-				}catch(e){ Gun.log(err = e || "localStorage failure") }
-			}
-		});
-
-		Gun.on('create', function(root){
-			this.to.next(root);
-			var opt = root.opt;
-			if(root.once){ return }
-			if(false === opt.localStorage){ return }
-			opt.prefix = opt.file || 'gun/';
-			var graph = root.graph, acks = {}, count = 0, to;
-			var disk = Gun.obj.ify(store.getItem(opt.prefix)) || {};
-			var lS = function(){}, u;
-			root.on('localStorage', disk); // NON-STANDARD EVENT!
-
-			root.on('put', function(at){
-				this.to.next(at);
-				Gun.graph.is(at.put, null, map);
-				if(!at['@']){ acks[at['#']] = true; } // only ack non-acks.
-				count += 1;
-				if(count >= (opt.batch || 1000)){
-					return flush();
-				}
-				if(to){ return }
-				to = setTimeout(flush, opt.wait || 1);
-			});
-
-			root.on('get', function(msg){
-				this.to.next(msg);
-				var lex = msg.get, soul, data, u;
-				function to(){
-				if(!lex || !(soul = lex['#'])){ return }
-				//if(0 >= msg.cap){ return }
-				var has = lex['.'];
-				data = disk[soul] || u;
-				if(data && has){
-					data = Gun.state.to(data, has);
-				}
-				if(!data && !Gun.obj.empty(opt.peers)){ // if data not found, don't ack if there are peers.
-					return; // Hmm, what if we have peers but we are disconnected?
-				}
-				//console.log("lS get", lex, data);
-				root.on('in', {'@': msg['#'], put: Gun.graph.node(data), how: 'lS', lS: msg.$ || root.$});
-				};
-				Gun.debug? setTimeout(to,1) : to();
-			});
-
-			var map = function(val, key, node, soul){
-				disk[soul] = Gun.state.to(node, key, disk[soul]);
-			}
-
-			var flush = function(data){
-				var err;
-				count = 0;
-				clearTimeout(to);
-				to = false;
-				var ack = acks;
-				acks = {};
-				if(data){ disk = data }
-				try{store.setItem(opt.prefix, JSON.stringify(disk));
-				}catch(e){
-					Gun.log(err = (e || "localStorage failure") + " Consider using GUN's IndexedDB plugin for RAD for more storage space, temporary example at https://github.com/amark/gun/blob/master/test/tmp/indexedDB.html .");
-					root.on('localStorage:error', {err: err, file: opt.prefix, flush: disk, retry: flush});
-				}
-				if(!err && !Gun.obj.empty(opt.peers)){ return } // only ack if there are no peers.
-				Gun.obj.map(ack, function(yes, id){
-					root.on('in', {
-						'@': id,
-						err: err,
-						ok: 0 // localStorage isn't reliable, so make its `ok` code be a low number.
-					});
-				});
-			}
-		});
-	})(USE, './adapters/localStorage');
-
-	;USE(function(module){
-		var Gun = USE('../index');
-		var Type = USE('../type');
-
-		function Mesh(ctx){
-			var mesh = function(){};
-			var opt = ctx.opt || {};
-			opt.log = opt.log || console.log;
-			opt.gap = opt.gap || opt.wait || 1;
-			opt.pack = opt.pack || (opt.memory? (opt.memory * 1000 * 1000) : 1399000000) * 0.3; // max_old_space_size defaults to 1400 MB.
-
-			mesh.out = function(msg){ var tmp;
-				if(this.to){ this.to.next(msg) }
-				//if(mesh.last != msg['#']){ return mesh.last = msg['#'], this.to.next(msg) }
-				if((tmp = msg['@'])
-				&& (tmp = ctx.dup.s[tmp])
-				&& (tmp = tmp.it)
-				&& tmp._){
-					mesh.say(msg, (tmp._).via, 1);
-					tmp['##'] = msg['##'];
-					return;
-				}
-				// add hook for AXE?
-				if (Gun.AXE) { Gun.AXE.say(msg, mesh.say, this); return; }
-				mesh.say(msg);
-			}
-
-			ctx.on('create', function(root){
-				root.opt.pid = root.opt.pid || Type.text.random(9);
-				this.to.next(root);
-				ctx.on('out', mesh.out);
-			});
-
-			mesh.hear = function(raw, peer){
-				if(!raw){ return }
-				var dup = ctx.dup, id, hash, msg, tmp = raw[0];
-				if(opt.pack <= raw.length){ return mesh.say({dam: '!', err: "Message too big!"}, peer) } 
-				if('{' === tmp){
-					try{msg = JSON.parse(raw);}catch(e){opt.log('DAM JSON parse error', e)}
-					if(!msg){ return }
-					mesh.hear.d += raw.length; ++mesh.hear.c; // STATS!
-					if(dup.check(id = msg['#'])){ return }
-					dup.track(id, true).it = msg; // GUN core also dedups, so `true` is needed.
-					if((tmp = msg['@']) && msg.put){
-						hash = msg['##'] || (msg['##'] = mesh.hash(msg));
-						if((tmp = tmp + hash) != id){
-							if(dup.check(tmp)){ return }
-							(tmp = dup.s)[hash] = tmp[id];
-						}
-					}
-					(msg._ = function(){}).via = peer;
-					if((tmp = msg['><'])){
-						(msg._).to = Type.obj.map(tmp.split(','), tomap);
-					}
-					if(msg.dam){
-						if(tmp = mesh.hear[msg.dam]){
-							tmp(msg, peer, ctx);
-						}
-						return;
-					}
-					ctx.on('in', msg);
-
-					return;
-				} else
-				if('[' === tmp){
-					try{msg = JSON.parse(raw);}catch(e){opt.log('DAM JSON parse error', e)}
-					if(!msg){ return }
-					var i = 0, m;
-					while(m = msg[i++]){
-						mesh.hear(m, peer);
-					}
-
-					return;
-				}
-			}
-			mesh.hear.c = mesh.hear.d = 0;
-			var tomap = function(k,i,m){m(k,true)};
-
-			;(function(){
-				var message;
-				function each(peer){ mesh.say(message, peer) }
-				mesh.say = function(msg, peer, o){
-					/*
-						TODO: Plenty of performance optimizations
-						that can be made just based off of ordering,
-						and reducing function calls for cached writes.
-					*/
-					if(!peer){ message = msg;
-						Type.obj.map(opt.peers, each);
-						return;
-					}
-					var tmp, wire = peer.wire || ((opt.wire) && opt.wire(peer)), msh, raw;// || open(peer, ctx); // TODO: Reopen!
-					if(!wire){ return }
-					msh = (msg._) || empty;
-					if(peer === msh.via){ return }
-					if(!(raw = msh.raw)){ raw = mesh.raw(msg) }
-					if((tmp = msg['@'])
-					&& (tmp = ctx.dup.s[tmp])
-					&& (tmp = tmp.it)){
-						if(tmp.get && tmp['##'] && tmp['##'] === msg['##']){ // PERF: move this condition outside say?
-							return; // TODO: this still needs to be tested in the browser!
-						}
-					}
-					if((tmp = msh.to) && (tmp[peer.url] || tmp[peer.id]) && !o){ return } // TODO: still needs to be tested
-					if(peer.batch){
-						peer.tail = (peer.tail || 0) + raw.length;
-						if(peer.tail <= opt.pack){
-							peer.batch.push(raw);
-							return;
-						}
-						flush(peer);
-					}
-					peer.batch = [];
-					setTimeout(function(){flush(peer)}, opt.gap);
-					send(raw, peer);
-				}
-				function flush(peer){
-					var tmp = peer.batch;
-					if(!tmp){ return }
-					peer.batch = peer.tail = null;
-					if(!tmp.length){ return }
-					try{send(JSON.stringify(tmp), peer);
-					}catch(e){opt.log('DAM JSON stringify error', e)}
-				}
-				function send(raw, peer){
-					var wire = peer.wire;
-					try{
-						if(peer.say){
-							peer.say(raw);
-						} else
-						if(wire.send){
-							wire.send(raw);
-						}
-						mesh.say.d += raw.length; ++mesh.say.c; // STATS!
-					}catch(e){
-						(peer.queue = peer.queue || []).push(raw);
-					}
-				}
-				mesh.say.c = mesh.say.d = 0;
-
-			}());
-
-			;(function(){
-
-				mesh.raw = function(msg){
-					if(!msg){ return '' }
-					var dup = ctx.dup, msh = (msg._) || {}, put, hash, tmp;
-					if(tmp = msh.raw){ return tmp }
-					if(typeof msg === 'string'){ return msg }
-					if(msg['@'] && (tmp = msg.put)){
-						if(!(hash = msg['##'])){
-							put = $(tmp, sort) || '';
-							hash = mesh.hash(msg, put);
-							msg['##'] = hash;
-						}
-						(tmp = dup.s)[hash = msg['@']+hash] = tmp[msg['#']];
-						msg['#'] = hash || msg['#'];
-						if(put){ (msg = Type.obj.to(msg)).put = _ }
-					}
-					var i = 0, to = []; Type.obj.map(opt.peers, function(p){
-						to.push(p.url || p.id); if(++i > 9){ return true } // limit server, fast fix, improve later!
-					}); msg['><'] = to.join();
-					var raw = $(msg);
-					if(u !== put){
-						tmp = raw.indexOf(_, raw.indexOf('put'));
-						raw = raw.slice(0, tmp-1) + put + raw.slice(tmp + _.length + 1);
-						//raw = raw.replace('"'+ _ +'"', put); // https://github.com/amark/gun/wiki/@$$ Heisenbug
-					}
-					if(msh){
-						msh.raw = raw;
-					}
-					return raw;
-				}
-
-				mesh.hash = function(msg, hash){
-					return Mesh.hash(hash || $(msg.put, sort) || '') || msg['#'] || Type.text.random(9);
-				}
-
-				function sort(k, v){ var tmp;
-					if(!(v instanceof Object)){ return v }
-					Type.obj.map(Object.keys(v).sort(), map, {to: tmp = {}, on: v});
-					return tmp;
-				}
-
-				function map(k){
-					this.to[k] = this.on[k];
-				}
-				var $ = JSON.stringify, _ = ':])([:';
-
-			}());
-
-			mesh.hi = function(peer){
-				var tmp = peer.wire || {};
-				if(peer.id || peer.url){
-					opt.peers[peer.url || peer.id] = peer;
-				} else {
-					tmp = peer.id = tmp.pid = peer.id || Type.text.random(9);
-					mesh.say({dam: '?'}, opt.peers[tmp] = peer);
-				}
-				if(!tmp.hied){ ctx.on(tmp.hied = 'hi', peer) }
-				// @rogowski I need this here by default for now to fix go1dfish's bug
-				tmp = peer.queue; peer.queue = [];
-				Type.obj.map(tmp, function(msg){
-					mesh.say(msg, peer);
-				});
-			}
-			mesh.bye = function(peer){
-				Type.obj.del(opt.peers, peer.id); // assume if peer.url then reconnect
-				ctx.on('bye', peer);
-			}
-			mesh.hear['!'] = function(msg, peer){ opt.log('Error:', msg.err) }
-			mesh.hear['?'] = function(msg, peer){
-				if(!msg.pid){
-					mesh.say({dam: '?', pid: opt.pid, '@': msg['#']}, peer);
-					// @rogowski I want to re-enable this AXE logic with some fix/merge later.
-					// var tmp = peer.queue; peer.queue = [];
-					// Type.obj.map(tmp, function(msg){
-					//	mesh.say(msg, peer);
-					// });
-					return;
-				}
-				if(!peer.wire){ return }
-				if(!peer.wire.pid){ return } // only run code below if wire.pid exists
-				Type.obj.del(opt.peers, peer.wire.pid || peer.id);
-				delete peer.wire.pid;
-				peer.id = msg.pid;
-				mesh.hi(peer);
-			}
-			return mesh;
-		}
-
-		Mesh.hash = function(s){ // via SO
-			if(typeof s !== 'string'){ return {err: 1} }
-	    var c = 0;
-	    if(!s.length){ return c }
-	    for(var i=0,l=s.length,n; i<l; ++i){
-	      n = s.charCodeAt(i);
-	      c = ((c<<5)-c)+n;
-	      c |= 0;
-	    }
-	    return c; // Math.abs(c);
-	  }
-
-	  var empty = {}, u;
-	  Object.keys = Object.keys || function(o){ return map(o, function(v,k,t){t(k)}) }
-
-	  try{ module.exports = Mesh }catch(e){}
-
-	})(USE, './adapters/mesh');
-
-	;USE(function(module){
-		var Gun = USE('../index');
-		Gun.Mesh = USE('./mesh');
-
-		Gun.on('opt', function(root){
-			this.to.next(root);
-			var opt = root.opt;
-			if(root.once){ return }
-			if(false === opt.WebSocket){ return }
-
-			var env;
-			if(typeof window !== "undefined"){ env = window }
-			if(typeof global !== "undefined"){ env = global }
-			env = env || {};
-
-			var websocket = opt.WebSocket || env.WebSocket || env.webkitWebSocket || env.mozWebSocket;
-			if(!websocket){ return }
-			opt.WebSocket = websocket;
-
-			var mesh = opt.mesh = opt.mesh || Gun.Mesh(root);
-
-			var wire = opt.wire;
-			opt.wire = open;
-			function open(peer){ try{
-				if(!peer || !peer.url){ return wire && wire(peer) }
-				var url = peer.url.replace('http', 'ws');
-				var wire = peer.wire = new opt.WebSocket(url);
-				wire.onclose = function(){
-					opt.mesh.bye(peer);
-					reconnect(peer);
-				};
-				wire.onerror = function(error){
-					reconnect(peer); // placement?
-					if(!error){ return }
-					if(error.code === 'ECONNREFUSED'){
-						//reconnect(peer, as);
-					}
-				};
-				wire.onopen = function(){
-					opt.mesh.hi(peer);
-				}
-				wire.onmessage = function(msg){
-					if(!msg){ return }
-					opt.mesh.hear(msg.data || msg, peer);
-				};
-				return wire;
-			}catch(e){}}
-
-			function reconnect(peer){
-				clearTimeout(peer.defer);
-				peer.defer = setTimeout(function(){
-					open(peer);
-				}, 2 * 1000);
-			}
-		});
-		var noop = function(){};
-	})(USE, './adapters/websocket');
-
+;(function(){
+
+  /* UNBUILD */
+  var root;
+  if(typeof window !== "undefined"){ root = window }
+  if(typeof global !== "undefined"){ root = global }
+  root = root || {};
+  var console = root.console || {log: function(){}};
+  function USE(arg, req){
+    return req? require(arg) : arg.slice? USE[R(arg)] : function(mod, path){
+      arg(mod = {exports: {}});
+      USE[R(path)] = mod.exports;
+    }
+    function R(p){
+      return p.split('/').slice(-1).toString().replace('.js','');
+    }
+  }
+  if(typeof module !== "undefined"){ var common = module }
+  /* UNBUILD */
+
+	;USE(function(module){
+		// Generic javascript utilities.
+		var Type = {};
+		//Type.fns = Type.fn = {is: function(fn){ return (!!fn && fn instanceof Function) }}
+		Type.fn = {is: function(fn){ return (!!fn && 'function' == typeof fn) }}
+		Type.bi = {is: function(b){ return (b instanceof Boolean || typeof b == 'boolean') }}
+		Type.num = {is: function(n){ return !list_is(n) && ((n - parseFloat(n) + 1) >= 0 || Infinity === n || -Infinity === n) }}
+		Type.text = {is: function(t){ return (typeof t == 'string') }}
+		Type.text.ify = function(t){
+			if(Type.text.is(t)){ return t }
+			if(typeof JSON !== "undefined"){ return JSON.stringify(t) }
+			return (t && t.toString)? t.toString() : t;
+		}
+		Type.text.random = function(l, c){
+			var s = '';
+			l = l || 24; // you are not going to make a 0 length random number, so no need to check type
+			c = c || '0123456789ABCDEFGHIJKLMNOPQRSTUVWXZabcdefghijklmnopqrstuvwxyz';
+			while(l > 0){ s += c.charAt(Math.floor(Math.random() * c.length)); l-- }
+			return s;
+		}
+		Type.text.match = function(t, o){ var tmp, u;
+			if('string' !== typeof t){ return false }
+			if('string' == typeof o){ o = {'=': o} }
+			o = o || {};
+			tmp = (o['='] || o['*'] || o['>'] || o['<']);
+			if(t === tmp){ return true }
+			if(u !== o['=']){ return false }
+			tmp = (o['*'] || o['>'] || o['<']);
+			if(t.slice(0, (tmp||'').length) === tmp){ return true }
+			if(u !== o['*']){ return false }
+			if(u !== o['>'] && u !== o['<']){
+				return (t >= o['>'] && t <= o['<'])? true : false;
+			}
+			if(u !== o['>'] && t >= o['>']){ return true }
+			if(u !== o['<'] && t <= o['<']){ return true }
+			return false;
+		}
+		Type.list = {is: function(l){ return (l instanceof Array) }}
+		Type.list.slit = Array.prototype.slice;
+		Type.list.sort = function(k){ // creates a new sort function based off some key
+			return function(A,B){
+				if(!A || !B){ return 0 } A = A[k]; B = B[k];
+				if(A < B){ return -1 }else if(A > B){ return 1 }
+				else { return 0 }
+			}
+		}
+		Type.list.map = function(l, c, _){ return obj_map(l, c, _) }
+		Type.list.index = 1; // change this to 0 if you want non-logical, non-mathematical, non-matrix, non-convenient array notation
+		Type.obj = {is: function(o){ return o? (o instanceof Object && o.constructor === Object) || Object.prototype.toString.call(o).match(/^\[object (\w+)\]$/)[1] === 'Object' : false }}
+		Type.obj.put = function(o, k, v){ return (o||{})[k] = v, o }
+		Type.obj.has = function(o, k){ return o && Object.prototype.hasOwnProperty.call(o, k) }
+		Type.obj.del = function(o, k){
+			if(!o){ return }
+			o[k] = null;
+			delete o[k];
+			return o;
+		}
+		Type.obj.as = function(o, k, v, u){ return o[k] = o[k] || (u === v? {} : v) }
+		Type.obj.ify = function(o){
+			if(obj_is(o)){ return o }
+			try{o = JSON.parse(o);
+			}catch(e){o={}};
+			return o;
+		}
+		;(function(){ var u;
+			function map(v,k){
+				if(obj_has(this,k) && u !== this[k]){ return }
+				this[k] = v;
+			}
+			Type.obj.to = function(from, to){
+				to = to || {};
+				obj_map(from, map, to);
+				return to;
+			}
+		}());
+		Type.obj.copy = function(o){ // because http://web.archive.org/web/20140328224025/http://jsperf.com/cloning-an-object/2
+			return !o? o : JSON.parse(JSON.stringify(o)); // is shockingly faster than anything else, and our data has to be a subset of JSON anyways!
+		}
+		;(function(){
+			function empty(v,i){ var n = this.n;
+				if(n && (i === n || (obj_is(n) && obj_has(n, i)))){ return }
+				if(i){ return true }
+			}
+			Type.obj.empty = function(o, n){
+				if(!o){ return true }
+				return obj_map(o,empty,{n:n})? false : true;
+			}
+		}());
+		;(function(){
+			function t(k,v){
+				if(2 === arguments.length){
+					t.r = t.r || {};
+					t.r[k] = v;
+					return;
+				} t.r = t.r || [];
+				t.r.push(k);
+			};
+			var keys = Object.keys;
+			Type.obj.map = function(l, c, _){
+				var u, i = 0, x, r, ll, lle, f = fn_is(c);
+				t.r = null;
+				if(keys && obj_is(l)){
+					ll = keys(l); lle = true;
+				}
+				if(list_is(l) || ll){
+					x = (ll || l).length;
+					for(;i < x; i++){
+						var ii = (i + Type.list.index);
+						if(f){
+							r = lle? c.call(_ || this, l[ll[i]], ll[i], t) : c.call(_ || this, l[i], ii, t);
+							if(r !== u){ return r }
+						} else {
+							//if(Type.test.is(c,l[i])){ return ii } // should implement deep equality testing!
+							if(c === l[lle? ll[i] : i]){ return ll? ll[i] : ii } // use this for now
+						}
+					}
+				} else {
+					for(i in l){
+						if(f){
+							if(obj_has(l,i)){
+								r = _? c.call(_, l[i], i, t) : c(l[i], i, t);
+								if(r !== u){ return r }
+							}
+						} else {
+							//if(a.test.is(c,l[i])){ return i } // should implement deep equality testing!
+							if(c === l[i]){ return i } // use this for now
+						}
+					}
+				}
+				return f? t.r : Type.list.index? 0 : -1;
+			}
+		}());
+		Type.time = {};
+		Type.time.is = function(t){ return t? t instanceof Date : (+new Date().getTime()) }
+
+		var fn_is = Type.fn.is;
+		var list_is = Type.list.is;
+		var obj = Type.obj, obj_is = obj.is, obj_has = obj.has, obj_map = obj.map;
+		module.exports = Type;
+	})(USE, './type');
+
+	;USE(function(module){
+		// On event emitter generic javascript utility.
+		module.exports = function onto(tag, arg, as){
+			if(!tag){ return {to: onto} }
+			var u, tag = (this.tag || (this.tag = {}))[tag] ||
+			(this.tag[tag] = {tag: tag, to: onto._ = {
+				next: function(arg){ var tmp;
+					if((tmp = this.to)){
+						tmp.next(arg);
+				}}
+			}});
+			if(arg instanceof Function){
+				var be = {
+					off: onto.off ||
+					(onto.off = function(){
+						if(this.next === onto._.next){ return !0 }
+						if(this === this.the.last){
+							this.the.last = this.back;
+						}
+						this.to.back = this.back;
+						this.next = onto._.next;
+						this.back.to = this.to;
+						if(this.the.last === this.the){
+							delete this.on.tag[this.the.tag];
+						}
+					}),
+					to: onto._,
+					next: arg,
+					the: tag,
+					on: this,
+					as: as,
+				};
+				(be.back = tag.last || tag).to = be;
+				return tag.last = be;
+			}
+			if((tag = tag.to) && u !== arg){ tag.next(arg) }
+			return tag;
+		};
+	})(USE, './onto');
+
+	;USE(function(module){
+		/* Based on the Hypothetical Amnesia Machine thought experiment */
+		function HAM(machineState, incomingState, currentState, incomingValue, currentValue){
+			if(machineState < incomingState){
+				return {defer: true}; // the incoming value is outside the boundary of the machine's state, it must be reprocessed in another state.
+			}
+			if(incomingState < currentState){
+				return {historical: true}; // the incoming value is within the boundary of the machine's state, but not within the range.
+
+			}
+			if(currentState < incomingState){
+				return {converge: true, incoming: true}; // the incoming value is within both the boundary and the range of the machine's state.
+
+			}
+			if(incomingState === currentState){
+				incomingValue = Lexical(incomingValue) || "";
+				currentValue = Lexical(currentValue) || "";
+				if(incomingValue === currentValue){ // Note: while these are practically the same, the deltas could be technically different
+					return {state: true};
+				}
+				/*
+					The following is a naive implementation, but will always work.
+					Never change it unless you have specific needs that absolutely require it.
+					If changed, your data will diverge unless you guarantee every peer's algorithm has also been changed to be the same.
+					As a result, it is highly discouraged to modify despite the fact that it is naive,
+					because convergence (data integrity) is generally more important.
+					Any difference in this algorithm must be given a new and different name.
+				*/
+				if(incomingValue < currentValue){ // Lexical only works on simple value types!
+					return {converge: true, current: true};
+				}
+				if(currentValue < incomingValue){ // Lexical only works on simple value types!
+					return {converge: true, incoming: true};
+				}
+			}
+			return {err: "Invalid CRDT Data: "+ incomingValue +" to "+ currentValue +" at "+ incomingState +" to "+ currentState +"!"};
+		}
+		if(typeof JSON === 'undefined'){
+			throw new Error(
+				'JSON is not included in this browser. Please load it first: ' +
+				'ajax.cdnjs.com/ajax/libs/json2/20110223/json2.js'
+			);
+		}
+		var Lexical = JSON.stringify, undefined;
+		module.exports = HAM;
+	})(USE, './HAM');
+
+	;USE(function(module){
+		var Type = USE('./type');
+		var Val = {};
+		Val.is = function(v){ // Valid values are a subset of JSON: null, binary, number (!Infinity), text, or a soul relation. Arrays need special algorithms to handle concurrency, so they are not supported directly. Use an extension that supports them if needed but research their problems first.
+			if(v === u){ return false }
+			if(v === null){ return true } // "deletes", nulling out keys.
+			if(v === Infinity){ return false } // we want this to be, but JSON does not support it, sad face.
+			if(text_is(v) // by "text" we mean strings.
+			|| bi_is(v) // by "binary" we mean boolean.
+			|| num_is(v)){ // by "number" we mean integers or decimals.
+				return true; // simple values are valid.
+			}
+			return Val.link.is(v) || false; // is the value a soul relation? Then it is valid and return it. If not, everything else remaining is an invalid data type. Custom extensions can be built on top of these primitives to support other types.
+		}
+		Val.link = Val.rel = {_: '#'};
+		;(function(){
+			Val.link.is = function(v){ // this defines whether an object is a soul relation or not, they look like this: {'#': 'UUID'}
+				if(v && v[rel_] && !v._ && obj_is(v)){ // must be an object.
+					var o = {};
+					obj_map(v, map, o);
+					if(o.id){ // a valid id was found.
+						return o.id; // yay! Return it.
+					}
+				}
+				return false; // the value was not a valid soul relation.
+			}
+			function map(s, k){ var o = this; // map over the object...
+				if(o.id){ return o.id = false } // if ID is already defined AND we're still looping through the object, it is considered invalid.
+				if(k == rel_ && text_is(s)){ // the key should be '#' and have a text value.
+					o.id = s; // we found the soul!
+				} else {
+					return o.id = false; // if there exists anything else on the object that isn't the soul, then it is considered invalid.
+				}
+			}
+		}());
+		Val.link.ify = function(t){ return obj_put({}, rel_, t) } // convert a soul into a relation and return it.
+		Type.obj.has._ = '.';
+		var rel_ = Val.link._, u;
+		var bi_is = Type.bi.is;
+		var num_is = Type.num.is;
+		var text_is = Type.text.is;
+		var obj = Type.obj, obj_is = obj.is, obj_put = obj.put, obj_map = obj.map;
+		module.exports = Val;
+	})(USE, './val');
+
+	;USE(function(module){
+		var Type = USE('./type');
+		var Val = USE('./val');
+		var Node = {_: '_'};
+		Node.soul = function(n, o){ return (n && n._ && n._[o || soul_]) } // convenience function to check to see if there is a soul on a node and return it.
+		Node.soul.ify = function(n, o){ // put a soul on an object.
+			o = (typeof o === 'string')? {soul: o} : o || {};
+			n = n || {}; // make sure it exists.
+			n._ = n._ || {}; // make sure meta exists.
+			n._[soul_] = o.soul || n._[soul_] || text_random(); // put the soul on it.
+			return n;
+		}
+		Node.soul._ = Val.link._;
+		;(function(){
+			Node.is = function(n, cb, as){ var s; // checks to see if an object is a valid node.
+				if(!obj_is(n)){ return false } // must be an object.
+				if(s = Node.soul(n)){ // must have a soul on it.
+					return !obj_map(n, map, {as:as,cb:cb,s:s,n:n});
+				}
+				return false; // nope! This was not a valid node.
+			}
+			function map(v, k){ // we invert this because the way we check for this is via a negation.
+				if(k === Node._){ return } // skip over the metadata.
+				if(!Val.is(v)){ return true } // it is true that this is an invalid node.
+				if(this.cb){ this.cb.call(this.as, v, k, this.n, this.s) } // optionally callback each key/value.
+			}
+		}());
+		;(function(){
+			Node.ify = function(obj, o, as){ // returns a node from a shallow object.
+				if(!o){ o = {} }
+				else if(typeof o === 'string'){ o = {soul: o} }
+				else if(o instanceof Function){ o = {map: o} }
+				if(o.map){ o.node = o.map.call(as, obj, u, o.node || {}) }
+				if(o.node = Node.soul.ify(o.node || {}, o)){
+					obj_map(obj, map, {o:o,as:as});
+				}
+				return o.node; // This will only be a valid node if the object wasn't already deep!
+			}
+			function map(v, k){ var o = this.o, tmp, u; // iterate over each key/value.
+				if(o.map){
+					tmp = o.map.call(this.as, v, ''+k, o.node);
+					if(u === tmp){
+						obj_del(o.node, k);
+					} else
+					if(o.node){ o.node[k] = tmp }
+					return;
+				}
+				if(Val.is(v)){
+					o.node[k] = v;
+				}
+			}
+		}());
+		var obj = Type.obj, obj_is = obj.is, obj_del = obj.del, obj_map = obj.map;
+		var text = Type.text, text_random = text.random;
+		var soul_ = Node.soul._;
+		var u;
+		module.exports = Node;
+	})(USE, './node');
+
+	;USE(function(module){
+		var Type = USE('./type');
+		var Node = USE('./node');
+		function State(){
+			var t;
+			/*if(perf){
+				t = start + perf.now(); // Danger: Accuracy decays significantly over time, even if precise.
+			} else {*/
+				t = time();
+			//}
+			if(last < t){
+				return N = 0, last = t + State.drift;
+			}
+			return last = t + ((N += 1) / D) + State.drift;
+		}
+		var time = Type.time.is, last = -Infinity, N = 0, D = 1000; // WARNING! In the future, on machines that are D times faster than 2016AD machines, you will want to increase D by another several orders of magnitude so the processing speed never out paces the decimal resolution (increasing an integer effects the state accuracy).
+		var perf = (typeof performance !== 'undefined')? (performance.timing && performance) : false, start = (perf && perf.timing && perf.timing.navigationStart) || (perf = false);
+		State._ = '>';
+		State.drift = 0;
+		State.is = function(n, k, o){ // convenience function to get the state on a key on a node and return it.
+			var tmp = (k && n && n[N_] && n[N_][State._]) || o;
+			if(!tmp){ return }
+			return num_is(tmp = tmp[k])? tmp : -Infinity;
+		}
+		State.lex = function(){ return State().toString(36).replace('.','') }
+		State.ify = function(n, k, s, v, soul){ // put a key's state on a node.
+			if(!n || !n[N_]){ // reject if it is not node-like.
+				if(!soul){ // unless they passed a soul
+					return;
+				}
+				n = Node.soul.ify(n, soul); // then make it so!
+			}
+			var tmp = obj_as(n[N_], State._); // grab the states data.
+			if(u !== k && k !== N_){
+				if(num_is(s)){
+					tmp[k] = s; // add the valid state.
+				}
+				if(u !== v){ // Note: Not its job to check for valid values!
+					n[k] = v;
+				}
+			}
+			return n;
+		}
+		State.to = function(from, k, to){
+			var val = (from||{})[k];
+			if(obj_is(val)){
+				val = obj_copy(val);
+			}
+			return State.ify(to, k, State.is(from, k), val, Node.soul(from));
+		}
+		;(function(){
+			State.map = function(cb, s, as){ var u; // for use with Node.ify
+				var o = obj_is(o = cb || s)? o : null;
+				cb = fn_is(cb = cb || s)? cb : null;
+				if(o && !cb){
+					s = num_is(s)? s : State();
+					o[N_] = o[N_] || {};
+					obj_map(o, map, {o:o,s:s});
+					return o;
+				}
+				as = as || obj_is(s)? s : u;
+				s = num_is(s)? s : State();
+				return function(v, k, o, opt){
+					if(!cb){
+						map.call({o: o, s: s}, v,k);
+						return v;
+					}
+					cb.call(as || this || {}, v, k, o, opt);
+					if(obj_has(o,k) && u === o[k]){ return }
+					map.call({o: o, s: s}, v,k);
+				}
+			}
+			function map(v,k){
+				if(N_ === k){ return }
+				State.ify(this.o, k, this.s) ;
+			}
+		}());
+		var obj = Type.obj, obj_as = obj.as, obj_has = obj.has, obj_is = obj.is, obj_map = obj.map, obj_copy = obj.copy;
+		var num = Type.num, num_is = num.is;
+		var fn = Type.fn, fn_is = fn.is;
+		var N_ = Node._, u;
+		module.exports = State;
+	})(USE, './state');
+
+	;USE(function(module){
+		var Type = USE('./type');
+		var Val = USE('./val');
+		var Node = USE('./node');
+		var Graph = {};
+		;(function(){
+			Graph.is = function(g, cb, fn, as){ // checks to see if an object is a valid graph.
+				if(!g || !obj_is(g) || obj_empty(g)){ return false } // must be an object.
+				return !obj_map(g, map, {cb:cb,fn:fn,as:as}); // makes sure it wasn't an empty object.
+			}
+			function map(n, s){ // we invert this because the way'? we check for this is via a negation.
+				if(!n || s !== Node.soul(n) || !Node.is(n, this.fn, this.as)){ return true } // it is true that this is an invalid graph.
+				if(!this.cb){ return }
+				nf.n = n; nf.as = this.as; // sequential race conditions aren't races.
+				this.cb.call(nf.as, n, s, nf);
+			}
+			function nf(fn){ // optional callback for each node.
+				if(fn){ Node.is(nf.n, fn, nf.as) } // where we then have an optional callback for each key/value.
+			}
+		}());
+		;(function(){
+			Graph.ify = function(obj, env, as){
+				var at = {path: [], obj: obj};
+				if(!env){
+					env = {};
+				} else
+				if(typeof env === 'string'){
+					env = {soul: env};
+				} else
+				if(env instanceof Function){
+					env.map = env;
+				}
+				if(env.soul){
+					at.link = Val.link.ify(env.soul);
+				}
+				env.shell = (as||{}).shell;
+				env.graph = env.graph || {};
+				env.seen = env.seen || [];
+				env.as = env.as || as;
+				node(env, at);
+				env.root = at.node;
+				return env.graph;
+			}
+			function node(env, at){ var tmp;
+				if(tmp = seen(env, at)){ return tmp }
+				at.env = env;
+				at.soul = soul;
+				if(Node.ify(at.obj, map, at)){
+					at.link = at.link || Val.link.ify(Node.soul(at.node));
+					if(at.obj !== env.shell){
+						env.graph[Val.link.is(at.link)] = at.node;
+					}
+				}
+				return at;
+			}
+			function map(v,k,n){
+				var at = this, env = at.env, is, tmp;
+				if(Node._ === k && obj_has(v,Val.link._)){
+					return n._; // TODO: Bug?
+				}
+				if(!(is = valid(v,k,n, at,env))){ return }
+				if(!k){
+					at.node = at.node || n || {};
+					if(obj_has(v, Node._) && Node.soul(v)){ // ? for safety ?
+						at.node._ = obj_copy(v._);
+					}
+					at.node = Node.soul.ify(at.node, Val.link.is(at.link));
+					at.link = at.link || Val.link.ify(Node.soul(at.node));
+				}
+				if(tmp = env.map){
+					tmp.call(env.as || {}, v,k,n, at);
+					if(obj_has(n,k)){
+						v = n[k];
+						if(u === v){
+							obj_del(n, k);
+							return;
+						}
+						if(!(is = valid(v,k,n, at,env))){ return }
+					}
+				}
+				if(!k){ return at.node }
+				if(true === is){
+					return v;
+				}
+				tmp = node(env, {obj: v, path: at.path.concat(k)});
+				if(!tmp.node){ return }
+				return tmp.link; //{'#': Node.soul(tmp.node)};
+			}
+			function soul(id){ var at = this;
+				var prev = Val.link.is(at.link), graph = at.env.graph;
+				at.link = at.link || Val.link.ify(id);
+				at.link[Val.link._] = id;
+				if(at.node && at.node[Node._]){
+					at.node[Node._][Val.link._] = id;
+				}
+				if(obj_has(graph, prev)){
+					graph[id] = graph[prev];
+					obj_del(graph, prev);
+				}
+			}
+			function valid(v,k,n, at,env){ var tmp;
+				if(Val.is(v)){ return true }
+				if(obj_is(v)){ return 1 }
+				if(tmp = env.invalid){
+					v = tmp.call(env.as || {}, v,k,n);
+					return valid(v,k,n, at,env);
+				}
+				env.err = "Invalid value at '" + at.path.concat(k).join('.') + "'!";
+				if(Type.list.is(v)){ env.err += " Use `.set(item)` instead of an Array." }
+			}
+			function seen(env, at){
+				var arr = env.seen, i = arr.length, has;
+				while(i--){ has = arr[i];
+					if(at.obj === has.obj){ return has }
+				}
+				arr.push(at);
+			}
+		}());
+		Graph.node = function(node){
+			var soul = Node.soul(node);
+			if(!soul){ return }
+			return obj_put({}, soul, node);
+		}
+		;(function(){
+			Graph.to = function(graph, root, opt){
+				if(!graph){ return }
+				var obj = {};
+				opt = opt || {seen: {}};
+				obj_map(graph[root], map, {obj:obj, graph: graph, opt: opt});
+				return obj;
+			}
+			function map(v,k){ var tmp, obj;
+				if(Node._ === k){
+					if(obj_empty(v, Val.link._)){
+						return;
+					}
+					this.obj[k] = obj_copy(v);
+					return;
+				}
+				if(!(tmp = Val.link.is(v))){
+					this.obj[k] = v;
+					return;
+				}
+				if(obj = this.opt.seen[tmp]){
+					this.obj[k] = obj;
+					return;
+				}
+				this.obj[k] = this.opt.seen[tmp] = Graph.to(this.graph, tmp, this.opt);
+			}
+		}());
+		var fn_is = Type.fn.is;
+		var obj = Type.obj, obj_is = obj.is, obj_del = obj.del, obj_has = obj.has, obj_empty = obj.empty, obj_put = obj.put, obj_map = obj.map, obj_copy = obj.copy;
+		var u;
+		module.exports = Graph;
+	})(USE, './graph');
+
+	;USE(function(module){
+		// request / response module, for asking and acking messages.
+		USE('./onto'); // depends upon onto!
+		module.exports = function ask(cb, as){
+			if(!this.on){ return }
+			if(!(cb instanceof Function)){
+				if(!cb || !as){ return }
+				var id = cb['#'] || cb, tmp = (this.tag||empty)[id];
+				if(!tmp){ return }
+				tmp = this.on(id, as);
+				clearTimeout(tmp.err);
+				return true;
+			}
+			var id = (as && as['#']) || Math.random().toString(36).slice(2);
+			if(!cb){ return id }
+			var to = this.on(id, cb, as);
+			to.err = to.err || setTimeout(function(){
+				to.next({err: "Error: No ACK received yet.", lack: true});
+				to.off();
+			}, (this.opt||{}).lack || 9000);
+			return id;
+		}
+	})(USE, './ask');
+
+	;USE(function(module){
+		var Type = USE('./type');
+		function Dup(opt){
+			var dup = {s:{}};
+			opt = opt || {max: 1000, age: 1000 * 9};//1000 * 60 * 2};
+			dup.check = function(id){ var tmp;
+				if(!(tmp = dup.s[id])){ return false }
+				if(tmp.pass){ return tmp.pass = false }
+				return dup.track(id);
+			}
+			dup.track = function(id, pass){
+				var it = dup.s[id] || (dup.s[id] = {});
+				it.was = time_is();
+				if(pass){ it.pass = true }
+				if(!dup.to){
+					dup.to = setTimeout(function(){
+						var now = time_is();
+						Type.obj.map(dup.s, function(it, id){
+							if(it && opt.age > (now - it.was)){ return }
+							Type.obj.del(dup.s, id);
+						});
+						dup.to = null;
+					}, opt.age + 9);
+				}
+				return it;
+			}
+			return dup;
+		}
+		var time_is = Type.time.is;
+		module.exports = Dup;
+	})(USE, './dup');
+
+	;USE(function(module){
+
+		function Gun(o){
+			if(o instanceof Gun){ return (this._ = {gun: this, $: this}).$ }
+			if(!(this instanceof Gun)){ return new Gun(o) }
+			return Gun.create(this._ = {gun: this, $: this, opt: o});
+		}
+
+		Gun.is = function($){ return ($ instanceof Gun) || ($ && $._ && ($ === $._.$)) || false }
+
+		Gun.version = 0.9;
+
+		Gun.chain = Gun.prototype;
+		Gun.chain.toJSON = function(){};
+
+		var Type = USE('./type');
+		Type.obj.to(Type, Gun);
+		Gun.HAM = USE('./HAM');
+		Gun.val = USE('./val');
+		Gun.node = USE('./node');
+		Gun.state = USE('./state');
+		Gun.graph = USE('./graph');
+		Gun.on = USE('./onto');
+		Gun.ask = USE('./ask');
+		Gun.dup = USE('./dup');
+
+		;(function(){
+			Gun.create = function(at){
+				at.root = at.root || at;
+				at.graph = at.graph || {};
+				at.on = at.on || Gun.on;
+				at.ask = at.ask || Gun.ask;
+				at.dup = at.dup || Gun.dup();
+				var gun = at.$.opt(at.opt);
+				if(!at.once){
+					at.on('in', root, at);
+					at.on('out', root, {at: at, out: root});
+					Gun.on('create', at);
+					at.on('create', at);
+				}
+				at.once = 1;
+				return gun;
+			}
+			function root(msg){
+				//add to.next(at); // TODO: MISSING FEATURE!!!
+				var ev = this, as = ev.as, at = as.at || as, gun = at.$, dup, tmp;
+				if(!(tmp = msg['#'])){ tmp = msg['#'] = text_rand(9) }
+				if((dup = at.dup).check(tmp)){
+					if(as.out === msg.out){
+						msg.out = u;
+						ev.to.next(msg);
+					}
+					return;
+				}
+				dup.track(tmp);
+				if(!at.ask(msg['@'], msg)){
+					if(msg.get){
+						Gun.on.get(msg, gun); //at.on('get', get(msg));
+					}
+					if(msg.put){
+						Gun.on.put(msg, gun); //at.on('put', put(msg));
+					}
+				}
+				ev.to.next(msg);
+				if(!as.out){
+					msg.out = root;
+					at.on('out', msg);
+				}
+			}
+		}());
+
+		;(function(){
+			Gun.on.put = function(msg, gun){
+				var at = gun._, ctx = {$: gun, graph: at.graph, put: {}, map: {}, souls: {}, machine: Gun.state(), ack: msg['@'], cat: at, stop: {}};
+				if(!Gun.graph.is(msg.put, null, verify, ctx)){ ctx.err = "Error: Invalid graph!" }
+				if(ctx.err){ return at.on('in', {'@': msg['#'], err: Gun.log(ctx.err) }) }
+				obj_map(ctx.put, merge, ctx);
+				if(!ctx.async){ obj_map(ctx.map, map, ctx) }
+				if(u !== ctx.defer){
+					setTimeout(function(){
+						Gun.on.put(msg, gun);
+					}, ctx.defer - ctx.machine);
+				}
+				if(!ctx.diff){ return }
+				at.on('put', obj_to(msg, {put: ctx.diff}));
+			};
+			function verify(val, key, node, soul){ var ctx = this;
+				var state = Gun.state.is(node, key), tmp;
+				if(!state){ return ctx.err = "Error: No state on '"+key+"' in node '"+soul+"'!" }
+				var vertex = ctx.graph[soul] || empty, was = Gun.state.is(vertex, key, true), known = vertex[key];
+				var HAM = Gun.HAM(ctx.machine, state, was, val, known);
+				if(!HAM.incoming){
+					if(HAM.defer){ // pick the lowest
+						ctx.defer = (state < (ctx.defer || Infinity))? state : ctx.defer;
+					}
+					return;
+				}
+				ctx.put[soul] = Gun.state.to(node, key, ctx.put[soul]);
+				(ctx.diff || (ctx.diff = {}))[soul] = Gun.state.to(node, key, ctx.diff[soul]);
+				ctx.souls[soul] = true;
+			}
+			function merge(node, soul){
+				var ctx = this, cat = ctx.$._, at = (cat.next || empty)[soul];
+				if(!at){
+					if(!(cat.opt||empty).super){
+						ctx.souls[soul] = false;
+						return;
+					}
+					at = (ctx.$.get(soul)._);
+				}
+				var msg = ctx.map[soul] = {
+					put: node,
+					get: soul,
+					$: at.$
+				}, as = {ctx: ctx, msg: msg};
+				ctx.async = !!cat.tag.node;
+				if(ctx.ack){ msg['@'] = ctx.ack }
+				obj_map(node, each, as);
+				if(!ctx.async){ return }
+				if(!ctx.and){
+					// If it is async, we only need to setup one listener per context (ctx)
+					cat.on('node', function(m){
+						this.to.next(m); // make sure to call other context's listeners.
+						if(m !== ctx.map[m.get]){ return } // filter out events not from this context!
+						ctx.souls[m.get] = false; // set our many-async flag
+						obj_map(m.put, patch, m); // merge into view
+						if(obj_map(ctx.souls, function(v){ if(v){ return v } })){ return } // if flag still outstanding, keep waiting.
+						if(ctx.c){ return } ctx.c = 1; // failsafe for only being called once per context.
+						this.off();
+						obj_map(ctx.map, map, ctx); // all done, trigger chains.
+					});
+				}
+				ctx.and = true;
+				cat.on('node', msg); // each node on the current context's graph needs to be emitted though.
+			}
+			function each(val, key){
+				var ctx = this.ctx, graph = ctx.graph, msg = this.msg, soul = msg.get, node = msg.put, at = (msg.$._), tmp;
+				graph[soul] = Gun.state.to(node, key, graph[soul]);
+				if(ctx.async){ return }
+				at.put = Gun.state.to(node, key, at.put);
+			}
+			function patch(val, key){
+				var msg = this, node = msg.put, at = (msg.$._);
+				at.put = Gun.state.to(node, key, at.put);
+			}
+			function map(msg, soul){
+				if(!msg.$){ return }
+				this.cat.stop = this.stop; // temporary fix till a better solution?
+				(msg.$._).on('in', msg);
+				this.cat.stop = null; // temporary fix till a better solution?
+			}
+
+			Gun.on.get = function(msg, gun){
+				var root = gun._, get = msg.get, soul = get[_soul], node = root.graph[soul], has = get[_has], tmp;
+				var next = root.next || (root.next = {}), at = next[soul];
+				if(!node){ return root.on('get', msg) }
+				if(has){
+					if('string' != typeof has || !obj_has(node, has)){ return root.on('get', msg) }
+					node = Gun.state.to(node, has);
+					// If we have a key in-memory, do we really need to fetch?
+					// Maybe... in case the in-memory key we have is a local write
+					// we still need to trigger a pull/merge from peers.
+				} else {
+					node = Gun.obj.copy(node);
+				}
+				node = Gun.graph.node(node);
+				tmp = (at||empty).ack;
+				root.on('in', {
+					'@': msg['#'],
+					how: 'mem',
+					put: node,
+					$: gun
+				});
+				//if(0 < tmp){ return }
+				root.on('get', msg);
+			}
+		}());
+
+		;(function(){
+			Gun.chain.opt = function(opt){
+				opt = opt || {};
+				var gun = this, at = gun._, tmp = opt.peers || opt;
+				if(!obj_is(opt)){ opt = {} }
+				if(!obj_is(at.opt)){ at.opt = opt }
+				if(text_is(tmp)){ tmp = [tmp] }
+				if(list_is(tmp)){
+					tmp = obj_map(tmp, function(url, i, map){
+						map(url, {url: url});
+					});
+					if(!obj_is(at.opt.peers)){ at.opt.peers = {}}
+					at.opt.peers = obj_to(tmp, at.opt.peers);
+				}
+				at.opt.peers = at.opt.peers || {};
+				obj_to(opt, at.opt); // copies options on to `at.opt` only if not already taken.
+				Gun.on('opt', at);
+				at.opt.uuid = at.opt.uuid || function(){ return state_lex() + text_rand(12) }
+				return gun;
+			}
+		}());
+
+		var list_is = Gun.list.is;
+		var text = Gun.text, text_is = text.is, text_rand = text.random;
+		var obj = Gun.obj, obj_is = obj.is, obj_has = obj.has, obj_to = obj.to, obj_map = obj.map, obj_copy = obj.copy;
+		var state_lex = Gun.state.lex, _soul = Gun.val.link._, _has = '.', node_ = Gun.node._, rel_is = Gun.val.link.is;
+		var empty = {}, u;
+
+		console.debug = function(i, s){ return (console.debug.i && i === console.debug.i && console.debug.i++) && (console.log.apply(console, arguments) || s) };
+
+		Gun.log = function(){ return (!Gun.log.off && console.log.apply(console, arguments)), [].slice.call(arguments).join(' ') }
+		Gun.log.once = function(w,s,o){ return (o = Gun.log.once)[w] = o[w] || 0, o[w]++ || Gun.log(s) }
+
+		;"Please do not remove these messages unless you are paying for a monthly sponsorship, thanks!";
+		Gun.log.once("welcome", "Hello wonderful person! :) Thanks for using GUN, feel free to ask for help on https://gitter.im/amark/gun and ask StackOverflow questions tagged with 'gun'!");
+		;"Please do not remove these messages unless you are paying for a monthly sponsorship, thanks!";
+
+		if(typeof window !== "undefined"){ (window.GUN = window.Gun = Gun).window = window }
+		try{ if(typeof common !== "undefined"){ common.exports = Gun } }catch(e){}
+		module.exports = Gun;
+
+		/*Gun.on('opt', function(ctx){ // FOR TESTING PURPOSES
+			this.to.next(ctx);
+			if(ctx.once){ return }
+			ctx.on('node', function(msg){
+				var to = this.to;
+				//Gun.node.is(msg.put, function(v,k){ msg.put[k] = v + v });
+				setTimeout(function(){
+					to.next(msg);
+				},1);
+			});
+		});*/
+	})(USE, './root');
+
+	;USE(function(module){
+		var Gun = USE('./root');
+		Gun.chain.back = function(n, opt){ var tmp;
+			n = n || 1;
+			if(-1 === n || Infinity === n){
+				return this._.root.$;
+			} else
+			if(1 === n){
+				return (this._.back || this._).$;
+			}
+			var gun = this, at = gun._;
+			if(typeof n === 'string'){
+				n = n.split('.');
+			}
+			if(n instanceof Array){
+				var i = 0, l = n.length, tmp = at;
+				for(i; i < l; i++){
+					tmp = (tmp||empty)[n[i]];
+				}
+				if(u !== tmp){
+					return opt? gun : tmp;
+				} else
+				if((tmp = at.back)){
+					return tmp.$.back(n, opt);
+				}
+				return;
+			}
+			if(n instanceof Function){
+				var yes, tmp = {back: at};
+				while((tmp = tmp.back)
+				&& u === (yes = n(tmp, opt))){}
+				return yes;
+			}
+			if(Gun.num.is(n)){
+				return (at.back || at).$.back(n - 1);
+			}
+			return this;
+		}
+		var empty = {}, u;
+	})(USE, './back');
+
+	;USE(function(module){
+		// WARNING: GUN is very simple, but the JavaScript chaining API around GUN
+		// is complicated and was extremely hard to build. If you port GUN to another
+		// language, consider implementing an easier API to build.
+		var Gun = USE('./root');
+		Gun.chain.chain = function(sub){
+			var gun = this, at = gun._, chain = new (sub || gun).constructor(gun), cat = chain._, root;
+			cat.root = root = at.root;
+			cat.id = ++root.once;
+			cat.back = gun._;
+			cat.on = Gun.on;
+			cat.on('in', input, cat); // For 'in' if I add my own listeners to each then I MUST do it before in gets called. If I listen globally for all incoming data instead though, regardless of individual listeners, I can transform the data there and then as well.
+			cat.on('out', output, cat); // However for output, there isn't really the global option. I must listen by adding my own listener individually BEFORE this one is ever called.
+			return chain;
+		}
+
+		function output(msg){
+			var put, get, at = this.as, back = at.back, root = at.root, tmp;
+			if(!msg.$){ msg.$ = at.$ }
+			this.to.next(msg);
+			if(get = msg.get){
+				/*if(u !== at.put){
+					at.on('in', at);
+					return;
+				}*/
+				if(at.lex){ msg.get = obj_to(at.lex, msg.get) }
+				if(get['#'] || at.soul){
+					get['#'] = get['#'] || at.soul;
+					msg['#'] || (msg['#'] = text_rand(9));
+					back = (root.$.get(get['#'])._);
+					if(!(get = get['.'])){
+						tmp = back.ack;
+						if(!tmp){ back.ack = -1 }
+						if(obj_has(back, 'put')){
+							back.on('in', back);
+						}
+						if(tmp){ return }
+						msg.$ = back.$;
+					} else
+					if(obj_has(back.put, get)){ // TODO: support #LEX !
+						put = (back.$.get(get)._);
+						if(!(tmp = put.ack)){ put.ack = -1 }
+						back.on('in', {
+							$: back.$,
+							put: Gun.state.to(back.put, get),
+							get: back.get
+						});
+						if(tmp){ return }
+					} else
+					if('string' != typeof get){
+						var put = {}, meta = (back.put||{})._;
+						Gun.obj.map(back.put, function(v,k){
+							if(!Gun.text.match(k, get)){ return }
+							put[k] = v;
+						})
+						if(!Gun.obj.empty(put)){
+							put._ = meta;
+							back.on('in', {$: back.$, put: put, get: back.get})
+						}
+					}
+					root.ask(ack, msg);
+					return root.on('in', msg);
+				}
+				if(root.now){ root.now[at.id] = root.now[at.id] || true; at.pass = {} }
+				if(get['.']){
+					if(at.get){
+						msg = {get: {'.': at.get}, $: at.$};
+						//if(back.ask || (back.ask = {})[at.get]){ return }
+						(back.ask || (back.ask = {}));
+						back.ask[at.get] = msg.$._; // TODO: PERFORMANCE? More elegant way?
+						return back.on('out', msg);
+					}
+					msg = {get: {}, $: at.$};
+					return back.on('out', msg);
+				}
+				at.ack = at.ack || -1;
+				if(at.get){
+					msg.$ = at.$;
+					get['.'] = at.get;
+					(back.ask || (back.ask = {}))[at.get] = msg.$._; // TODO: PERFORMANCE? More elegant way?
+					return back.on('out', msg);
+				}
+			}
+			return back.on('out', msg);
+		}
+
+		function input(msg){
+			var eve = this, cat = eve.as, root = cat.root, gun = msg.$, at = (gun||empty)._ || empty, change = msg.put, rel, tmp;
+			if(cat.get && msg.get !== cat.get){
+				msg = obj_to(msg, {get: cat.get});
+			}
+			if(cat.has && at !== cat){
+				msg = obj_to(msg, {$: cat.$});
+				if(at.ack){
+					cat.ack = at.ack;
+					//cat.ack = cat.ack || at.ack;
+				}
+			}
+			if(u === change){
+				tmp = at.put;
+				eve.to.next(msg);
+				if(cat.soul){ return } // TODO: BUG, I believee the fresh input refactor caught an edge case that a `gun.get('soul').get('key')` that points to a soul that doesn't exist will not trigger val/get etc.
+				if(u === tmp && u !== at.put){ return }
+				echo(cat, msg, eve);
+				if(cat.has){
+					not(cat, msg);
+				}
+				obj_del(at.echo, cat.id);
+				obj_del(cat.map, at.id);
+				return;
+			}
+			if(cat.soul){
+				eve.to.next(msg);
+				echo(cat, msg, eve);
+				if(cat.next){ obj_map(change, map, {msg: msg, cat: cat}) }
+				return;
+			}
+			if(!(rel = Gun.val.link.is(change))){
+				if(Gun.val.is(change)){
+					if(cat.has || cat.soul){
+						not(cat, msg);
+					} else
+					if(at.has || at.soul){
+						(at.echo || (at.echo = {}))[cat.id] = at.echo[at.id] || cat;
+						(cat.map || (cat.map = {}))[at.id] = cat.map[at.id] || {at: at};
+						//if(u === at.put){ return } // Not necessary but improves performance. If we have it but at does not, that means we got things out of order and at will get it. Once at gets it, it will tell us again.
+					}
+					eve.to.next(msg);
+					echo(cat, msg, eve);
+					return;
+				}
+				if(cat.has && at !== cat && obj_has(at, 'put')){
+					cat.put = at.put;
+				};
+				if((rel = Gun.node.soul(change)) && at.has){
+					at.put = (cat.root.$.get(rel)._).put;
+				}
+				tmp = (root.stop || {})[at.id];
+				//if(tmp && tmp[cat.id]){ } else {
+					eve.to.next(msg);
+				//}
+				relate(cat, msg, at, rel);
+				echo(cat, msg, eve);
+				if(cat.next){ obj_map(change, map, {msg: msg, cat: cat}) }
+				return;
+			}
+			var was = root.stop;
+			tmp = root.stop || {};
+			tmp = tmp[at.id] || (tmp[at.id] = {});
+			//if(tmp[cat.id]){ return }
+			tmp.is = tmp.is || at.put;
+			tmp[cat.id] = at.put || true;
+			//if(root.stop){
+				eve.to.next(msg)
+			//}
+			relate(cat, msg, at, rel);
+			echo(cat, msg, eve);
+		}
+
+		function relate(at, msg, from, rel){
+			if(!rel || node_ === at.get){ return }
+			var tmp = (at.root.$.get(rel)._);
+			if(at.has){
+				from = tmp;
+			} else
+			if(from.has){
+				relate(from, msg, from, rel);
+			}
+			if(from === at){ return }
+			if(!from.$){ from = {} }
+			(from.echo || (from.echo = {}))[at.id] = from.echo[at.id] || at;
+			if(at.has && !(at.map||empty)[from.id]){ // if we haven't seen this before.
+				not(at, msg);
+			}
+			tmp = from.id? ((at.map || (at.map = {}))[from.id] = at.map[from.id] || {at: from}) : {};
+			if(rel === tmp.link){
+				if(!(tmp.pass || at.pass)){
+					return;
+				}
+			}
+			if(at.pass){
+				Gun.obj.map(at.map, function(tmp){ tmp.pass = true })
+				obj_del(at, 'pass');
+			}
+			if(tmp.pass){ obj_del(tmp, 'pass') }
+			if(at.has){ at.link = rel }
+			ask(at, tmp.link = rel);
+		}
+		function echo(at, msg, ev){
+			if(!at.echo){ return } // || node_ === at.get ?
+			//if(at.has){ msg = obj_to(msg, {event: ev}) }
+			obj_map(at.echo, reverb, msg);
+		}
+		function reverb(to){
+			if(!to || !to.on){ return }
+			to.on('in', this);
+		}
+		function map(data, key){ // Map over only the changes on every update.
+			var cat = this.cat, next = cat.next || empty, via = this.msg, chain, at, tmp;
+			if(node_ === key && !next[key]){ return }
+			if(!(at = next[key])){
+				return;
+			}
+			//if(data && data[_soul] && (tmp = Gun.val.link.is(data)) && (tmp = (cat.root.$.get(tmp)._)) && obj_has(tmp, 'put')){
+			//	data = tmp.put;
+			//}
+			if(at.has){
+				//if(!(data && data[_soul] && Gun.val.link.is(data) === Gun.node.soul(at.put))){
+				if(u === at.put || !Gun.val.link.is(data)){
+					at.put = data;
+				}
+				chain = at.$;
+			} else
+			if(tmp = via.$){
+				tmp = (chain = via.$.get(key))._;
+				if(u === tmp.put || !Gun.val.link.is(data)){
+					tmp.put = data;
+				}
+			}
+			at.on('in', {
+				put: data,
+				get: key,
+				$: chain,
+				via: via
+			});
+		}
+		function not(at, msg){
+			if(!(at.has || at.soul)){ return }
+			var tmp = at.map, root = at.root;
+			at.map = null;
+			if(at.has){
+				if(at.dub && at.root.stop){ at.dub = null }
+				at.link = null;
+			}
+			//if(!root.now || !root.now[at.id]){
+			if(!at.pass){
+				if((!msg['@']) && null === tmp){ return }
+				//obj_del(at, 'pass');
+			}
+			if(u === tmp && Gun.val.link.is(at.put)){ return } // This prevents the very first call of a thing from triggering a "clean up" call. // TODO: link.is(at.put) || !val.is(at.put) ?
+			obj_map(tmp, function(proxy){
+				if(!(proxy = proxy.at)){ return }
+				obj_del(proxy.echo, at.id);
+			});
+			tmp = at.put;
+			obj_map(at.next, function(neat, key){
+				if(u === tmp && u !== at.put){ return true }
+				neat.put = u;
+				if(neat.ack){
+					neat.ack = -1;
+				}
+				neat.on('in', {
+					get: key,
+					$: neat.$,
+					put: u
+				});
+			});
+		}
+		function ask(at, soul){
+			var tmp = (at.root.$.get(soul)._), lex = at.lex;
+			if(at.ack || lex){
+				(lex = lex||{})['#'] = soul;
+				tmp.on('out', {get: lex});
+				if(!at.ask){ return } // TODO: PERFORMANCE? More elegant way?
+			}
+			tmp = at.ask; Gun.obj.del(at, 'ask');
+			obj_map(tmp || at.next, function(neat, key){
+				var lex = neat.lex || {}; lex['#'] = soul; lex['.'] = lex['.'] || key;
+				neat.on('out', {get: lex});
+			});
+			Gun.obj.del(at, 'ask'); // TODO: PERFORMANCE? More elegant way?
+		}
+		function ack(msg, ev){
+			var as = this.as, get = as.get || empty, at = as.$._, tmp = (msg.put||empty)[get['#']];
+			if(at.ack){ at.ack = (at.ack + 1) || 1; }
+			if(!msg.put || ('string' == typeof get['.'] && !obj_has(tmp, at.get))){
+				if(at.put !== u){ return }
+				at.on('in', {
+					get: at.get,
+					put: at.put = u,
+					$: at.$,
+					'@': msg['@']
+				});
+				return;
+			}
+			if(node_ == get['.']){ // is this a security concern?
+				at.on('in', {get: at.get, put: Gun.val.link.ify(get['#']), $: at.$, '@': msg['@']});
+				return;
+			}
+			Gun.on.put(msg, at.root.$);
+		}
+		var empty = {}, u;
+		var obj = Gun.obj, obj_has = obj.has, obj_put = obj.put, obj_del = obj.del, obj_to = obj.to, obj_map = obj.map;
+		var text_rand = Gun.text.random;
+		var _soul = Gun.val.link._, node_ = Gun.node._;
+	})(USE, './chain');
+
+	;USE(function(module){
+		var Gun = USE('./root');
+		Gun.chain.get = function(key, cb, as){
+			var gun, tmp;
+			if(typeof key === 'string'){
+				var back = this, cat = back._;
+				var next = cat.next || empty;
+				if(!(gun = next[key])){
+					gun = cache(key, back);
+				}
+				gun = gun.$;
+			} else
+			if(key instanceof Function){
+				if(true === cb){ return soul(this, key, cb, as) }
+				gun = this;
+				var at = gun._, root = at.root, tmp = root.now, ev;
+				as = cb || {};
+				as.at = at;
+				as.use = key;
+				as.out = as.out || {};
+				as.out.get = as.out.get || {};
+				(ev = at.on('in', use, as)).rid = rid;
+				(root.now = {$:1})[as.now = at.id] = ev;
+				var mum = root.mum; root.mum = {};
+				at.on('out', as.out);
+				root.mum = mum;
+				root.now = tmp;
+				return gun;
+			} else
+			if(num_is(key)){
+				return this.get(''+key, cb, as);
+			} else
+			if(tmp = rel.is(key)){
+				return this.get(tmp, cb, as);
+			} else
+			if(obj.is(key)){
+				gun = this;
+				if(tmp = ((tmp = key['#'])||empty)['='] || tmp){ gun = gun.get(tmp) }
+				gun._.lex = key;
+				return gun;
+			} else {
+				(as = this.chain())._.err = {err: Gun.log('Invalid get request!', key)}; // CLEAN UP
+				if(cb){ cb.call(as, as._.err) }
+				return as;
+			}
+			if(tmp = this._.stun){ // TODO: Refactor?
+				gun._.stun = gun._.stun || tmp;
+			}
+			if(cb && cb instanceof Function){
+				gun.get(cb, as);
+			}
+			return gun;
+		}
+		function cache(key, back){
+			var cat = back._, next = cat.next, gun = back.chain(), at = gun._;
+			if(!next){ next = cat.next = {} }
+			next[at.get = key] = at;
+			if(back === cat.root.$){
+				at.soul = key;
+			} else
+			if(cat.soul || cat.has){
+				at.has = key;
+				//if(obj_has(cat.put, key)){
+					//at.put = cat.put[key];
+				//}
+			}
+			return at;
+		}
+		function soul(gun, cb, opt, as){
+			var cat = gun._, acks = 0, tmp;
+			if(tmp = cat.soul || cat.link || cat.dub){ return cb(tmp, as, cat), gun }
+			gun.get(function(msg, ev){
+				if(u === msg.put && (tmp = (obj_map(cat.root.opt.peers, function(v,k,t){t(k)})||[]).length) && ++acks < tmp){
+					return;
+				}
+				ev.rid(msg);
+				var at = ((at = msg.$) && at._) || {};
+				tmp = at.link || at.soul || rel.is(msg.put) || node_soul(msg.put) || at.dub;
+				cb(tmp, as, msg, ev);
+			}, {out: {get: {'.':true}}});
+			return gun;
+		}
+		function use(msg){
+			var eve = this, as = eve.as, cat = as.at, root = cat.root, gun = msg.$, at = (gun||{})._ || {}, data = msg.put || at.put, tmp;
+			if((tmp = root.now) && eve !== tmp[as.now]){ return eve.to.next(msg) }
+			//console.log("USE:", cat.id, cat.soul, cat.has, cat.get, msg, root.mum);
+			//if(at.async && msg.root){ return }
+			//if(at.async === 1 && cat.async !== true){ return }
+			//if(root.stop && root.stop[at.id]){ return } root.stop && (root.stop[at.id] = true);
+			//if(!at.async && !cat.async && at.put && msg.put === at.put){ return }
+			//else if(!cat.async && msg.put !== at.put && root.stop && root.stop[at.id]){ return } root.stop && (root.stop[at.id] = true);
+
+
+			//root.stop && (root.stop.id = root.stop.id || Gun.text.random(2));
+			//if((tmp = root.stop) && (tmp = tmp[at.id] || (tmp[at.id] = {})) && tmp[cat.id]){ return } tmp && (tmp[cat.id] = true);
+			if(eve.seen && at.id && eve.seen[at.id]){ return eve.to.next(msg) }
+			//if((tmp = root.stop)){ if(tmp[at.id]){ return } tmp[at.id] = msg.root; } // temporary fix till a better solution?
+			if((tmp = data) && tmp[rel._] && (tmp = rel.is(tmp))){
+				tmp = ((msg.$$ = at.root.gun.get(tmp))._);
+				if(u !== tmp.put){
+					msg = obj_to(msg, {put: data = tmp.put});
+				}
+			}
+			if((tmp = root.mum) && at.id){ // TODO: can we delete mum entirely now?
+				var id = at.id + (eve.id || (eve.id = Gun.text.random(9)));
+				if(tmp[id]){ return }
+				if(u !== data && !rel.is(data)){ tmp[id] = true; }
+			}
+			as.use(msg, eve);
+			if(eve.stun){
+				eve.stun = null;
+				return;
+			}
+			eve.to.next(msg);
+		}
+		function rid(at){
+			var cat = this.on;
+			if(!at || cat.soul || cat.has){ return this.off() }
+			if(!(at = (at = (at = at.$ || at)._ || at).id)){ return }
+			var map = cat.map, tmp, seen;
+			//if(!map || !(tmp = map[at]) || !(tmp = tmp.at)){ return }
+			if(tmp = (seen = this.seen || (this.seen = {}))[at]){ return true }
+			seen[at] = true;
+			return;
+			//tmp.echo[cat.id] = {}; // TODO: Warning: This unsubscribes ALL of this chain's listeners from this link, not just the one callback event.
+			//obj.del(map, at); // TODO: Warning: This unsubscribes ALL of this chain's listeners from this link, not just the one callback event.
+			return;
+		}
+		var obj = Gun.obj, obj_map = obj.map, obj_has = obj.has, obj_to = Gun.obj.to;
+		var num_is = Gun.num.is;
+		var rel = Gun.val.link, node_soul = Gun.node.soul, node_ = Gun.node._;
+		var empty = {}, u;
+	})(USE, './get');
+
+	;USE(function(module){
+		var Gun = USE('./root');
+		Gun.chain.put = function(data, cb, as){
+			// #soul.has=value>state
+			// ~who#where.where=what>when@was
+			// TODO: BUG! Put probably cannot handle plural chains!
+			var gun = this, at = (gun._), root = at.root.$, ctx = root._, M = 100, tmp;
+			if(!ctx.puta){ if(tmp = ctx.puts){ if(tmp > M){ // without this, when synchronous, writes to a 'not found' pile up, when 'not found' resolves it recursively calls `put` which incrementally resolves each write. Stack overflow limits can be as low as 10K, so this limit is hardcoded to 1% of 10K.
+				(ctx.stack || (ctx.stack = [])).push([gun, data, cb, as]);
+				if(ctx.puto){ return }
+				ctx.puto = setTimeout(function drain(){
+					var d = ctx.stack.splice(0,M), i = 0, at; ctx.puta = true;
+					while(at = d[i++]){ at[0].put(at[1], at[2], at[3]) } delete ctx.puta;
+					if(ctx.stack.length){ return ctx.puto = setTimeout(drain, 0) }
+					ctx.stack = ctx.puts = ctx.puto = null;
+				}, 0);
+				return gun;
+			} ++ctx.puts } else { ctx.puts = 1 } }
+			as = as || {};
+			as.data = data;
+			as.via = as.$ = as.via || as.$ || gun;
+			if(typeof cb === 'string'){
+				as.soul = cb;
+			} else {
+				as.ack = as.ack || cb;
+			}
+			if(at.soul){
+				as.soul = at.soul;
+			}
+			if(as.soul || root === gun){
+				if(!obj_is(as.data)){
+					(as.ack||noop).call(as, as.out = {err: Gun.log("Data saved to the root level of the graph must be a node (an object), not a", (typeof as.data), 'of "' + as.data + '"!')});
+					if(as.res){ as.res() }
+					return gun;
+				}
+				as.soul = as.soul || (as.not = Gun.node.soul(as.data) || (as.via.back('opt.uuid') || Gun.text.random)());
+				if(!as.soul){ // polyfill async uuid for SEA
+					as.via.back('opt.uuid')(function(err, soul){ // TODO: improve perf without anonymous callback
+						if(err){ return Gun.log(err) } // TODO: Handle error!
+						(as.ref||as.$).put(as.data, as.soul = soul, as);
+					});
+					return gun;
+				}
+				as.$ = root.get(as.soul);
+				as.ref = as.$;
+				ify(as);
+				return gun;
+			}
+			if(Gun.is(data)){
+				data.get(function(soul, o, msg){
+					if(!soul){
+						return Gun.log("The reference you are saving is a", typeof msg.put, '"'+ msg.put +'", not a node (object)!');
+					}
+					gun.put(Gun.val.link.ify(soul), cb, as);
+				}, true);
+				return gun;
+			}
+			if(at.has && (tmp = Gun.val.link.is(data))){ at.dub = tmp }
+			as.ref = as.ref || (root._ === (tmp = at.back))? gun : tmp.$;
+			if(as.ref._.soul && Gun.val.is(as.data) && at.get){
+				as.data = obj_put({}, at.get, as.data);
+				as.ref.put(as.data, as.soul, as);
+				return gun;
+			}
+			as.ref.get(any, true, {as: as});
+			if(!as.out){
+				// TODO: Perf idea! Make a global lock, that blocks everything while it is on, but if it is on the lock it does the expensive lookup to see if it is a dependent write or not and if not then it proceeds full speed. Meh? For write heavy async apps that would be terrible.
+				as.res = as.res || stun; // Gun.on.stun(as.ref); // TODO: BUG! Deal with locking?
+				as.$._.stun = as.ref._.stun;
+			}
+			return gun;
+		};
+
+		function ify(as){
+			as.batch = batch;
+			var opt = as.opt||{}, env = as.env = Gun.state.map(map, opt.state);
+			env.soul = as.soul;
+			as.graph = Gun.graph.ify(as.data, env, as);
+			if(env.err){
+				(as.ack||noop).call(as, as.out = {err: Gun.log(env.err)});
+				if(as.res){ as.res() }
+				return;
+			}
+			as.batch();
+		}
+
+		function stun(cb){
+			if(cb){ cb() }
+			return;
+			var as = this;
+			if(!as.ref){ return }
+			if(cb){
+				as.after = as.ref._.tag;
+				as.now = as.ref._.tag = {};
+				cb();
+				return;
+			}
+			if(as.after){
+				as.ref._.tag = as.after;
+			}
+		}
+
+		function batch(){ var as = this;
+			if(!as.graph || obj_map(as.stun, no)){ return }
+			as.res = as.res || function(cb){ if(cb){ cb() } };
+			as.res(function(){
+				var cat = (as.$.back(-1)._), ask = cat.ask(function(ack){
+					cat.root.on('ack', ack);
+					if(ack.err){ Gun.log(ack) }
+					if(!ack.lack){ this.off() } // One response is good enough for us currently. Later we may want to adjust this.
+					if(!as.ack){ return }
+					as.ack(ack, this);
+					//--C;
+				}, as.opt);
+				//C++;
+				// NOW is a hack to get synchronous replies to correctly call.
+				// and STOP is a hack to get async behavior to correctly call.
+				// neither of these are ideal, need to be fixed without hacks,
+				// but for now, this works for current tests. :/
+				var tmp = cat.root.now; obj.del(cat.root, 'now');
+				var mum = cat.root.mum; cat.root.mum = {};
+				(as.ref._).on('out', {
+					$: as.ref, put: as.out = as.env.graph, opt: as.opt, '#': ask
+				});
+				cat.root.mum = mum? obj.to(mum, cat.root.mum) : mum;
+				cat.root.now = tmp;
+			}, as);
+			if(as.res){ as.res() }
+		} function no(v,k){ if(v){ return true } }
+		//console.debug(999,1); var C = 0; setInterval(function(){ try{ debug.innerHTML = C }catch(e){console.log(e)} }, 500);
+
+		function map(v,k,n, at){ var as = this;
+			var is = Gun.is(v);
+			if(k || !at.path.length){ return }
+			(as.res||iife)(function(){
+				var path = at.path, ref = as.ref, opt = as.opt;
+				var i = 0, l = path.length;
+				for(i; i < l; i++){
+					ref = ref.get(path[i]);
+				}
+				if(is){ ref = v }
+				var id = (ref._).dub;
+				if(id || (id = Gun.node.soul(at.obj))){
+					ref.back(-1).get(id);
+					at.soul(id);
+					return;
+				}
+				(as.stun = as.stun || {})[path] = true;
+				ref.get(soul, true, {as: {at: at, as: as, p:path}});
+			}, {as: as, at: at});
+			//if(is){ return {} }
+		}
+
+		function soul(id, as, msg, eve){
+			var as = as.as, cat = as.at; as = as.as;
+			var at = ((msg || {}).$ || {})._ || {};
+			id = at.dub = at.dub || id || Gun.node.soul(cat.obj) || Gun.node.soul(msg.put || at.put) || Gun.val.link.is(msg.put || at.put) || (as.via.back('opt.uuid') || Gun.text.random)(); // TODO: BUG!? Do we really want the soul of the object given to us? Could that be dangerous?
+			if(eve){ eve.stun = true }
+			if(!id){ // polyfill async uuid for SEA
+				at.via.back('opt.uuid')(function(err, id){ // TODO: improve perf without anonymous callback
+					if(err){ return Gun.log(err) } // TODO: Handle error.
+					solve(at, at.dub = at.dub || id, cat, as);
+				});
+				return;
+			}
+			solve(at, at.dub = id, cat, as);
+		}
+
+		function solve(at, id, cat, as){
+			at.$.back(-1).get(id);
+			cat.soul(id);
+			as.stun[cat.path] = false;
+			as.batch();
+		}
+
+		function any(soul, as, msg, eve){
+			as = as.as;
+			if(!msg.$ || !msg.$._){ return } // TODO: Handle
+			if(msg.err){ // TODO: Handle
+				console.log("Please report this as an issue! Put.any.err");
+				return;
+			}
+			var at = (msg.$._), data = at.put, opt = as.opt||{}, root, tmp;
+			if((tmp = as.ref) && tmp._.now){ return }
+			if(eve){ eve.stun = true }
+			if(as.ref !== as.$){
+				tmp = (as.$._).get || at.get;
+				if(!tmp){ // TODO: Handle
+					console.log("Please report this as an issue! Put.no.get"); // TODO: BUG!??
+					return;
+				}
+				as.data = obj_put({}, tmp, as.data);
+				tmp = null;
+			}
+			if(u === data){
+				if(!at.get){ return } // TODO: Handle
+				if(!soul){
+					tmp = at.$.back(function(at){
+						if(at.link || at.soul){ return at.link || at.soul }
+						as.data = obj_put({}, at.get, as.data);
+					});
+				}
+				tmp = tmp || at.soul || at.link || at.dub;// || at.get;
+				at = tmp? (at.root.$.get(tmp)._) : at;
+				as.soul = tmp;
+				data = as.data;
+			}
+			if(!as.not && !(as.soul = as.soul || soul)){
+				if(as.path && obj_is(as.data)){
+					as.soul = (opt.uuid || as.via.back('opt.uuid') || Gun.text.random)();
+				} else {
+					//as.data = obj_put({}, as.$._.get, as.data);
+					if(node_ == at.get){
+						as.soul = (at.put||empty)['#'] || at.dub;
+					}
+					as.soul = as.soul || at.soul || at.link || (opt.uuid || as.via.back('opt.uuid') || Gun.text.random)();
+				}
+				if(!as.soul){ // polyfill async uuid for SEA
+					as.via.back('opt.uuid')(function(err, soul){ // TODO: improve perf without anonymous callback
+						if(err){ return Gun.log(err) } // Handle error.
+						as.ref.put(as.data, as.soul = soul, as);
+					});
+					return;
+				}
+			}
+			as.ref.put(as.data, as.soul, as);
+		}
+		var obj = Gun.obj, obj_is = obj.is, obj_put = obj.put, obj_map = obj.map;
+		var u, empty = {}, noop = function(){}, iife = function(fn,as){fn.call(as||empty)};
+		var node_ = Gun.node._;
+	})(USE, './put');
+
+	;USE(function(module){
+		var Gun = USE('./root');
+		USE('./chain');
+		USE('./back');
+		USE('./put');
+		USE('./get');
+		module.exports = Gun;
+	})(USE, './index');
+
+	;USE(function(module){
+		var Gun = USE('./index');
+		Gun.chain.on = function(tag, arg, eas, as){
+			var gun = this, at = gun._, tmp, act, off;
+			if(typeof tag === 'string'){
+				if(!arg){ return at.on(tag) }
+				act = at.on(tag, arg, eas || at, as);
+				if(eas && eas.$){
+					(eas.subs || (eas.subs = [])).push(act);
+				}
+				return gun;
+			}
+			var opt = arg;
+			opt = (true === opt)? {change: true} : opt || {};
+			opt.at = at;
+			opt.ok = tag;
+			//opt.last = {};
+			gun.get(ok, opt); // TODO: PERF! Event listener leak!!!?
+			return gun;
+		}
+
+		function ok(msg, ev){ var opt = this;
+			var gun = msg.$, at = (gun||{})._ || {}, data = at.put || msg.put, cat = opt.at, tmp;
+			if(u === data){
+				return;
+			}
+			if(tmp = msg.$$){
+				tmp = (msg.$$._);
+				if(u === tmp.put){
+					return;
+				}
+				data = tmp.put;
+			}
+			if(opt.change){ // TODO: BUG? Move above the undef checks?
+				data = msg.put;
+			}
+			// DEDUPLICATE // TODO: NEEDS WORK! BAD PROTOTYPE
+			//if(tmp.put === data && tmp.get === id && !Gun.node.soul(data)){ return }
+			//tmp.put = data;
+			//tmp.get = id;
+			// DEDUPLICATE // TODO: NEEDS WORK! BAD PROTOTYPE
+			//at.last = data;
+			if(opt.as){
+				opt.ok.call(opt.as, msg, ev);
+			} else {
+				opt.ok.call(gun, data, msg.get, msg, ev);
+			}
+		}
+
+		Gun.chain.val = function(cb, opt){
+			Gun.log.once("onceval", "Future Breaking API Change: .val -> .once, apologies unexpected.");
+			return this.once(cb, opt);
+		}
+		Gun.chain.once = function(cb, opt){
+			var gun = this, at = gun._, data = at.put;
+			if(0 < at.ack && u !== data){
+				(cb || noop).call(gun, data, at.get);
+				return gun;
+			}
+			if(cb){
+				(opt = opt || {}).ok = cb;
+				opt.at = at;
+				opt.out = {'#': Gun.text.random(9)};
+				gun.get(val, {as: opt});
+				opt.async = true; //opt.async = at.stun? 1 : true;
+			} else {
+				Gun.log.once("valonce", "Chainable val is experimental, its behavior and API may change moving forward. Please play with it and report bugs and ideas on how to improve it.");
+				var chain = gun.chain();
+				chain._.nix = gun.once(function(){
+					chain._.on('in', gun._);
+				});
+				return chain;
+			}
+			return gun;
+		}
+
+		function val(msg, eve, to){
+			if(!msg.$){ eve.off(); return }
+			var opt = this.as, cat = opt.at, gun = msg.$, at = gun._, data = at.put || msg.put, link, tmp;
+			if(tmp = msg.$$){
+				link = tmp = (msg.$$._);
+				if(u !== link.put){
+					data = link.put;
+				}
+			}
+			if((tmp = eve.wait) && (tmp = tmp[at.id])){ clearTimeout(tmp) }
+			if((!to && (u === data || at.soul || at.link || (link && !(0 < link.ack))))
+			|| (u === data && (tmp = (obj_map(at.root.opt.peers, function(v,k,t){t(k)})||[]).length) && (!to && (link||at).ack <= tmp))){
+				tmp = (eve.wait = {})[at.id] = setTimeout(function(){
+					val.call({as:opt}, msg, eve, tmp || 1);
+				}, opt.wait || 99);
+				return;
+			}
+			if(link && u === link.put && (tmp = rel.is(data))){ data = Gun.node.ify({}, tmp) }
+			eve.rid(msg);
+			opt.ok.call(gun || opt.$, data, msg.get);
+		}
+
+		Gun.chain.off = function(){
+			// make off more aggressive. Warning, it might backfire!
+			var gun = this, at = gun._, tmp;
+			var cat = at.back;
+			if(!cat){ return }
+			if(tmp = cat.next){
+				if(tmp[at.get]){
+					obj_del(tmp, at.get);
+				} else {
+
+				}
+			}
+			if(tmp = cat.ask){
+				obj_del(tmp, at.get);
+			}
+			if(tmp = cat.put){
+				obj_del(tmp, at.get);
+			}
+			if(tmp = at.soul){
+				obj_del(cat.root.graph, tmp);
+			}
+			if(tmp = at.map){
+				obj_map(tmp, function(at){
+					if(at.link){
+						cat.root.$.get(at.link).off();
+					}
+				});
+			}
+			if(tmp = at.next){
+				obj_map(tmp, function(neat){
+					neat.$.off();
+				});
+			}
+			at.on('off', {});
+			return gun;
+		}
+		var obj = Gun.obj, obj_map = obj.map, obj_has = obj.has, obj_del = obj.del, obj_to = obj.to;
+		var rel = Gun.val.link;
+		var empty = {}, noop = function(){}, u;
+	})(USE, './on');
+
+	;USE(function(module){
+		var Gun = USE('./index');
+		Gun.chain.map = function(cb, opt, t){
+			var gun = this, cat = gun._, chain;
+			if(!cb){
+				if(chain = cat.each){ return chain }
+				cat.each = chain = gun.chain();
+				chain._.nix = gun.back('nix');
+				gun.on('in', map, chain._);
+				return chain;
+			}
+			Gun.log.once("mapfn", "Map functions are experimental, their behavior and API may change moving forward. Please play with it and report bugs and ideas on how to improve it.");
+			chain = gun.chain();
+			gun.map().on(function(data, key, at, ev){
+				var next = (cb||noop).call(this, data, key, at, ev);
+				if(u === next){ return }
+				if(data === next){ return chain._.on('in', at) }
+				if(Gun.is(next)){ return chain._.on('in', next._) }
+				chain._.on('in', {get: key, put: next});
+			});
+			return chain;
+		}
+		function map(msg){
+			if(!msg.put || Gun.val.is(msg.put)){ return this.to.next(msg) }
+			if(this.as.nix){ this.off() } // TODO: Ugly hack!
+			obj_map(msg.put, each, {at: this.as, msg: msg});
+			this.to.next(msg);
+		}
+		function each(v,k){
+			if(n_ === k){ return }
+			var msg = this.msg, gun = msg.$, at = gun._, cat = this.at, tmp = at.lex;
+			if(tmp && !Gun.text.match(k, tmp['.'] || tmp['#'] || tmp)){ return } // review?
+			((tmp = gun.get(k)._).echo || (tmp.echo = {}))[cat.id] = tmp.echo[cat.id] || cat;
+		}
+		var obj_map = Gun.obj.map, noop = function(){}, event = {stun: noop, off: noop}, n_ = Gun.node._, u;
+	})(USE, './map');
+
+	;USE(function(module){
+		var Gun = USE('./index');
+		Gun.chain.set = function(item, cb, opt){
+			var gun = this, soul;
+			cb = cb || function(){};
+			opt = opt || {}; opt.item = opt.item || item;
+			if(soul = Gun.node.soul(item)){ item = Gun.obj.put({}, soul, Gun.val.link.ify(soul)) }
+			if(!Gun.is(item)){
+				if(Gun.obj.is(item)){;
+					item = gun.back(-1).get(soul = soul || Gun.node.soul(item) || gun.back('opt.uuid')()).put(item);
+				}
+				return gun.get(soul || (Gun.state.lex() + Gun.text.random(7))).put(item, cb, opt);
+			}
+			item.get(function(soul, o, msg){
+				if(!soul){ return cb.call(gun, {err: Gun.log('Only a node can be linked! Not "' + msg.put + '"!')}) }
+				gun.put(Gun.obj.put({}, soul, Gun.val.link.ify(soul)), cb, opt);
+			},true);
+			return item;
+		}
+	})(USE, './set');
+
+	;USE(function(module){
+		if(typeof Gun === 'undefined'){ return } // TODO: localStorage is Browser only. But it would be nice if it could somehow plugin into NodeJS compatible localStorage APIs?
+
+		var root, noop = function(){}, store, u;
+		try{store = (Gun.window||noop).localStorage}catch(e){}
+		if(!store){
+			console.log("Warning: No localStorage exists to persist data to!");
+			store = {setItem: function(k,v){this[k]=v}, removeItem: function(k){delete this[k]}, getItem: function(k){return this[k]}};
+		}
+		/*
+			NOTE: Both `lib/file.js` and `lib/memdisk.js` are based on this design!
+			If you update anything here, consider updating the other adapters as well.
+		*/
+
+		Gun.on('create', function(root){
+			// This code is used to queue offline writes for resync.
+			// See the next 'opt' code below for actual saving of data.
+			var ev = this.to, opt = root.opt;
+			if(root.once){ return ev.next(root) }
+			//if(false === opt.localStorage){ return ev.next(root) } // we want offline resynce queue regardless!
+			opt.prefix = opt.file || 'gun/';
+			var gap = Gun.obj.ify(store.getItem('gap/'+opt.prefix)) || {};
+			var empty = Gun.obj.empty, id, to, go;
+			// add re-sync command.
+			if(!empty(gap)){
+				var disk = Gun.obj.ify(store.getItem(opt.prefix)) || {}, send = {};
+				Gun.obj.map(gap, function(node, soul){
+					Gun.obj.map(node, function(val, key){
+						send[soul] = Gun.state.to(disk[soul], key, send[soul]);
+					});
+				});
+				setTimeout(function(){
+					root.on('out', {put: send, '#': root.ask(ack)});
+				},1);
+			}
+
+			root.on('out', function(msg){
+				if(msg.lS){ return }
+				if(Gun.is(msg.$) && msg.put && !msg['@'] && !empty(opt.peers)){
+					id = msg['#'];
+					Gun.graph.is(msg.put, null, map);
+					if(!to){ to = setTimeout(flush, opt.wait || 1) }
+				}
+				this.to.next(msg);
+			});
+			root.on('ack', ack);
+
+			function ack(ack){ // TODO: This is experimental, not sure if we should keep this type of event hook.
+				if(ack.err || !ack.ok){ return }
+				var id = ack['@'];
+				setTimeout(function(){
+					Gun.obj.map(gap, function(node, soul){
+						Gun.obj.map(node, function(val, key){
+							if(id !== val){ return }
+							delete node[key];
+						});
+						if(empty(node)){
+							delete gap[soul];
+						}
+					});
+					flush();
+				}, opt.wait || 1);
+			};
+			ev.next(root);
+
+			var map = function(val, key, node, soul){
+				(gap[soul] || (gap[soul] = {}))[key] = id;
+			}
+			var flush = function(){
+				clearTimeout(to);
+				to = false;
+				try{store.setItem('gap/'+opt.prefix, JSON.stringify(gap));
+				}catch(e){ Gun.log(err = e || "localStorage failure") }
+			}
+		});
+
+		Gun.on('create', function(root){
+			this.to.next(root);
+			var opt = root.opt;
+			if(root.once){ return }
+			if(false === opt.localStorage){ return }
+			opt.prefix = opt.file || 'gun/';
+			var graph = root.graph, acks = {}, count = 0, to;
+			var disk = Gun.obj.ify(store.getItem(opt.prefix)) || {};
+			var lS = function(){}, u;
+			root.on('localStorage', disk); // NON-STANDARD EVENT!
+
+			root.on('put', function(at){
+				this.to.next(at);
+				Gun.graph.is(at.put, null, map);
+				if(!at['@']){ acks[at['#']] = true; } // only ack non-acks.
+				count += 1;
+				if(count >= (opt.batch || 1000)){
+					return flush();
+				}
+				if(to){ return }
+				to = setTimeout(flush, opt.wait || 1);
+			});
+
+			root.on('get', function(msg){
+				this.to.next(msg);
+				var lex = msg.get, soul, data, u;
+				function to(){
+				if(!lex || !(soul = lex['#'])){ return }
+				//if(0 >= msg.cap){ return }
+				var has = lex['.'];
+				data = disk[soul] || u;
+				if(data && has){
+					data = Gun.state.to(data, has);
+				}
+				if(!data && !Gun.obj.empty(opt.peers)){ // if data not found, don't ack if there are peers.
+					return; // Hmm, what if we have peers but we are disconnected?
+				}
+				//console.log("lS get", lex, data);
+				root.on('in', {'@': msg['#'], put: Gun.graph.node(data), how: 'lS', lS: msg.$ || root.$});
+				};
+				Gun.debug? setTimeout(to,1) : to();
+			});
+
+			var map = function(val, key, node, soul){
+				disk[soul] = Gun.state.to(node, key, disk[soul]);
+			}
+
+			var flush = function(data){
+				var err;
+				count = 0;
+				clearTimeout(to);
+				to = false;
+				var ack = acks;
+				acks = {};
+				if(data){ disk = data }
+				try{store.setItem(opt.prefix, JSON.stringify(disk));
+				}catch(e){
+					Gun.log(err = (e || "localStorage failure") + " Consider using GUN's IndexedDB plugin for RAD for more storage space, temporary example at https://github.com/amark/gun/blob/master/test/tmp/indexedDB.html .");
+					root.on('localStorage:error', {err: err, file: opt.prefix, flush: disk, retry: flush});
+				}
+				if(!err && !Gun.obj.empty(opt.peers)){ return } // only ack if there are no peers.
+				Gun.obj.map(ack, function(yes, id){
+					root.on('in', {
+						'@': id,
+						err: err,
+						ok: 0 // localStorage isn't reliable, so make its `ok` code be a low number.
+					});
+				});
+			}
+		});
+	})(USE, './adapters/localStorage');
+
+	;USE(function(module){
+		var Gun = USE('../index');
+		var Type = USE('../type');
+
+		function Mesh(ctx){
+			var mesh = function(){};
+			var opt = ctx.opt || {};
+			opt.log = opt.log || console.log;
+			opt.gap = opt.gap || opt.wait || 1;
+			opt.pack = opt.pack || (opt.memory? (opt.memory * 1000 * 1000) : 1399000000) * 0.3; // max_old_space_size defaults to 1400 MB.
+
+			mesh.out = function(msg){ var tmp;
+				if(this.to){ this.to.next(msg) }
+				//if(mesh.last != msg['#']){ return mesh.last = msg['#'], this.to.next(msg) }
+				if((tmp = msg['@'])
+				&& (tmp = ctx.dup.s[tmp])
+				&& (tmp = tmp.it)
+				&& tmp._){
+					mesh.say(msg, (tmp._).via, 1);
+					tmp['##'] = msg['##'];
+					return;
+				}
+				// add hook for AXE?
+				if (Gun.AXE) { Gun.AXE.say(msg, mesh.say, this); return; }
+				mesh.say(msg);
+			}
+
+			ctx.on('create', function(root){
+				root.opt.pid = root.opt.pid || Type.text.random(9);
+				this.to.next(root);
+				ctx.on('out', mesh.out);
+			});
+
+			mesh.hear = function(raw, peer){
+				if(!raw){ return }
+				var dup = ctx.dup, id, hash, msg, tmp = raw[0];
+				if(opt.pack <= raw.length){ return mesh.say({dam: '!', err: "Message too big!"}, peer) } 
+				if('{' === tmp){
+					try{msg = JSON.parse(raw);}catch(e){opt.log('DAM JSON parse error', e)}
+					if(!msg){ return }
+					mesh.hear.d += raw.length; ++mesh.hear.c; // STATS!
+					if(dup.check(id = msg['#'])){ return }
+					dup.track(id, true).it = msg; // GUN core also dedups, so `true` is needed.
+					if((tmp = msg['@']) && msg.put){
+						hash = msg['##'] || (msg['##'] = mesh.hash(msg));
+						if((tmp = tmp + hash) != id){
+							if(dup.check(tmp)){ return }
+							(tmp = dup.s)[hash] = tmp[id];
+						}
+					}
+					(msg._ = function(){}).via = peer;
+					if((tmp = msg['><'])){
+						(msg._).to = Type.obj.map(tmp.split(','), tomap);
+					}
+					if(msg.dam){
+						if(tmp = mesh.hear[msg.dam]){
+							tmp(msg, peer, ctx);
+						}
+						return;
+					}
+					ctx.on('in', msg);
+
+					return;
+				} else
+				if('[' === tmp){
+					try{msg = JSON.parse(raw);}catch(e){opt.log('DAM JSON parse error', e)}
+					if(!msg){ return }
+					var i = 0, m;
+					while(m = msg[i++]){
+						mesh.hear(m, peer);
+					}
+
+					return;
+				}
+			}
+			mesh.hear.c = mesh.hear.d = 0;
+			var tomap = function(k,i,m){m(k,true)};
+
+			;(function(){
+				var message;
+				function each(peer){ mesh.say(message, peer) }
+				mesh.say = function(msg, peer, o){
+					/*
+						TODO: Plenty of performance optimizations
+						that can be made just based off of ordering,
+						and reducing function calls for cached writes.
+					*/
+					if(!peer){ message = msg;
+						Type.obj.map(opt.peers, each);
+						return;
+					}
+					var tmp, wire = peer.wire || ((opt.wire) && opt.wire(peer)), msh, raw;// || open(peer, ctx); // TODO: Reopen!
+					if(!wire){ return }
+					msh = (msg._) || empty;
+					if(peer === msh.via){ return }
+					if(!(raw = msh.raw)){ raw = mesh.raw(msg) }
+					if((tmp = msg['@'])
+					&& (tmp = ctx.dup.s[tmp])
+					&& (tmp = tmp.it)){
+						if(tmp.get && tmp['##'] && tmp['##'] === msg['##']){ // PERF: move this condition outside say?
+							return; // TODO: this still needs to be tested in the browser!
+						}
+					}
+					if((tmp = msh.to) && (tmp[peer.url] || tmp[peer.id]) && !o){ return } // TODO: still needs to be tested
+					if(peer.batch){
+						peer.tail = (peer.tail || 0) + raw.length;
+						if(peer.tail <= opt.pack){
+							peer.batch.push(raw);
+							return;
+						}
+						flush(peer);
+					}
+					peer.batch = [];
+					setTimeout(function(){flush(peer)}, opt.gap);
+					send(raw, peer);
+				}
+				function flush(peer){
+					var tmp = peer.batch;
+					if(!tmp){ return }
+					peer.batch = peer.tail = null;
+					if(!tmp.length){ return }
+					try{send(JSON.stringify(tmp), peer);
+					}catch(e){opt.log('DAM JSON stringify error', e)}
+				}
+				function send(raw, peer){
+					var wire = peer.wire;
+					try{
+						if(peer.say){
+							peer.say(raw);
+						} else
+						if(wire.send){
+							wire.send(raw);
+						}
+						mesh.say.d += raw.length; ++mesh.say.c; // STATS!
+					}catch(e){
+						(peer.queue = peer.queue || []).push(raw);
+					}
+				}
+				mesh.say.c = mesh.say.d = 0;
+
+			}());
+
+			;(function(){
+
+				mesh.raw = function(msg){
+					if(!msg){ return '' }
+					var dup = ctx.dup, msh = (msg._) || {}, put, hash, tmp;
+					if(tmp = msh.raw){ return tmp }
+					if(typeof msg === 'string'){ return msg }
+					if(msg['@'] && (tmp = msg.put)){
+						if(!(hash = msg['##'])){
+							put = $(tmp, sort) || '';
+							hash = mesh.hash(msg, put);
+							msg['##'] = hash;
+						}
+						(tmp = dup.s)[hash = msg['@']+hash] = tmp[msg['#']];
+						msg['#'] = hash || msg['#'];
+						if(put){ (msg = Type.obj.to(msg)).put = _ }
+					}
+					var i = 0, to = []; Type.obj.map(opt.peers, function(p){
+						to.push(p.url || p.id); if(++i > 9){ return true } // limit server, fast fix, improve later!
+					}); msg['><'] = to.join();
+					var raw = $(msg);
+					if(u !== put){
+						tmp = raw.indexOf(_, raw.indexOf('put'));
+						raw = raw.slice(0, tmp-1) + put + raw.slice(tmp + _.length + 1);
+						//raw = raw.replace('"'+ _ +'"', put); // https://github.com/amark/gun/wiki/@$$ Heisenbug
+					}
+					if(msh){
+						msh.raw = raw;
+					}
+					return raw;
+				}
+
+				mesh.hash = function(msg, hash){
+					return Mesh.hash(hash || $(msg.put, sort) || '') || msg['#'] || Type.text.random(9);
+				}
+
+				function sort(k, v){ var tmp;
+					if(!(v instanceof Object)){ return v }
+					Type.obj.map(Object.keys(v).sort(), map, {to: tmp = {}, on: v});
+					return tmp;
+				}
+
+				function map(k){
+					this.to[k] = this.on[k];
+				}
+				var $ = JSON.stringify, _ = ':])([:';
+
+			}());
+
+			mesh.hi = function(peer){
+				var tmp = peer.wire || {};
+				if(peer.id || peer.url){
+					opt.peers[peer.url || peer.id] = peer;
+				} else {
+					tmp = peer.id = tmp.pid = peer.id || Type.text.random(9);
+					mesh.say({dam: '?'}, opt.peers[tmp] = peer);
+				}
+				if(!tmp.hied){ ctx.on(tmp.hied = 'hi', peer) }
+				// @rogowski I need this here by default for now to fix go1dfish's bug
+				tmp = peer.queue; peer.queue = [];
+				Type.obj.map(tmp, function(msg){
+					mesh.say(msg, peer);
+				});
+			}
+			mesh.bye = function(peer){
+				Type.obj.del(opt.peers, peer.id); // assume if peer.url then reconnect
+				ctx.on('bye', peer);
+			}
+			mesh.hear['!'] = function(msg, peer){ opt.log('Error:', msg.err) }
+			mesh.hear['?'] = function(msg, peer){
+				if(!msg.pid){
+					mesh.say({dam: '?', pid: opt.pid, '@': msg['#']}, peer);
+					// @rogowski I want to re-enable this AXE logic with some fix/merge later.
+					// var tmp = peer.queue; peer.queue = [];
+					// Type.obj.map(tmp, function(msg){
+					//	mesh.say(msg, peer);
+					// });
+					return;
+				}
+				if(!peer.wire){ return }
+				if(!peer.wire.pid){ return } // only run code below if wire.pid exists
+				Type.obj.del(opt.peers, peer.wire.pid || peer.id);
+				delete peer.wire.pid;
+				peer.id = msg.pid;
+				mesh.hi(peer);
+			}
+			return mesh;
+		}
+
+		Mesh.hash = function(s){ // via SO
+			if(typeof s !== 'string'){ return {err: 1} }
+	    var c = 0;
+	    if(!s.length){ return c }
+	    for(var i=0,l=s.length,n; i<l; ++i){
+	      n = s.charCodeAt(i);
+	      c = ((c<<5)-c)+n;
+	      c |= 0;
+	    }
+	    return c; // Math.abs(c);
+	  }
+
+	  var empty = {}, u;
+	  Object.keys = Object.keys || function(o){ return map(o, function(v,k,t){t(k)}) }
+
+	  try{ module.exports = Mesh }catch(e){}
+
+	})(USE, './adapters/mesh');
+
+	;USE(function(module){
+		var Gun = USE('../index');
+		Gun.Mesh = USE('./mesh');
+
+		Gun.on('opt', function(root){
+			this.to.next(root);
+			var opt = root.opt;
+			if(root.once){ return }
+			if(false === opt.WebSocket){ return }
+
+			var env;
+			if(typeof window !== "undefined"){ env = window }
+			if(typeof global !== "undefined"){ env = global }
+			env = env || {};
+
+			var websocket = opt.WebSocket || env.WebSocket || env.webkitWebSocket || env.mozWebSocket;
+			if(!websocket){ return }
+			opt.WebSocket = websocket;
+
+			var mesh = opt.mesh = opt.mesh || Gun.Mesh(root);
+
+			var wire = opt.wire;
+			opt.wire = open;
+			function open(peer){ try{
+				if(!peer || !peer.url){ return wire && wire(peer) }
+				var url = peer.url.replace('http', 'ws');
+				var wire = peer.wire = new opt.WebSocket(url);
+				wire.onclose = function(){
+					opt.mesh.bye(peer);
+					reconnect(peer);
+				};
+				wire.onerror = function(error){
+					reconnect(peer); // placement?
+					if(!error){ return }
+					if(error.code === 'ECONNREFUSED'){
+						//reconnect(peer, as);
+					}
+				};
+				wire.onopen = function(){
+					opt.mesh.hi(peer);
+				}
+				wire.onmessage = function(msg){
+					if(!msg){ return }
+					opt.mesh.hear(msg.data || msg, peer);
+				};
+				return wire;
+			}catch(e){}}
+
+			function reconnect(peer){
+				clearTimeout(peer.defer);
+				peer.defer = setTimeout(function(){
+					open(peer);
+				}, 2 * 1000);
+			}
+		});
+		var noop = function(){};
+	})(USE, './adapters/websocket');
+
 }());