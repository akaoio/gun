--- conflicted
+++ resolved
@@ -1,2840 +1,2568 @@
-//console.log("!!!!!!!!!!!!!!!! WARNING THIS IS GUN 0.5 !!!!!!!!!!!!!!!!!!!!!!");
-;(function(){
-
-	/* UNBUILD */
-	var root;
-	if(typeof window !== "undefined"){ root = window }
-	if(typeof global !== "undefined"){ root = global }
-	root = root || {};
-	var console = root.console || {log: function(){}};
-	function require(arg){
-		return arg.slice? require[resolve(arg)] : function(mod, path){
-			arg(mod = {exports: {}});
-			require[resolve(path)] = mod.exports;
-		}
-		function resolve(path){
-			return path.split('/').slice(-1).toString().replace('.js','');
-		}
-	}
-	if(typeof module !== "undefined"){ var common = module }
-	/* UNBUILD */
-
-	;require(function(module){
-		// Generic javascript utilities.
-		var Type = {};
-		//Type.fns = Type.fn = {is: function(fn){ return (!!fn && fn instanceof Function) }}
-		Type.fns = Type.fn = {is: function(fn){ return (!!fn && 'function' == typeof fn) }}
-		Type.bi = {is: function(b){ return (b instanceof Boolean || typeof b == 'boolean') }}
-		Type.num = {is: function(n){ return !list_is(n) && ((n - parseFloat(n) + 1) >= 0 || Infinity === n || -Infinity === n) }}
-		Type.text = {is: function(t){ return (typeof t == 'string') }}
-		Type.text.ify = function(t){
-			if(Type.text.is(t)){ return t }
-			if(typeof JSON !== "undefined"){ return JSON.stringify(t) }
-			return (t && t.toString)? t.toString() : t;
-		}
-		Type.text.random = function(l, c){
-			var s = '';
-			l = l || 24; // you are not going to make a 0 length random number, so no need to check type
-			c = c || '0123456789ABCDEFGHIJKLMNOPQRSTUVWXZabcdefghijklmnopqrstuvwxyz';
-			while(l > 0){ s += c.charAt(Math.floor(Math.random() * c.length)); l-- }
-			return s;
-		}
-		Type.text.match = function(t, o){ var r = false;
-			t = t || '';
-			o = Type.text.is(o)? {'=': o} : o || {}; // {'~', '=', '*', '<', '>', '+', '-', '?', '!'} // ignore case, exactly equal, anything after, lexically larger, lexically lesser, added in, subtacted from, questionable fuzzy match, and ends with.
-			if(Type.obj.has(o,'~')){ t = t.toLowerCase(); o['='] = (o['='] || o['~']).toLowerCase() }
-			if(Type.obj.has(o,'=')){ return t === o['='] }
-			if(Type.obj.has(o,'*')){ if(t.slice(0, o['*'].length) === o['*']){ r = true; t = t.slice(o['*'].length) } else { return false }}
-			if(Type.obj.has(o,'!')){ if(t.slice(-o['!'].length) === o['!']){ r = true } else { return false }}
-			if(Type.obj.has(o,'+')){
-				if(Type.list.map(Type.list.is(o['+'])? o['+'] : [o['+']], function(m){
-					if(t.indexOf(m) >= 0){ r = true } else { return true }
-				})){ return false }
-			}
-			if(Type.obj.has(o,'-')){
-				if(Type.list.map(Type.list.is(o['-'])? o['-'] : [o['-']], function(m){
-					if(t.indexOf(m) < 0){ r = true } else { return true }
-				})){ return false }
-			}
-			if(Type.obj.has(o,'>')){ if(t > o['>']){ r = true } else { return false }}
-			if(Type.obj.has(o,'<')){ if(t < o['<']){ r = true } else { return false }}
-			function fuzzy(t,f){ var n = -1, i = 0, c; for(;c = f[i++];){ if(!~(n = t.indexOf(c, n+1))){ return false }} return true } // via http://stackoverflow.com/questions/9206013/javascript-fuzzy-search
-			if(Type.obj.has(o,'?')){ if(fuzzy(t, o['?'])){ r = true } else { return false }} // change name!
-			return r;
-		}
-		Type.list = {is: function(l){ return (l instanceof Array) }}
-		Type.list.slit = Array.prototype.slice;
-		Type.list.sort = function(k){ // creates a new sort function based off some field
-			return function(A,B){
-				if(!A || !B){ return 0 } A = A[k]; B = B[k];
-				if(A < B){ return -1 }else if(A > B){ return 1 }
-				else { return 0 }
-			}
-		}
-		Type.list.map = function(l, c, _){ return obj_map(l, c, _) }
-		Type.list.index = 1; // change this to 0 if you want non-logical, non-mathematical, non-matrix, non-convenient array notation
-		Type.obj = {is: function(o){ return o? (o instanceof Object && o.constructor === Object) || Object.prototype.toString.call(o).match(/^\[object (\w+)\]$/)[1] === 'Object' : false }}
-		Type.obj.put = function(o, f, v){ return (o||{})[f] = v, o }
-		Type.obj.has = function(o, f){ return o && Object.prototype.hasOwnProperty.call(o, f) }
-		Type.obj.del = function(o, k){
-			if(!o){ return }
-			o[k] = null;
-			delete o[k];
-			return o;
-		}
-		Type.obj.as = function(o, f, v){ return o[f] = o[f] || (arguments.length >= 3? v : {}) }
-		Type.obj.ify = function(o){
-			if(obj_is(o)){ return o }
-			try{o = JSON.parse(o);
-			}catch(e){o={}};
-			return o;
-		}
-		;(function(){ var u;
-			function map(v,f){
-				if(obj_has(this,f) && u !== this[f]){ return }
-				this[f] = v;
-			}
-			Type.obj.to = function(from, to){
-				to = to || {};
-				obj_map(from, map, to);
-				return to;
-			}
-		}());
-		Type.obj.copy = function(o){ // because http://web.archive.org/web/20140328224025/http://jsperf.com/cloning-an-object/2
-			return !o? o : JSON.parse(JSON.stringify(o)); // is shockingly faster than anything else, and our data has to be a subset of JSON anyways!
-		}
-		;(function(){
-			function empty(v,i){ var n = this.n;
-				if(n && (i === n || (obj_is(n) && obj_has(n, i)))){ return }
-				if(i){ return true }
-			}
-			Type.obj.empty = function(o, n){
-				if(!o){ return true }
-				return obj_map(o,empty,{n:n})? false : true;
-			}
-		}());
-		;(function(){
-			function t(k,v){
-				if(2 === arguments.length){
-					t.r = t.r || {};
-					t.r[k] = v;
-					return;
-				} t.r = t.r || [];
-				t.r.push(k);
-			};
-			var keys = Object.keys;
-			Type.obj.map = function(l, c, _){
-				var u, i = 0, x, r, ll, lle, f = fn_is(c);
-				t.r = null;
-				if(keys && obj_is(l)){
-					ll = Object.keys(l); lle = true;
-				}
-				if(list_is(l) || ll){
-					x = (ll || l).length;
-					for(;i < x; i++){
-						var ii = (i + Type.list.index);
-						if(f){
-							r = lle? c.call(_ || this, l[ll[i]], ll[i], t) : c.call(_ || this, l[i], ii, t);
-							if(r !== u){ return r }
-						} else {
-							//if(Type.test.is(c,l[i])){ return ii } // should implement deep equality testing!
-							if(c === l[lle? ll[i] : i]){ return ll? ll[i] : ii } // use this for now
-						}
-					}
-				} else {
-					for(i in l){
-						if(f){
-							if(obj_has(l,i)){
-								r = _? c.call(_, l[i], i, t) : c(l[i], i, t);
-								if(r !== u){ return r }
-							}
-						} else {
-							//if(a.test.is(c,l[i])){ return i } // should implement deep equality testing!
-							if(c === l[i]){ return i } // use this for now
-						}
-					}
-				}
-				return f? t.r : Type.list.index? 0 : -1;
-			}
-		}());
-		Type.time = {};
-		Type.time.is = function(t){ return t? t instanceof Date : (+new Date().getTime()) }
-
-		var fn_is = Type.fn.is;
-		var list_is = Type.list.is;
-		var obj = Type.obj, obj_is = obj.is, obj_has = obj.has, obj_map = obj.map;
-		module.exports = Type;
-	})(require, './type');
-
-	;require(function(module){
-		// On event emitter generic javascript utility.
-		function Scope(){
-			function On(tag, arg, as, eas, skip){
-				var ctx = this, ons = ctx.ons || (ctx.ons = {}), on = ons[tag] || (ons[tag] = {s: []}), act, mem, O = On.ons;
-				if(!arg){
-					if(1 === arguments.length){ // Performance drops significantly even though `arguments.length` should be okay to use.
-						return on;
-					}
-				}
-				if(arg instanceof Function){
-					(act = (as instanceof Act)? as : new Act(tag, arg, as, on, ctx)).tmp = {};
-					if(O && O.event && ctx !== On){
-						On.on('event', act);
-						if(noop === act.fn){
-							return act;
-						}
-						if(-1 < act.i){ return act }
-					}
-					on.s.push(act);
-					return act;
-				}
-				var proxy;
-				if(O && O.emit && ctx !== On){
-					var ev = {tag: tag, arg: arg, on: on, ctx: ctx}, u;
-					On.on('emit', ev);
-					if(u === ev.arg){ return }
-					arg = ev.arg;
-					proxy = ev.proxy;
-				}
-				on.arg = arg;
-				on.end = as;
-				on.as = eas;
-				var i = 0, acts = on.s, l = acts.length, arr = (arg instanceof Array), gap, off, act, stun = function(){ stun.halt = arguments.length? 1 : true; return act.res.apply(act, arguments) } // TODO: BUG! Perf/clean up.
-				for(; i < l; i++){ act = acts[i];
-					if(skip){
-						if(skip === act){
-							skip = false;
-						}
-						continue;
-					}
-					var tun = act.stun; // TODO: BUG! Perf/clean up.
-					act.stun = stun; // TODO: BUG! Perf/clean up.
-					var tmp = act.tmp = {};
-					if(!arr){
-						act.fn.call(act.as, arg, proxy||act);
-					} else {
-						act.fn.apply(act.as, arg.concat(proxy||act));
-					}
-					act.stun = tun; // TODO: BUG! Perf/clean up.
-					if(noop === act.fn){
-						off = true;
-					}
-					//if(tmp = tmp.halt){
-					if(tmp = stun.halt){
-						if(1 === tmp){
-							gap = true;
-						}
-						break;
-					}
-				}
-				if(off){
-					var still = [], i = 0, acts = on.s, l = acts.length; // in case the list has mutated since.
-					for(; i < l; i++){ act = acts[i];
-						if(noop !== act.fn){
-							still.push(act);
-						}
-					}
-					on.s = still;
-					if(0 === still.length){
-						delete ons[tag];
-					}
-				}
-				if(!gap && as && as instanceof Function){
-					as.call(eas, arg);
-				}
-				return;
-			}
-			On.on = On;
-			On.scope = Scope;
-			return On;
-		}
-		function Act(tag, fn, as, on, ctx){
-			this.tag = tag;
-			this.fn = fn;
-			this.as = as;
-			this.on = on;
-			this.ctx = ctx;
-		}
-		Act.chain = Act.prototype;
-		Act.chain.res = Act.chain.stun = function(){
-			if(!this.tmp){ this.tmp = {halt: true} }
-			if(!arguments.length){
-				return this.tmp.halt = true;
-			}
-			var act = this, on = act.on, halt = {
-				resume: function(arg){
-					act.ctx.on(act.tag, (arguments.length?
-						1 === arguments.length? arg : Array.prototype.slice.call(arguments)
-					: halt.arg), halt.end, halt.as, act);
-				}, arg: on.arg,
-				end: on.end,
-				as: on.as
-			};
-			act.tmp.halt = 1;
-			return halt.resume;
-		}
-		Act.chain.off = function(){
-			this.fn = noop;
-		}
-		Act.chain.emit = function(arg){
-			var act = this, arr = (arg instanceof Array);
-			if(!arr){
-				act.fn.call(act.as, arg, act);
-			} else {
-				act.fn.apply(act.as, arg.concat(act));
-			}
-		}
-		function noop(){};
-		module.exports = Scope();
-	})(require, './on');
-
-	;require(function(module){
-		// TODO: Needs to be redone.
-		var On = require('./on');
-
-		function Chain(create, opt){
-			opt = opt || {};
-			opt.id = opt.id || '#';
-			opt.rid = opt.rid || '@';
-			opt.uuid = opt.uuid || function(){
-				return (+new Date()) + Math.random();
-			};
-			var on = On.scope();
-
-			on.stun = function(chain){
-				var stun = function(ev){
-					if(stun.off && stun === this.stun){
-						this.stun = null;
-						return false;
-					}
-					if(on.stun.skip){
-						return false;
-					}
-					if(ev){
-						ev.cb = ev.fn;
-						ev.off();
-						res.queue.push(ev);
-					}
-					return true;
-				}, res = stun.res = function(tmp, as){
-					if(stun.off){ return }
-					if(tmp instanceof Function){
-						on.stun.skip = true;
-						tmp.call(as);
-						on.stun.skip = false;
-						return;
-					}
-					stun.off = true;
-					var i = 0, q = res.queue, l = q.length, act;
-					res.queue = [];
-					if(stun === at.stun){
-						at.stun = null;
-					}
-					for(i; i < l; i++){ act = q[i];
-						act.fn = act.cb;
-						act.cb = null;
-						on.stun.skip = true;
-						act.ctx.on(act.tag, act.fn, act);
-						on.stun.skip = false;
-					}
-				}, at = chain._;
-				res.back = at.stun || (at.back||{_:{}})._.stun;
-				if(res.back){
-					res.back.next = stun;
-				}
-				res.queue = [];
-				at.stun = stun; 
-				return res;
-			}
-
-			var ask = on.ask = function(cb, as){
-				if(!ask.on){ ask.on = On.scope() }
-				var id = opt.uuid();
-				if(cb){ ask.on(id, cb, as) }
-				return id;
-			}
-			ask._ = opt.id;
-			on.ack = function(at, reply){
-				if(!at || !reply || !ask.on){ return }
-				var id = at[opt.id] || at;
-				if(!ask.ons[id]){ return }
-				ask.on(id, reply);
-				return true;
-			}
-			on.ack._ = opt.rid;
-
-			on.on('event', function event(act){
-				var last = act.on.last, tmp;
-				if('in' === act.tag && Gun.chain.chain.input !== act.fn){ // TODO: BUG! Gun is not available in this module.
-					if((tmp = act.ctx) && tmp.stun){
-						if(tmp.stun(act)){
-							return;
-						}
-					}
-				}
-				if(!last){ return }
-				if(act.on.map){
-					var map = act.on.map, v;
-					for(var f in map){ v = map[f];
-						if(v.put){
-							emit(v, act, event);
-						}
-					}
-					/*
-					Gun.obj.map(act.on.map, function(v,f){ // TODO: BUG! Gun is not available in this module.
-						//emit(v[0], act, event, v[1]); // below enables more control
-						//console.log("boooooooo", f,v);
-						emit(v, act, event);
-						//emit(v[1], act, event, v[2]);
-					});
-					*/
-				} else {
-					emit(last, act, event);
-				}
-				if(last !== act.on.last){
-					//console.log(">>>>>>>>>>>>>>>>>>>>>>>>>>", last, act.on.last);
-					event(act);
-				}
-			});
-			function emit(last, act, event, ev){
-				if(last instanceof Array){
-					act.fn.apply(act.as, last.concat(ev||act));
-				} else {
-					act.fn.call(act.as, last, ev||act);
-				}
-			}
-
-			/*on.on('emit', function(ev){
-				if(ev.on.map){
-					var id = ev.arg.via.gun._.id + ev.arg.get;
-					//
-					//ev.id = ev.id || Gun.text.random(6);
-					//ev.on.map[ev.id] = ev.arg;
-					//ev.proxy = ev.arg[1];
-					//ev.arg = ev.arg[0];
-					// below gives more control.
-					ev.on.map[id] = ev.arg;
-					//ev.proxy = ev.arg[2];
-				}
-				ev.on.last = ev.arg;
-			});*/
-
-			on.on('emit', function(ev){
-				var gun = ev.arg.gun;
-				if('in' === ev.tag && gun && !gun._.soul){ // TODO: BUG! Soul should be available. Currently not using it though, but should enable it (check for side effects if made available).
-					(ev.on.map = ev.on.map || {})[gun._.id || (gun._.id = Math.random())] = ev.arg;
-				}
-				ev.on.last = ev.arg;
-			});
-			return on;
-		}
-		module.exports = Chain;
-	})(require, './onify');
-
-	;require(function(module){
-		// Generic javascript scheduler utility.
-		var Type = require('./type');
-		function s(state, cb, time){ // maybe use lru-cache?
-			s.time = time || Gun.time.is;
-			s.waiting.push({when: state, event: cb || function(){}});
-			if(s.soonest < state){ return }
-			s.set(state);
-		}
-		s.waiting = [];
-		s.soonest = Infinity;
-		s.sort = Type.list.sort('when');
-		s.set = function(future){
-			if(Infinity <= (s.soonest = future)){ return }
-			var now = s.time();
-			future = (future <= now)? 0 : (future - now);
-			clearTimeout(s.id);
-			s.id = setTimeout(s.check, future);
-		}
-		s.each = function(wait, i, map){
-			var ctx = this;
-			if(!wait){ return }
-			if(wait.when <= ctx.now){
-				if(wait.event instanceof Function){
-					setTimeout(function(){ wait.event() },0);
-				}
-			} else {
-				ctx.soonest = (ctx.soonest < wait.when)? ctx.soonest : wait.when;
-				map(wait);
-			}
-		}
-		s.check = function(){
-			var ctx = {now: s.time(), soonest: Infinity};
-			s.waiting.sort(s.sort);
-			s.waiting = Type.list.map(s.waiting, s.each, ctx) || [];
-			s.set(ctx.soonest);
-		}
-		module.exports = s;
-	})(require, './schedule');
-
-	;require(function(module){
-		/* Based on the Hypothetical Amnesia Machine thought experiment */
-		function HAM(machineState, incomingState, currentState, incomingValue, currentValue){
-			if((machineState+1) < incomingState){ // It is important that we always +1 on the machine state, just to prevent any in-memory collisions on fast processors.
-				return {defer: true}; // the incoming value is outside the boundary of the machine's state, it must be reprocessed in another state.
-			}
-			if(incomingState < currentState){
-				return {historical: true}; // the incoming value is within the boundary of the machine's state, but not within the range.
-
-			}
-			if(currentState < incomingState){
-				return {converge: true, incoming: true}; // the incoming value is within both the boundary and the range of the machine's state.
-
-			}
-			if(incomingState === currentState){
-				if(incomingValue === currentValue){ // Note: while these are practically the same, the deltas could be technically different
-					return {state: true};
-				}
-				/*
-					The following is a naive implementation, but will always work.
-					Never change it unless you have specific needs that absolutely require it.
-					If changed, your data will diverge unless you guarantee every peer's algorithm has also been changed to be the same.
-					As a result, it is highly discouraged to modify despite the fact that it is naive,
-					because convergence (data integrity) is generally more important.
-					Any difference in this algorithm must be given a new and different name.
-				*/
-				if(Lexical(incomingValue) < Lexical(currentValue)){ // Lexical only works on simple value types!
-					return {converge: true, current: true};
-				}
-				if(Lexical(currentValue) < Lexical(incomingValue)){ // Lexical only works on simple value types!
-					return {converge: true, incoming: true};
-				}
-			}
-			return {err: "you have not properly handled recursion through your data or filtered it as JSON"};
-		}
-		if(typeof JSON === 'undefined'){
-			throw new Error(
-				'JSON is not included in this browser. Please load it first: ' +
-				'ajax.cdnjs.com/ajax/libs/json2/20110223/json2.js'
-			);
-		}
-		var Lexical = JSON.stringify, undefined;
-		module.exports = HAM;
-	})(require, './HAM');
-
-	;require(function(module){
-		var Type = require('./type');
-		var Val = {};
-		Val.is = function(v){ // Valid values are a subset of JSON: null, binary, number (!Infinity), text, or a soul relation. Arrays need special algorithms to handle concurrency, so they are not supported directly. Use an extension that supports them if needed but research their problems first.
-			var u;
-			if(v === u){ return false }
-			if(v === null){ return true } // "deletes", nulling out fields.
-			if(v === Infinity){ return false } // we want this to be, but JSON does not support it, sad face.
-			if(bi_is(v) // by "binary" we mean boolean.
-			|| num_is(v)
-			|| text_is(v)){ // by "text" we mean strings.
-				return true; // simple values are valid.
-			}
-			return Val.rel.is(v) || false; // is the value a soul relation? Then it is valid and return it. If not, everything else remaining is an invalid data type. Custom extensions can be built on top of these primitives to support other types.
-		}
-		Val.rel = {_: '#'};
-		;(function(){
-			Val.rel.is = function(v){ // this defines whether an object is a soul relation or not, they look like this: {'#': 'UUID'}
-				if(v && !v._ && obj_is(v)){ // must be an object.
-					var o = {};
-					obj_map(v, map, o);
-					if(o.id){ // a valid id was found.
-						return o.id; // yay! Return it.
-					}
-				}
-				return false; // the value was not a valid soul relation.
-			}
-			function map(s, f){ var o = this; // map over the object...
-				if(o.id){ return o.id = false } // if ID is already defined AND we're still looping through the object, it is considered invalid.
-				if(f == _rel && text_is(s)){ // the field should be '#' and have a text value.
-					o.id = s; // we found the soul!
-				} else {
-					return o.id = false; // if there exists anything else on the object that isn't the soul, then it is considered invalid.
-				}
-			}
-		}());
-		Val.rel.ify = function(t){ return obj_put({}, _rel, t) } // convert a soul into a relation and return it.
-		var _rel = Val.rel._;
-		var bi_is = Type.bi.is;
-		var num_is = Type.num.is;
-		var text_is = Type.text.is;
-		var obj = Type.obj, obj_is = obj.is, obj_put = obj.put, obj_map = obj.map;
-		module.exports = Val;
-	})(require, './val');
-
-	;require(function(module){
-		var Type = require('./type');
-		var Val = require('./val');
-		var Node = {_: '_'};
-		Node.soul = function(n, o){ return (n && n._ && n._[o || _soul]) } // convenience function to check to see if there is a soul on a node and return it.
-		Node.soul.ify = function(n, o){ // put a soul on an object.
-			o = (typeof o === 'string')? {soul: o} : o || {};
-			n = n || {}; // make sure it exists.
-			n._ = n._ || {}; // make sure meta exists.
-			n._[_soul] = o.soul || n._[_soul] || text_random(); // put the soul on it.
-			return n;
-		}
-		;(function(){
-			Node.is = function(n, cb, o){ var s; // checks to see if an object is a valid node.
-				if(!obj_is(n)){ return false } // must be an object.
-				if(s = Node.soul(n)){ // must have a soul on it.
-					return !obj_map(n, map, {o:o,n:n,cb:cb});
-				}
-				return false; // nope! This was not a valid node.
-			}
-			function map(v, f){ // we invert this because the way we check for this is via a negation.
-				if(f === Node._){ return } // skip over the metadata.
-				if(!Val.is(v)){ return true } // it is true that this is an invalid node.
-				if(this.cb){ this.cb.call(this.o, v, f, this.n) } // optionally callback each field/value.
-			}
-		}());
-		;(function(){
-			Node.ify = function(obj, o, as){ // returns a node from a shallow object.
-				if(!o){ o = {} }
-				else if(typeof o === 'string'){ o = {soul: o} }
-				else if(o instanceof Function){ o = {map: o} }
-				if(o.map){ o.node = o.map.call(as, obj, u, o.node || {}) }
-				if(o.node = Node.soul.ify(o.node || {}, o)){
-					obj_map(obj, map, {opt:o,as:as});
-				}
-				return o.node; // This will only be a valid node if the object wasn't already deep!
-			}
-			function map(v, f){ var o = this.opt, tmp, u; // iterate over each field/value.
-				if(o.map){
-					tmp = o.map.call(this.as, v, ''+f, o.node);
-					if(u === tmp){
-						obj_del(o.node, f);
-					} else
-					if(o.node){ o.node[f] = tmp }
-					return;
-				}
-				if(Val.is(v)){
-					o.node[f] = v;
-				}
-			}
-		}());
-		var obj = Type.obj, obj_is = obj.is, obj_del = obj.del, obj_map = obj.map;
-		var text = Type.text, text_random = text.random;
-		var _soul = Val.rel._;
-		var u;
-		module.exports = Node;
-	})(require, './node');
-
-	;require(function(module){
-		var Type = require('./type');
-		var Node = require('./node');
-		function State(){
-			var t = time();
-			if(last < t){
-				n = 0;
-				return last = t;
-			}
-			return last = t + ((N += 1) / D);
-		}
-		var time = Type.time.is, last = -Infinity, N = 0, D = 1000; // WARNING! In the future, on machines that are D times faster than 2016AD machines, you will want to increase D by another several orders of magnitude so the processing speed never out paces the decimal resolution (increasing an integer effects the state accuracy).
-		State._ = '>';
-		State.ify = function(n, f, s){ // put a field's state on a node.
-			if(!n || !n[N_]){ return } // reject if it is not node-like.
-			var tmp = obj_as(n[N_], State._); // grab the states data.
-			if(u !== f && num_is(s)){ tmp[f] = s } // add the valid state.
-			return n;
-		}
-		State.is = function(n, f, o){ // convenience function to get the state on a field on a node and return it.
-			var tmp = (f && n && n[N_] && n[N_][State._]) || o;
-			if(!tmp){ return }
-			return num_is(tmp[f])? tmp[f] : -Infinity;
-		}
-		;(function(){
-			State.map = function(cb, s, as){ var u; // for use with Node.ify
-				var o = obj_is(o = cb || s)? o : null;
-				cb = fn_is(cb = cb || s)? cb : null;
-				if(o && !cb){
-					s = num_is(s)? s : State();
-					o[N_] = o[N_] || {};
-					obj_map(o, map, {o:o,s:s});
-					return o;
-				}
-				as = as || obj_is(s)? s : u;
-				s = num_is(s)? s : State();
-				return function(v, f, o, opt){
-					if(!cb){
-						map.call({o: o, s: s}, v,f);
-						return v;
-					}
-					cb.call(as || this || {}, v, f, o, opt);
-					if(obj_has(o,f) && u === o[f]){ return }
-					map.call({o: o, s: s}, v,f);
-				}
-			}
-			function map(v,f){
-				if(N_ === f){ return }
-				State.ify(this.o, f, this.s) ;
-			}
-		}());
-		var obj = Type.obj, obj_as = obj.as, obj_has = obj.has, obj_is = obj.is, obj_map = obj.map;
-		var num = Type.num, num_is = num.is;
-		var fn = Type.fn, fn_is = fn.is;
-		var N_ = Node._, u;
-		module.exports = State;
-	})(require, './state');
-
-	;require(function(module){
-		var Type = require('./type');
-		var Val = require('./val');
-		var Node = require('./node');
-		var Graph = {};
-		;(function(){
-			Graph.is = function(g, cb, fn, as){ // checks to see if an object is a valid graph.
-				if(!g || !obj_is(g) || obj_empty(g)){ return false } // must be an object.
-				return !obj_map(g, map, {fn:fn,cb:cb,as:as}); // makes sure it wasn't an empty object.
-			}
-			function nf(fn){ // optional callback for each node.
-				if(fn){ Node.is(nf.n, fn, nf.as) } // where we then have an optional callback for each field/value.
-			}
-			function map(n, s){ // we invert this because the way we check for this is via a negation.
-				if(!n || s !== Node.soul(n) || !Node.is(n, this.fn)){ return true } // it is true that this is an invalid graph.
-				if(!fn_is(this.cb)){ return }
-				nf.n = n; nf.as = this.as;
-				this.cb.call(nf.as, n, s, nf);
-			}
-		}());
-		;(function(){
-			Graph.ify = function(obj, env, as){
-				var at = {path: [], obj: obj};
-				if(!env){
-					env = {};
-				} else
-				if(typeof env === 'string'){
-					env = {soul: env};
-				} else
-				if(env instanceof Function){
-					env.map = env;
-				}
-				if(env.soul){
-					at.rel = Val.rel.ify(env.soul);
-				}
-				env.graph = env.graph || {};
-				env.seen = env.seen || [];
-				env.as = env.as || as;
-				node(env, at);
-				env.root = at.node;
-				return env.graph;
-			}
-			function node(env, at){ var tmp;
-				if(tmp = seen(env, at)){ return tmp }
-				at.env = env;
-				at.soul = soul;
-				if(Node.ify(at.obj, map, at)){
-					at.rel = at.rel || Val.rel.ify(Node.soul(at.node));
-					env.graph[Val.rel.is(at.rel)] = at.node;
-				}
-				return at;
-			}
-			function map(v,f,n){
-				var at = this, env = at.env, is, tmp;
-				if(Node._ === f && obj_has(v,Val.rel._)){
-					return n._; // TODO: Bug?
-				}
-				if(!(is = valid(v,f,n, at,env))){ return }
-				if(!f){
-					at.node = at.node || n || {};
-					if(obj_has(v, Node._)){
-						at.node._ = obj_copy(v._);
-					}
-					at.node = Node.soul.ify(at.node, Val.rel.is(at.rel));
-				}
-				if(tmp = env.map){
-					tmp.call(env.as || {}, v,f,n, at);
-					if(obj_has(n,f)){
-						v = n[f];
-						if(u === v){
-							obj_del(n, f);
-							return;
-						}
-						if(!(is = valid(v,f,n, at,env))){ return }
-					}
-				}
-				if(!f){ return at.node }
-				if(true === is){
-					return v;
-				}
-				tmp = node(env, {obj: v, path: at.path.concat(f)});
-				if(!tmp.node){ return }
-				return tmp.rel; //{'#': Node.soul(tmp.node)};
-			}
-			function soul(id){ var at = this;
-				var prev = Val.rel.is(at.rel), graph = at.env.graph;
-				at.rel = at.rel || Val.rel.ify(id);
-				at.rel[Val.rel._] = id;
-				if(at.node && at.node[Node._]){
-					at.node[Node._][Val.rel._] = id;
-				}
-				if(obj_has(graph, prev)){
-					graph[id] = graph[prev];
-					obj_del(graph, prev);
-				}
-			}
-			function valid(v,f,n, at,env){ var tmp;
-				if(Val.is(v)){ return true }
-				if(obj_is(v)){ return 1 }
-				if(tmp = env.invalid){
-					v = tmp.call(env.as || {}, v,f,n);
-					return valid(v,f,n, at,env);
-				}
-				env.err = "Invalid value at '" + at.path.concat(f).join('.') + "'!";
-			}
-			function seen(env, at){
-				var arr = env.seen, i = arr.length, has;
-				while(i--){ has = arr[i];
-					if(at.obj === has.obj){ return has }
-				}
-				arr.push(at);
-			}
-		}());
-		Graph.node = function(node){
-			var soul = Node.soul(node);
-			if(!soul){ return }
-			return obj_put({}, soul, node);
-		}
-		;(function(){
-			Graph.to = function(graph, root, opt){
-				if(!graph){ return }
-				var obj = {};
-				opt = opt || {seen: {}};
-				obj_map(graph[root], map, {obj:obj, graph: graph, opt: opt});
-				return obj;
-			}
-			function map(v,f){ var tmp, obj;
-				if(Node._ === f){
-					if(obj_empty(v, Val.rel._)){
-						return;
-					}
-					this.obj[f] = obj_copy(v);
-					return;
-				}
-				if(!(tmp = Val.rel.is(v))){
-					this.obj[f] = v;
-					return;
-				}
-				if(obj = this.opt.seen[tmp]){
-					this.obj[f] = obj;
-					return;
-				}
-				this.obj[f] = this.opt.seen[tmp] = Graph.to(this.graph, tmp, this.opt);
-			}
-		}());
-		var fn_is = Type.fn.is;
-		var obj = Type.obj, obj_is = obj.is, obj_del = obj.del, obj_has = obj.has, obj_empty = obj.empty, obj_put = obj.put, obj_map = obj.map, obj_copy = obj.copy;
-		var u;
-		module.exports = Graph;
-	})(require, './graph');
-
-
-	;require(function(module){
-		var Type = require('./type');
-		function Dedup(){
-			this.cache = {};
-		}
-		Dedup.prototype.track = function(id){
-			this.cache[id] = Type.time.is();
-			if (!this.to) {
-				this.gc(); // Engage GC.
-			}
-			return id;
-		};
-		Dedup.prototype.check = function(id){
-			// Have we seen this ID recently?
-			return Type.obj.has(this.cache, id)? this.dedup(id) : false; // Important, bump the ID's liveliness if it has already been seen before - this is critical to stopping broadcast storms.
-		}
-		Dedup.prototype.gc = function(){
-			var de = this, now = Type.time.is(), oldest = now, maxAge = 5 * 60 * 1000;
-			// TODO: Gun.scheduler already does this? Reuse that.
-			Gun.obj.map(de.cache, function(time, id){
-				oldest = Math.min(now, time);
-				if ((now - time) < maxAge){ return }
-				Type.obj.del(de.cache, id);
-			});
-			var done = Type.obj.empty(de.cache);
-			if(done){
-				de.to = null; // Disengage GC.
-				return;
-			}
-			var elapsed = now - oldest; // Just how old?
-			var nextGC = maxAge - elapsed; // How long before it's too old?
-			de.to = setTimeout(function(){ de.gc() }, nextGC); // Schedule the next GC event.
-		}
-		module.exports = Dedup;
-	})(require, './dedup');
-
-	;require(function(module){
-
-		function Gun(o){
-			if(o instanceof Gun){ return (this._ = {gun: this}).gun }
-			if(!(this instanceof Gun)){ return new Gun(o) }
-			return Gun.create(this._ = {gun: this, opt: o});
-		}
-
-		Gun.is = function(gun){ return (gun instanceof Gun) }
-
-		Gun.version = 0.4;
-
-		Gun.chain = Gun.prototype;
-		Gun.chain.toJSON = function(){};
-
-		var Type = require('./type');
-		Type.obj.to(Type, Gun);
-		Gun.HAM = require('./HAM');
-		Gun.val = require('./val');
-		Gun.node = require('./node');
-		Gun.state = require('./state');
-		Gun.graph = require('./graph');
-		Gun.dedup = require('./dedup');
-		Gun.on = require('./onify')();
-		
-		Gun._ = { // some reserved key words, these are not the only ones.
-			node: Gun.node._ // all metadata of a node is stored in the meta property on the node.
-			,soul: Gun.val.rel._ // a soul is a UUID of a node but it always points to the "latest" data known.
-			,state: Gun.state._ // other than the soul, we store HAM metadata.
-			,field: '.' // a field is a property on a node which points to a value.
-			,value: '=' // the primitive value.
-		}
-
-		;(function(){
-<<<<<<< HEAD
-			Gun.create = function(at){
-				var gun = at.gun.opt(at.opt);
-				at.root = at.root || gun;
-				at.graph = at.graph || {};
-				at.dedup = at.dedup || new Gun.dedup;
-=======
-
-			Gun.chain.opt = function(opt){
-				opt = opt || {};
-				var peers = obj_is(opt) ? opt.peers : opt;
-				if (text_is(peers)) {
-					peers = [peers];
-				}
-				if (list_is(peers)) {
-					peers = obj_map(peers, function (url, field, m) {
-						m(url, {});
-					});
-				}
-				if (!obj_is(opt)) {
-					opt = {};
-				}
-				opt.peers = peers;
-				var gun = this, at = gun._;
-				at.root = at.root || gun;
-				at.graph = at.graph || {};
-				at.dedup = new Dedup();
-				at.opt = at.opt || {};
-
-				at.opt.peers = Gun.obj.to(at.opt.peers || {}, peers);
-				Gun.obj.to(opt, at.opt);
-
-				Gun.on('opt', at);
->>>>>>> bdcea8c0
-				if(!at.once){
-					gun.on('in', input, at);
-					gun.on('out', output, at);
-				}
-				at.once = true;
-				return gun;
-<<<<<<< HEAD
-			};
-
-=======
-			}
->>>>>>> bdcea8c0
-			function output(at){
-				var cat = this, gun = cat.gun, tmp;
-				// TODO: BUG! Outgoing `get` to read from in memory!!!
-				if(at.get && get(at, cat)){ return }
-				//if(at.put){
-					cat.on('in', obj_to(at, {gun: cat.gun})); // TODO: PERF! input now goes to output so it would be nice to reduce the circularity here for perf purposes.
-				//}
-				if(at['#']){
-					cat.dedup.track(at['#']);
-				}
-				if(!at.gun){
-					at = obj_to(at, {gun: gun});
-				}
-				//if(at.put){ Gun.on('put', at) }
-				//if(at.get){ get(at, cat) }
-				// Reads and writes both trigger output. // that should be intended.
-				//if (at.put !== undefined || at.get !== undefined) {
-					Gun.on('out', at);
-				//}
-				// Gun.on('out', at);
-				//if(!cat.back){ return }
-				//cat.back.on('out', at);
-			}
-			function get(at, cat){
-				var soul = at.get[_soul], node = cat.graph[soul], field = at.get[_field];
-				if(node && (!field || obj_has(node, field))){
-					if(field){
-						node = Gun.obj.put({_: node._}, field, node[field]);
-					}
-					cat.on('in', {
-						'@': at['#'],
-						put: Gun.graph.node(node) // TODO: BUG! Clone node!
-					});
-					return true;
-				}
-				//Gun.on('get', at);
-			}
-			function input(at, ev){ var cat = this;
-				if(!at.gun){ at.gun = cat.gun }
-				if(!at['#'] && at['@']){
-					at['#'] = Gun.text.random(); // TODO: Use what is used other places instead.
-					if(Gun.on.ack(at['@'], at)){ return }
-					cat.dedup.track(at['#']);
-					cat.on('out', at);
-					return;
-				}
-				if(at['#'] && cat.dedup.check(at['#'])){ return }
-				cat.dedup.track(at['#']);
-				if(Gun.on.ack(at['@'], at)){ return }
-				if(at.put){
-					console.debug(2, 'OUT -> IN', at);
-					Gun.HAM.synth.call(cat.gun, at, ev);
-					Gun.on('put', at);
-				}
-				if(at.get){ Gun.on('get', at) }
-				Gun.on('out', at);
-			}
-<<<<<<< HEAD
-=======
-			function ham(data, key){
-				var cat = this.cat, graph = cat.graph;
-				graph[key] = Gun.HAM.union(graph[key] || data, data) || graph[key];
-			}
-			function map(data, key){
-				var cat = this.cat, graph = cat.graph, path = cat.path || (cat.path = {}), gun, at;
-				gun = path[key] || (path[key] = cat.gun.get(key));
-				(at = gun._).change = data;
-				if(graph){
-					data = graph[key]; // TODO! BUG/PERF! COPY!?
-				}
-				at.put = data;
-				gun.on('in', {
-					put: data,
-					get: key,
-					gun: gun,
-					via: this.at
-				});
-			}
-			function Dedup(){
-				this.cache = {};
-			}
-			Dedup.prototype.track = function (id) {
-				this.cache[id] = Gun.time.is();
-				// Engage GC.
-				if (!this.to) {
-					this.gc();
-				}
-				return id;
-			};
-			Dedup.prototype.check = function(id){
-				// Have we seen this ID recently?
-				return Gun.obj.has(this.cache, id);
-			}
-			Dedup.prototype.gc = function(){
-				var de = this;
-				var now = Gun.time.is();
-				var oldest = now;
-				var maxAge = 5 * 60 * 1000;
-				// TODO: Gun.scheduler already does this? Reuse that.
-				Gun.obj.map(de.cache, function (time, id) {
-					oldest = Math.min(now, time);
-
-					if ((now - time) < maxAge) {
-						return;
-					}
-
-					delete de.cache[id];
-				});
-
-				var done = Gun.obj.empty(de.cache);
-
-				// Disengage GC.
-				if (done) {
-					de.to = null;
-					return;
-				}
-
-				// Just how old?
-				var elapsed = now - oldest;
-
-				// How long before it's too old?
-				var nextGC = maxAge - elapsed;
-
-				// Schedule the next GC event.
-				de.to = setTimeout(function(){ de.gc() }, nextGC);
-			}
->>>>>>> bdcea8c0
-		}());
-
-		//var text = Type.text, text_is = text.is, text_random = text.random;
-		//var list = Type.list, list_is = list.is;
-		var obj = Type.obj, obj_is = obj.is, obj_has = obj.has, obj_to = obj.to, obj_map = obj.map;
-		var _soul = Gun._.soul, _field = Gun._.field;
-		//var u;
-
-		console.debug = function(i, s){ return (console.debug.i && i === console.debug.i && console.debug.i++) && (console.log.apply(console, arguments) || s) };
-
-		Gun.log = function(){ return (!Gun.log.off && console.log.apply(console, arguments)), [].slice.call(arguments).join(' ') }
-		Gun.log.once = function(w,s,o){ return (o = Gun.log.once)[w] = o[w] || 0, o[w]++ || Gun.log(s) }
-
-		if(typeof window !== "undefined"){ window.Gun = Gun }
-		if(typeof common !== "undefined"){ common.exports = Gun }
-		module.exports = Gun;
-	})(require, './root');
-
-	;require(function(module){
-		var Gun = require('./root');
-		Gun.chain.opt = function(opt){
-			opt = opt || {};
-			var gun = this, at = gun._, tmp = opt.peers || opt;
-			if(!obj_is(opt)){ opt = {} }
-			if(!obj_is(at.opt)){ at.opt = opt }
-			if(text_is(tmp)){ tmp = [tmp] }
-			if(list_is(tmp)){
-				tmp = obj_map(tmp, function(url, i, map){
-					map(url, {});
-				});
-			}
-			at.opt.peers = obj_to(tmp, at.opt.peers || {});
-			obj_to(opt, at.opt); // copies options on to `at.opt` only if not already taken.
-			Gun.on('opt', at);
-			return gun;
-		}
-		var text_is = Gun.text.is;
-		var list_is = Gun.list.is;
-		var obj = Gun.obj, obj_is = obj.is, obj_to = obj.to, obj_map = obj.map;
-	})(require, './opt');
-
-	;require(function(module){
-		var Gun = require('./root');
-		Gun.chain.Back = function(n, opt){ var tmp;
-			if(-1 === n || Infinity === n){
-				return this._.root;
-			} else
-			if(1 === n){
-				return this._.back;
-			}
-			var gun = this, at = gun._;
-			if(typeof n === 'string'){
-				n = n.split('.');
-			}
-			if(n instanceof Array){
-				var i = 0, l = n.length, tmp = at;
-				for(i; i < l; i++){
-					tmp = (tmp||empty)[n[i]];
-				}
-				if(u !== tmp){
-					return opt? gun : tmp;
-				} else
-				if(tmp = at.back){
-					return tmp.Back(n, opt);
-				}
-				return;
-			}
-			if(n instanceof Function){
-				var yes, tmp = {_:{back: gun}};
-				while((tmp = tmp._) && (tmp = tmp.back) && !(yes = n(tmp, opt))){}
-				return yes;
-			}
-		}
-		var empty = {}, u;
-	})(require, './back');
-
-	;require(function(module){
-		var Gun = require('./root');
-		Gun.chain.chain = function(){
-			var at = this._, chain = new this.constructor(this), cat = chain._;
-			cat.root = at.root;
-			cat.back = this;
-			Gun.on('chain', cat);
-			chain.on('in', input, cat); // For 'in' if I add my own listeners to each then I MUST do it before in gets called. If I listen globally for all incoming data instead though, regardless of individual listeners, I can transform the data there and then as well.
-			chain.on('out', output, cat); // However for output, there isn't really the global option. I must listen by adding my own listener individually BEFORE this one is ever called.
-			return chain;
-		}
-		function output(at){
-			var cat = this, gun = cat.gun, root = gun.Back(-1), put, get, now, tmp;
-			if(!at.gun){
-				at.gun = gun;
-			}
-			if(get = at.get){
-				if(!get[_soul]){
-					if(obj_has(get, _field)){
-						get = get[_field];
-						// TODO: MARK COME BACK HERE!!!!!!!! CHAIN ABILITY!!!!!! IF THIS IS NOT A GUN SINGLETON, MAP OVER ALL CURRENT (AND FUTURE?) SINGLETONS AND BACK ON THEM DIRECTLY!!!!!!!!!!!
-						var next = get? gun.get(get, null, {path: true})._ : cat;
-						if(0 >= next.ask){ return }
-						cat.on('in', function(tac, ev){
-							now = true;
-							//next.ask = -1;
-							var val = tac.put, rel;
-							if(u === val){
-								at.gun.on('in', {
-									get: get,
-									gun: at.gun,
-									via: tac
-								});
-								return;
-							}
-							if(Gun.node.soul(val)){ return } // TODO: BUG! Should ask for the property!
-							// TODO: BUG!!!! ^^^^ We might have loaded 1 property on this node and thus have the node but not other properties yet.
-							if(rel = Gun.val.rel.is(val)){
-								//console.debug(2, 'out already', rel, get, tac, at);
-								//value.call(cat, tac, ev);
-								at.gun.on('out', {
-									get: {'#': rel, '.': get},
-									'#': Gun.on.ask(Gun.HAM.synth, at.gun),
-									gun: at.gun
-								});
-								if(tmp = tac.gun._.put){ tac.put = tmp } // TODO: CLEAN THIS UP! DO NOT DEPEND UPON IT!
-								return;
-							}
-							input.call(cat, tac, ev);
-						}).off(); // TODO: BUG! This `.off()` is correct, but note that not doing it inside of the callback means that potentially inside of the callback will do/cause other work which might trigger the event listener synchronously before it can ever unsubscribe. The problem currently with having an unsubscribe inside is because there might be a `.map` that needs multiple things to be triggered. Although now that I have mentioned it the `ev.off()` inside for a map should only effect their own event, not the thing as a whole. Hmmm.
-						if(now){ return }
-						if(cat.get){
-							if(cat.soul){
-								next.ask = -1;
-								at.gun.on('out', {
-									get: {'#': cat.soul, '.': get},
-									'#': Gun.on.ask(Gun.HAM.synth, at.gun),
-									gun: at.gun
-								});
-								return;
-							}
-							cat.back.on('out', {
-								get: obj_put({}, _field, cat.get),
-								gun: gun
-							});
-							return;
-						}
-						console.debug(103, 'out', cat.get);
-						at = obj_to(at, {get: {}});
-					} else {
-						if(cat.ask){ return }
-						cat.ask = 1;
-						if(cat.get){
-							if(cat.soul){
-								cat.ask = -1;
-								console.debug(104, 'out', cat.get, cat.ask);
-								gun.on('out', {
-									get: {'#': cat.soul},
-									'#': Gun.on.ask(Gun.HAM.synth, gun),
-								});
-								return;
-							}
-							console.debug(102, 'any out', cat.get, cat.ask);
-							cat.back.on('out', {
-								get: obj_put({}, _field, cat.get),
-								gun: gun
-							});
-							return;
-						}
-					}
-				}
-			}
-			cat.back.on('out', at);
-		}
-		function input(at, ev){
-			at = at._ || at;
-			var cat = this, gun = at.gun, coat = gun._, change = at.put, tmp;
-			console.debug(119, 'in', cat.get, change, cat.next, cat.maps);
-			console.debug(117, 'in', cat.get, change, cat.next, cat.maps);
-			console.debug(116, 'in', cat.get, change, cat.next, cat.maps);
-			console.debug(115, 'in', cat.get, change, cat.next, cat.maps);
-			console.debug(109, 'in', cat.get, change, cat.next);
-			console.debug(107, 'in', cat.get, change, cat.next, cat.maps);
-			console.debug(6, 'in', cat.get, change, cat.next, cat.maps);
-			console.debug(5, 'in', cat.get, change, cat.next, cat.maps);
-			console.debug(3, 'in', cat.get, change, cat.next, cat.maps);
-			if(cat.maps){
-				obj_map(cat.maps, function(cat){
-					cat.on('in', at);
-				})
-			}
-			if(value.call(cat, at, ev)){
-				return;
-			}
-			obj_map(change, map, {at: at, cat: cat}); // Important because `values` sometimes `ask`s for things which changes what the `changes` are.
-		}
-		Gun.chain.chain.input = input;
-		function value(at, ev){
-			var cat = this, gun = at.gun, put = at.put, coat = gun._, rel, tmp;
-			if(cat.soul){
-				return;
-			}
-			if(u === put){
-				//not(cat, at);
-				return true;
-			}
-			if(!(rel = Gun.val.rel.is(put))){
-				/*if(cat.proxy && cat.proxy.at !== at){ // TODO: CLEAN UP? Cleaner approach?
-					if(cat.proxy.rel){
-						cat.put = coat.put;
-					}
-					cat.on('in', cat.proxy.at = obj_to(at, {get: cat.get, gun: coat.gun, via: at})); // TODO: BUG!!! Re-using at as via will create the wrong at via path!
-					return true;
-				}*/
-				if(cat.proxy){
-					cat.put = coat.put;
-				}
-				console.debug(7, '!', cat);
-				if(Gun.val.is(put)){
-					//not(coat, at);
-					not(cat, at);
-					return true;
-				}
-				return;
-			};
-			// TODO: MARK! COME BACK HERE! What if we INVERT the model? Rather than map subbing to all refs that come it way, the refs know of the map?
-			if(coat !== cat){
-				console.debug(110, 'values', coat !== cat, coat.ask, cat.ask);
-				(coat.maps || (coat.maps = {}))[cat.id || (cat.id = Math.random())] = cat;
-				/*
-				if(!(cat.proxy || (cat.proxy = {}))[coat.id = coat.id || Gun.text.random(6)]){
-					cat.proxy[coat.id] = {ref: coat.gun, sub: gun._.on('in', input, cat)};
-				} else {
-					solve(coat, cat);
-					ask(cat, rel);
-				}
-				*/
-				//return true;
-			}
-			console.debug(7, 'values', cat.rel, coat.proxy);
-			if(coat.proxy){
-				if(rel === coat.proxy.rel){
-					ev.stun();
-					ask(cat, rel);
-					tmp = coat.proxy.ref._;
-					at.put = coat.put = tmp.put;
-					return true;
-				}
-				//Gun.obj.del(cat.on('in').map, coat.proxy.ref._.id);
-				tmp = coat.proxy;
-				not(coat, at);
-				//not(cat, at);
-			}
-			tmp = coat.proxy = {rel: rel, ref: coat.root.get(rel), was: tmp};
-			tmp.sub = tmp.ref._.on('in', input, coat);
-			tmp = coat.put;
-			console.debug(111, 'values', rel, coat.proxy);
-			ask(cat, rel);
-			if(tmp !== coat.put){ ev.stun() }
-			/*if(cat.maps){
-				obj_map(cat.maps, function(cat){
-					cat.on('in', at);
-				})
-			}*/
-			return true;
-		}
-		function solve(coat, cat){
-			if(!coat.proxy){ return }
-			var was = coat.proxy.was;
-			if(!was){ return }
-			was = was.ref._;
-			obj_map(cat.next, function(sub, key){
-				var a = was.next[key];
-				if(!a){ return }
-				var id = a._.id, proxy = sub._.proxy;
-				if(!(sub = sub._.proxy)){ return }
-				if(!sub[id]){ return }
-				if(sub[id].sub){ sub[id].sub.off() }
-				Gun.obj.del(sub, id);
-			})
-		}
-		function map(data, key){ // Map over only the changes on every update.
-			if(node_ === key){ return }
-			var cat = this.cat, next = cat.next || {}, via = this.at, gun, chain, at, tmp;
-			if(!(gun = next[key])){ return }
-			at = gun._;
-			if(cat.soul){
-				at.put = data;
-				at.field = key;
-				chain = gun;
-			} else {
-				chain = via.gun.get(key, null, {path: true}); // TODO: path won't be needed with 0.5
-			}
-			console.debug(118, '-->>', key, data, gun, chain);
-			console.debug(4, '-->>', key, data);
-			gun.on('in', {
-				put: data,
-				get: key,
-				gun: chain,
-				via: via
-			})
-		}
-		function not(cat, at){
-			var ask = cat.ask, tmp = cat.proxy;
-			cat.proxy = null;
-			if(null === tmp){ return }
-			if(tmp){
-				if(tmp.sub){
-					tmp.sub.off();
-				}
-				tmp.off = true;
-			}
-			if(cat.ask){ cat.ask = 1 }
-			obj_map(cat.next, function(gun, key){
-				var at = gun._;
-				if(obj_has(at,'put')){ 
-					at.put = u;
-				}
-				console.debug(8, 'woot!', at);
-				gun.on('in', {
-					get: key,
-					put: u,
-					gun: gun,
-					via: at
-				})
-			});
-		}
-		function ask(cat, soul){
-			var tmp;
-			if(cat.ask){
-				if(0 >= cat.ask){ return }
-				tmp = cat.root.get(soul);
-				tmp.on('out', {
-					get: {'#': soul},
-					gun: tmp,
-					'#': Gun.on.ask(Gun.HAM.synth, tmp)
-				});
-				return;
-			}
-			if(0 === cat.ask){ return }
-			obj_map(cat.next, function(gun, key){
-				console.debug(112, 'ask', soul, key);
-				gun.on('out', {
-					get: {'#': soul, '.': key},
-					gun: gun,
-					'#': Gun.on.ask(Gun.HAM.synth, gun)
-				});
-			});
-		}
-		function proxy(at, ev){ var link = this; link.ran = true;
-			if(link.off){ return ev.off() }
-			var gun = at.gun, cat = gun._, as = link.as;
-			as.put = cat.put;
-			input.call(as, obj_to(at, {gun: as.gun, get: as.get}), ev);
-		}
-		var empty = {}, u;
-		var obj = Gun.obj, obj_has = obj.has, obj_put = obj.put, obj_to = obj.to, obj_map = obj.map;
-		var _soul = Gun._.soul, _field = Gun._.field, node_ = Gun.node._, _sid = Gun.on.ask._, _rid = Gun.on.ack._;
-	})(require, './chain');
-
-	;require(function(module){
-		var Gun = require('./root');
-		Gun.chain.get = function(lex, cb, opt){
-			if(!opt || !opt.path){ var back = this.Back(-1); } // TODO: CHANGING API! Remove this line!
-			var gun, back = back || this, cat = back._;
-			var next = cat.next || empty, tmp;
-			if(typeof lex === 'string'){
-				if(!(gun = next[lex])){
-					gun = cache(lex, back);
-				}
-			} else
-			if(!lex && 0 != lex){
-				(gun = back.chain())._.err = {err: Gun.log('Invalid get request!', lex)};
-				if(cb){ cb.call(gun, gun._.err) }
-				return gun;
-			} else
-			if(num_is(lex)){
-				return back.get(''+lex, cb, opt);
-			} else
-			if(tmp = lex.soul){
-				if(!(gun = next[tmp])){
-					gun = cache(tmp, back);
-				}
-				if(tmp = lex.field){
-					(opt = opt || {}).path = true;
-					return gun.get(tmp, cb, opt);
-				}
-			} else
-			if(tmp = lex[_soul]){
-				if(!(gun = next[tmp])){
-					gun = cache(tmp, back);
-				}
-				if(tmp = lex[_field]){
-					(opt = opt || {}).path = true;
-					return gun.get(tmp, cb, opt);
-				}
-			}
-			if(tmp = cat.stun){ // TODO: Refactor?
-				gun._.stun = gun._.stun || tmp;
-			}
-			if(cb && cb instanceof Function){
-				gun.any(cb, opt);
-			}
-			return gun;
-		}
-		function cache(key, back){
-			var cat = back._, next = cat.next, gun = back.chain(), at = gun._;
-			if(!next){ next = cat.next = {} }
-			next[at.get = key] = gun;
-			if(cat.root === back){ at.soul = key }
-			else if(cat.soul || cat.field){ at.field = key }
-			return gun;
-		}		
-		Gun.chain.any = function(cb, opt){
-			if(!cb){ return this }
-			var opt = opt || {}, gun = opt.gun = this;
-			if(opt.change){ opt.change = 1 }
-			opt.any = cb;
-			console.debug(101, 'any!');
-			return gun.on('in', any, opt).on('out', {get: opt});
-		}
-		function any(at, ev){ var opt = this;
-			if(!at.gun){ console.log("Error: %%%%%%% No gun context! %%%%%%%") }
-			var gun = at.gun, cat = gun._, data = at.put, tmp;
-			if((tmp = data) && tmp[Gun.val.rel._] && (tmp = Gun.val.rel.is(tmp))){
-				if(null !== opt['.']){
-					gun = cat.root.get(tmp);
-					cat = gun._;
-					if(!cat.ask){
-						gun.val(function(){});
-					}
-					return;
-				}
-				at = obj_to(at, {put: data = cat.put = cat.put || Gun.state.ify(Gun.node.ify({}, tmp))});
-			}
-			if(opt.change){
-				tmp = (opt.changed = opt.changed||{})[cat.id];
-				if(tmp){
-					data = cat.change;
-					at = obj_to(at, {put: data});
-				}
-				opt.changed[cat.id] = true; // TODO: BUG! MEMORY PERF! Any more efficient way than storing whether every single id has been seen before?
-			}
-			if(opt.as){
-				opt.any.call(opt.as, at, ev);
-			} else {
-				opt.any.call(gun, at.err, data, at.get, at, ev);
-			}
-		}
-		var empty = {};
-	})(require, './get');
-
-	;require(function(module){
-		var Gun = require('./root');
-		Gun.chain.put = function(data, cb, opt, as){
-			// TODO: BUG! Put probably cannot handle plural chains!
-			var gun = this, root = gun.Back(-1), tmp;
-			opt = (opt && typeof opt === 'string')? {soul: opt} : opt || {};
-			as = as || {opt: opt, soul: opt.soul};
-			as.gun = gun;
-			as.data = data;
-			opt.any = opt.any || cb;
-			if(root === gun || as.soul){
-				if(!obj_is(as.data)){
-					(opt.any||noop).call(opt.as || gun, as.out = {err: Gun.log("No field to put", (typeof as.data), '"' + as.data + '" on!')});
-					if(as.res){ as.res() }
-					return gun;
-				}
-				if(!as.soul){
-					if(opt.init || as.gun.Back('opt.init')){
-						return gun;
-					}
-				}
-				as.gun = gun = root.get(as.soul = as.soul || (as.not = Gun.node.soul(as.data) || (opt.uuid || root.Back('opt.uuid') || Gun.text.random)()));
-				as.ref = as.ref || as.gun;
-				ify(as);
-				return gun;
-			}
-			if(Gun.is(data)){
-				data.any(function(e,d,k,at,ev){
-					ev.off();
-					var s = Gun.node.soul(d);
-					if(!s){Gun.log("Can only save a node, not a property.");return}
-					gun.put(Gun.val.rel.ify(s), cb, opt);
-				});
-				return gun;
-			}
-<<<<<<< HEAD
-			as.ref = as.ref || (root === (tmp = gun.Back(1)))? gun : tmp;
-			as.ref.any(any, {as: as, '.': null});
-			if(!as.out){
-				as.res = as.res || Gun.on.stun(as.ref);
-				as.gun._.stun = as.ref._.stun;
-=======
-			function output(at){
-				var cat = this, gun = cat.gun, root = gun.Back(-1), put, get, tmp;
-				if(!at.gun){
-					at.gun = gun;
-				}
-				if(at.get && !at.get[_soul]){
-					if(typeof at.get === 'string'){ // request for soul!
-						if(cat.ask){
-							if(cat.ask[at.get]){
-								return;
-							}
-							cat.ask[at.get] = at['#'] || 1;
-							cat.on('in', function(tac, ev){ ev.off();
-								var tmp = tac.put;
-								if(tmp && u !== tmp[at.get] && (tmp = (cat.path||empty)[at.get])){
-									tmp = tmp._;
-									tmp.change = tac.put[at.get];
-									tmp.put = tac.put[at.get];
-									// TODO: Could we pass it to input/map function since they already do this?
-									tmp.on('in', {
-										get: at.get,
-										put: tac.put[at.get],
-										gun: tmp.gun,
-										via: tac
-									})
-									return;
-								}
-								if(!(tmp = Gun.node.soul(tmp = tac.put) || Gun.val.rel.is(tmp))){
-									tmp = (cat.path||empty)[at.get];
-									if(!tmp){ return }
-									tmp.on('in', {get: at.get, gun:tmp, via: tac});
-									return;
-								}
-								cat.ask[at.get] = 0;
-								tmp = {'#': tmp, '.': at.get};
-								tmp = {gun: at.gun, get: tmp};
-								tmp['#'] = Gun.on.ask(ack, tmp);
-								at.gun.on('out', tmp);
-							}).off();
-							return;
-						}
-						cat.ask = obj_put({}, at.get, at['#'] || 1);
-						gun.on('in', input, cat);
-						if(root === cat.back){
-							cat.ask[at.get] = 0;
-							tmp = {'#': cat.get, '.': at.get};
-							tmp = {gun: at.gun, get: tmp};
-							tmp['#'] = Gun.on.ask(ack, tmp);
-							at.gun.on('out', tmp);
-							return;
-						}
-						cat.back.on('out', {
-							gun: cat.gun,
-							get: cat.get
-						});
-						return;
-					} else
-					if(at.get instanceof Function){
-						if(!cat.ask){
-							var opt = at.opt || {};
-							tmp = obj_has(opt, '.'); // TODO: CLEAN UP!
-							cat.ask = tmp? {} : {_:1}; // TODO: CLEAN UP!
-							gun.on('in', input, cat);
-							if(root === cat.back){
-								if(cat.ask && cat.ask._){ cat.ask._ = 0 } // TODO: CLEAN UP!
-								if(tmp && opt['.']){ cat.ask[opt['.']] = 0 } // TODO: CLEAN UP!
-								tmp = tmp? {'#': cat.get, '.': opt['.']} : {'#': cat.get}; // TODO: CLEAN UP!
-								tmp = {gun: at.gun, get: tmp};
-								tmp['#'] = Gun.on.ask(ack, tmp);
-								cat.back.on('out', tmp);
-							} else {
-								cat.back.on('out', {
-									gun: cat.gun,
-									get: cat.get
-								});
-							}
-						}
-						if(cat.stun && cat.stun(at)){ return }
-						gun.on('in', at.get, at);
-						return;
-					}
-				}
-				cat.back.on('out', at);
->>>>>>> bdcea8c0
-			}
-			return gun;
-		};
-
-		function ify(as){
-			as.batch = batch;
-			var opt = as.opt, env = as.env = Gun.state.map(map, opt.state);
-			env.soul = as.soul;
-			as.graph = Gun.graph.ify(as.data, env, as);
-			if(env.err){
-				(opt.any||noop).call(opt.as || as.gun, as.out = {err: Gun.log(env.err)});
-				if(as.res){ as.res() }
-				return;
-			}
-			as.batch();
-		}
-
-		function batch(){ var as = this;
-			if(!as.graph || obj_map(as.stun, no)){ return }
-				console.debug(1, 'PUT!', as.env.graph);
-			(as.res||iife)(function(){
-				as.ref.on('out', {
-					gun: as.ref, put: as.out = as.env.graph, opt: as.opt,
-					'#': Gun.on.ask(function(ack, ev){ ev.off(); // One response is good enough for us currently. Later we may want to adjust this.
-						if(!as.opt.any){ return }
-						as.opt.any.call(as.opt.as || as.gun, ack.err, ack.ok);
-					}, as.opt)
-				});
-			}, as);
-			if(as.res){ as.res() }
-		} function no(v,f){ if(v){ return true } }
-
-		function map(v,f,n, at){ var as = this;
-			if(f || !at.path.length){ return }
-			(as.res||iife)(function(){
-				var path = at.path, ref = as.ref, opt = as.opt;
-				var i = 0, l = path.length;
-				for(i; i < l; i++){
-					ref = ref.get(path[i], null, {path: true}); // TODO: API change! We won't need 'path: true' anymore.
-				}
-				if(as.not || Gun.node.soul(at.obj)){
-					at.soul(Gun.node.soul(at.obj) || (as.opt.uuid || as.gun.Back('opt.uuid') || Gun.text.random)());
-					return;
-				}
-				(as.stun = as.stun || {})[path] = true;
-				ref.any(soul, {as: {at: at, as: as}, '.': null});
-			}, {as: as, at: at});
-		}
-
-		function soul(at, ev){ var as = this.as, cat = this.at;
-			ev.stun(); // TODO: BUG!?
-			ev.off();
-			cat.soul(Gun.node.soul(cat.obj) || Gun.node.soul(at.put) || Gun.val.rel.is(at.put) || (as.opt.uuid || as.gun.Back('opt.uuid') || Gun.text.random)()); // TODO: BUG!? Do we really want the soul of the object given to us? Could that be dangerous?
-			as.stun[cat.path] = false;
-			as.batch();
-		}
-
-		function any(at, ev){
-			function implicit(at){ // TODO: CLEAN UP!!!!!
-				if(!at || !at.get){ return } // TODO: CLEAN UP!!!!!
-				as.data = obj_put({}, tmp = at.get, as.data); // TODO: CLEAN UP!!!!!
-				at = at.via; // TODO: CLEAN UP!!!!!
-				if(!at){ return } // TODO: CLEAN UP!!!!!
-				tmp = at.get; // TODO: CLEAN UP!!!!!
-				if(!at.via || !at.via.get){ return } // TODO: CLEAN UP!!!!!
-				implicit(at);  // TODO: CLEAN UP!!!!!
-			} // TODO: CLEAN UP!!!!!
-			var as = this;
-			if(at.err){
-				console.log("Please report this as an issue! Put.any.err");
-				return
-			}
-			var cat = as.ref._, data = at.put, opt = as.opt, root, tmp;
-			if(u === data){
-				if(opt.init || as.gun.Back('opt.init')){
-					return;
-				}
-				if(!at.get){
-					if(!cat.get){
-						return;
-					}
-					any.call(as, {
-						put: as.data,
-						get: as.not = as.soul = cat.get
-					}, ev);
-					return;
-				}
-				/*
-					TODO: THIS WHOLE SECTION NEEDS TO BE CLEANED UP!
-					Implicit behavior should be much cleaner. Right now it is hacky.
-				*/
-				// TODO: BUG!!!!!!! Apparently Gun.node.ify doesn't produce a valid HAM node?
-				if(as.ref !== as.gun){ // TODO: CLEAN UP!!!!!
-					tmp = as.gun._.get; // TODO: CLEAN UP!!!!!
-					if(!tmp){ return } // TODO: CLEAN UP!!!!!
-					as.data = obj_put({}, tmp, as.data);
-					tmp = u;
-				}
-				if(as.gun.Back(-1) !== cat.back){
-					implicit(at);
-				}
-				tmp = tmp || at.get;
-				any.call(as, {
-					put: as.data,
-					get: as.not = as.soul = tmp
-				}, ev);
-				return;
-			}
-			ev.off(ev.stun());
-			if(!as.not && !(as.soul = Gun.node.soul(data))){
-				if(as.path && obj_is(as.data)){ // Apparently necessary
-					as.soul = (opt.uuid || as.gun.Back('opt.uuid') || Gun.text.random)();
-				} else {
-					/*
-						TODO: CLEAN UP! Is any of this necessary?
-					*/
-					if(!at.get){
-						console.log("Please report this as an issue! Put.any.no.soul");
-						return;
-					}
-					(as.next = as.next || Gun.on.next(as.ref))(function(next){
-						// TODO: BUG! Maybe don't go back up 1 because .put already does that if ref isn't already specified?
-						(root = as.ref.Back(1)).put(data = obj_put({}, at.get, as.data), opt.any, opt, {
-							opt: opt,
-							ref: root
-						});
-						//Gun.obj.to(opt, {
-						//	ref: null,
-						//	gun: null,
-						//	next: null,
-						//	data: data
-						//}));
-						//next(); // TODO: BUG! Needed? Not needed?
-					});
-					return;
-				}
-			}
-			if(as.ref !== as.gun && !as.not){
-				tmp = as.gun._.get;
-				if(!tmp){
-					console.log("Please report this as an issue! Put.no.get"); // TODO: BUG!??
-					return;
-				}
-				as.data = obj_put({}, tmp, as.data);
-			}
-			as.ref.put(as.data, opt.any, opt, as);
-		}
-		var obj = Gun.obj, obj_is = obj.is, obj_put = obj.put, obj_map = obj.map;
-		var u, empty = {}, noop = function(){}, iife = function(fn,as){fn.call(as||empty)};
-	})(require, './put');
-
-	;require(function(module){
-
-		var Gun = require('./root');
-		module.exports = Gun;
-
-		;(function(){
-			function meta(v,f){
-				if(obj_has(Gun.__, f)){ return }
-				obj_put(this._, f, v);
-			}
-			function map(value, field){
-				if(Gun._.node === field){ return }
-				var node = this.node, vertex = this.vertex, union = this.union, machine = this.machine;
-				var is = state_is(node, field), cs = state_is(vertex, field);
-				if(u === is || u === cs){ return true } // it is true that this is an invalid HAM comparison.
-				var iv = rel_is(value) || value, cv = rel_is(vertex[field]) || vertex[field];
-
-
-
-
-
-
-
-
-				// TODO: BUG! Need to compare relation to not relation, and choose the relation if there is a state conflict.
-
-
-
-
-
-
-
-
-				if(!val_is(iv) && u !== iv){ return true } // Undefined is okay since a value might not exist on both nodes. // it is true that this is an invalid HAM comparison.
-				if(!val_is(cv) && u !== cv){ return true }  // Undefined is okay since a value might not exist on both nodes. // it is true that this is an invalid HAM comparison.
-				var HAM = Gun.HAM(machine, is, cs, iv, cv);
-				if(HAM.err){
-					console.log(".!HYPOTHETICAL AMNESIA MACHINE ERR!.", HAM.err); // this error should never happen.
-					return;
-				}
-				if(HAM.state || HAM.historical || HAM.current){ // TODO: BUG! Not implemented.
-					//opt.lower(vertex, {field: field, value: value, state: is});
-					return;
-				}
-				if(HAM.incoming){
-					union[field] = value;
-					state_ify(union, field, is);
-					return;
-				}
-				if(HAM.defer){ // TODO: BUG! Not implemented.
-					/*upper.wait = true;
-					opt.upper.call(state, vertex, field, incoming, ctx.incoming.state); // signals that there are still future modifications.
-					Gun.schedule(ctx.incoming.state, function(){
-						update(incoming, field);
-						if(ctx.incoming.state === upper.max){ (upper.last || function(){})() }
-					}, gun.__.opt.state);*/
-				}
-			}
-			Gun.HAM.union = function(vertex, node, opt){
-				if(!node || !vertex || !node._ || !vertex._){ return }
-				opt = num_is(opt)? {machine: opt} : {machine: (+new Date)};
-				opt.union = Gun.obj.copy(vertex); // TODO: PERF! This will slow things down!
-				opt.vertex = vertex;
-				opt.node = node;
-				obj_map(node._, meta, opt.union);
-				if(obj_map(node, map, opt)){ // if this returns true then something was invalid.
-					return;
-				}
-				return opt.union;
-			}
-			Gun.HAM.delta = function(vertex, node, opt){
-				opt = num_is(opt)? {machine: opt} : {machine: (+new Date)};
-				if(!vertex){ return Gun.obj.copy(node) }
-				opt.soul = Gun.node.soul(opt.vertex = vertex);
-				if(!opt.soul){ return }
-				opt.delta = Gun.node.soul.ify({}, opt.soul);
-				obj_map(opt.node = node, diff, opt);
-				return opt.delta;
-			}
-			function diff(value, field){ var opt = this;
-				if(Gun._.node === field){ return }
-				if(!val_is(value)){ return }
-				var node = opt.node, vertex = opt.vertex, is = state_is(node, field, true), cs = state_is(vertex, field, true), delta = opt.delta;
-				var HAM = Gun.HAM(opt.machine, is, cs, value, vertex[field]);
-
-<<<<<<< HEAD
-
-				// TODO: BUG!!!! WHAT ABOUT DEFERRED!???
-				
-
-
-				if(HAM.incoming){
-					delta[field] = value;
-					state_ify(delta, field, is);
-				}
-			}
-			Gun.HAM.synth = function(at, ev){ var gun = this;
-				var cat = gun._, root = cat.root._, put = {}, tmp;
-				if(!at.put){ return } // TODO: BUG! Handle this case! `not` founds, errors, etc.
-				obj_map(at.put, function(node, soul){ var graph = this.graph;
-					put[soul] = Gun.HAM.delta(graph[soul], node, {graph: graph}); // TODO: PERF! SEE IF WE CAN OPTIMIZE THIS BY MERGING UNION INTO DELTA!
-					graph[soul] = Gun.HAM.union(graph[soul] || node, node) || graph[soul];
-				}, root);
-				obj_map(put, function(node, soul){
-					var root = this, next = root.next || (root.next = {}), gun = next[soul] || (next[soul] = root.gun.get(soul));
-					gun._.put = root.graph[soul];
-					console.debug(114, 'ack', soul, node);
-					console.debug(106, 'ack', soul, node);
-					gun.on('in', {
-						put: node,
-						get: soul,
-=======
-			function ackk(at, ev){ var gun = this.gun;
-				var cat = gun._;
-				if(u !== cat.change){ return ev.off() }
-				// TODO: PERF! Memory. If somebody `gun.off()` we should clean up these requests.
-				// TODO: PERF! Memory. If peers only reply with `not` (or we never get replies) these event listeners will be left hanging - even if we get push updates that the data does exist.
-				if(cat.root === cat.back){
-					//at.gun = cat.gun;
-					if(at.gun === cat.gun){ return }
-					at = {
-						get: cat.get,
-						gun: cat.gun,
-						via: at,
-						put: at.put[cat.get]
-					}
-
-				} else {
-					if(obj_has(at.put, cat.get)){ return ev.off() }
-					at = {
-						get: cat.get,
->>>>>>> bdcea8c0
-						gun: gun,
-						via: at
-					});
-				}, root);
-			}
-		}());
-
-		var Type = Gun;
-		var num = Type.num, num_is = num.is;
-		var obj = Type.obj, obj_has = obj.has, obj_put = obj.put, obj_map = obj.map;
-		var node = Gun.node, node_soul = node.soul, node_is = node.is, node_ify = node.ify;
-		var state = Gun.state, state_is = state.is, state_ify = state.ify;
-		var val = Gun.val, val_is = val.is, rel_is = val.rel.is;
-		var u;
-	})(require, './index');
-
-	;require(function(module){
-		var Gun = require('./root');
-		require('./index'); // TODO: CLEAN UP! MERGE INTO ROOT!
-		require('./opt');
-		require('./chain');
-		require('./back');
-		require('./put');
-		require('./get');
-		module.exports = Gun;
-	})(require, './core');
-
-	;require(function(module){
-		var Gun = require('./core');
-		var obj = Gun.obj, obj_is = obj.is, obj_put = obj.put, obj_map = obj.map, obj_empty = obj.empty;
-		var num = Gun.num, num_is = num.is;
-		var _soul = Gun.val.rel._, _field = '.';
-
-
-		;(function(){
-			Gun.chain.key = function(index, cb, opt){
-				if(!index){
-					if(cb){
-						cb.call(this, {err: Gun.log('No key!')});
-					}
-					return this;
-				}
-				var gun = this;
-				if(typeof opt === 'string'){
-					console.log("Please report this as an issue! key.opt.string");
-					return gun;
-				}
-				if(gun === gun._.root){if(cb){cb({err: Gun.log("Can't do that on root instance.")})};return gun}
-				opt = opt || {};
-				opt.key = index;
-				opt.any = cb || function(){};
-				opt.ref = gun.Back(-1).get(opt.key);
-				opt.gun = opt.gun || gun;
-				gun.on(key, {as: opt});
-				if(!opt.data){
-					opt.res = Gun.on.stun(opt.ref);
-				}
-				return gun;
-			}
-			function key(at, ev){ var opt = this;
-				ev.off();
-				opt.soul = Gun.node.soul(at.put);
-				if(!opt.soul || opt.key === opt.soul){ return opt.data = {} }
-				opt.data = obj_put({}, keyed._, Gun.node.ify(obj_put({}, opt.soul, Gun.val.rel.ify(opt.soul)), '#'+opt.key+'#'));
-				(opt.res||iffe)(function(){
-					opt.ref.put(opt.data, opt.any, {soul: opt.key, key: opt.key});				
-				},opt);
-				if(opt.res){
-					opt.res();
-				}
-			}
-			function iffe(fn,as){fn.call(as||{})}
-			function keyed(f){
-				if(!f || !('#' === f[0] && '#' === f[f.length-1])){ return }
-				var s = f.slice(1,-1);
-				if(!s){ return }
-				return s;
-			}
-			keyed._ = '##';
-			Gun.on('next', function(at){
-				var gun = at.gun;
-				if(gun.Back(-1) !== at.back){ return }
-				gun.on('in', pseudo, gun._);
-				gun.on('out', normalize, gun._);
-			});
-			function normalize(at){ var cat = this;
-				if(!at.put){
-					if(at.get){
-						search.call(at.gun? at.gun._ : cat, at);
-					}
-					return;
-				}
-				if(at.opt && at.opt.key){ return }
-				var put = at.put, graph = cat.gun.Back(-1)._.graph;
-				Gun.graph.is(put, function(node, soul){
-					if(!Gun.node.is(graph['#'+soul+'#'], function each(rel,id){
-						if(id !== Gun.val.rel.is(rel)){ return }
-						if(rel = graph['#'+id+'#']){
-							Gun.node.is(rel, each);
-							return;
-						}
-						Gun.node.soul.ify(rel = put[id] = Gun.obj.copy(node), id);
-					})){ return }
-					Gun.obj.del(put, soul);
-				});
-			}
-			function search(at){ var cat = this;
-				var tmp;
-				if(!Gun.obj.is(tmp = at.get)){ return }
-				if(!Gun.obj.has(tmp, '#')){ return }
-				if((tmp = at.get) && (null === tmp['.'])){
-					tmp['.'] = '##';
-					return;
-				}
-				if((tmp = at.get) && Gun.obj.has(tmp, '.')){
-					if(tmp['#']){
-						cat = cat.gun.get(tmp['#'])._;
-					}
-					tmp = at['#'];
-					at['#'] = Gun.on.ask(proxy);
-				}
-				var tried = {};
-				function proxy(ack, ev){
-					var put = ack.put, lex = at.get;
-					if(!cat.pseudo || ack.via){ // TODO: BUG! MEMORY PERF! What about unsubscribing?
-						//ev.off();
-						//ack.via = ack.via || {};
-						return Gun.on.ack(tmp, ack);
-					}
-					if(ack.put){
-						if(!lex['.']){
-							ev.off();
-							return Gun.on.ack(tmp, ack);
-						}
-						if(obj_has(ack.put[lex['#']], lex['.'])){
-							ev.off();
-							return Gun.on.ack(tmp, ack);
-						}
-					}
-					Gun.obj.map(cat.seen, function(ref,id){ // TODO: BUG! In-memory versus future?
-						if(tried[id]){
-							return Gun.on.ack(tmp, ack);
-						}
-						tried[id] = true;
-						ref.on('out', {
-							gun: ref,
-							get: id = {'#': id, '.': at.get['.']},
-							'#': Gun.on.ask(proxy)
-						});
-					});
-				}
-			}
-			function pseudo(at, ev){ var cat = this;
-				// TODO: BUG! Pseudo can't handle plurals!?
-				if(cat.pseudo){
-					//ev.stun();return;
-					if(cat.pseudo === at.put){ return }
-					ev.stun();
-					cat.change = cat.changed || cat.pseudo;
-					cat.on('in', Gun.obj.to(at, {put: cat.put = cat.pseudo}));
-					return;
-				}
-				if(!at.put){ return }
-				var rel = Gun.val.rel.is(at.put[keyed._]);
-				if(!rel){ return }
-				var soul = Gun.node.soul(at.put), resume = ev.stun(resume), root = cat.gun.Back(-1), seen = cat.seen = {};
-				cat.pseudo = cat.put = Gun.state.ify(Gun.node.ify({}, soul));
-				root.get(rel).on(each, {change: true});
-				function each(change){
-					Gun.node.is(change, map);
-				}
-				function map(rel, soul){
-					if(soul !== Gun.val.rel.is(rel)){ return }
-					if(seen[soul]){ return }
-					seen[soul] = root.get(soul).on(on, true);
-				}
-				function on(put){
-					if(!put){ return }
-					cat.pseudo = Gun.HAM.union(cat.pseudo, put) || cat.pseudo;
-					cat.change = cat.changed = put;
-					cat.put = cat.pseudo;
-					resume({
-						gun: cat.gun,
-						put: cat.pseudo,
-						get: soul
-						//via: this.at
-					});
-				}
-			}
-			var obj = Gun.obj, obj_has = obj.has;
-		}());
-
-	})(require, './key');
-
-	;require(function(module){
-		var Gun = require('./core');
-		Gun.chain.path = function(field, cb, opt){
-			var back = this, gun = back, tmp;
-			opt = opt || {}; opt.path = true;
-			if(gun === gun._.root){if(cb){cb({err: Gun.log("Can't do that on root instance.")})}return gun}
-			if(typeof field === 'string'){
-				tmp = field.split(opt.split || '.');
-				if(1 === tmp.length){
-					gun = back.get(field, cb, opt);
-					gun._.opt = opt;
-					return gun;
-				}
-				field = tmp;
-			}
-			if(field instanceof Array){
-				if(field.length > 1){
-					gun = back;
-					var i = 0, l = field.length;
-					for(i; i < l; i++){
-						gun = gun.get(field[i], (i+1 === l)? cb : null, opt);
-					}
-					gun.back = back; // TODO: API change!
-				} else {
-					gun = back.get(field[0], cb, opt);
-				}
-				gun._.opt = opt;
-				return gun;
-			}
-			if(!field && 0 != field){
-				return back;
-			}
-			gun = back.get(''+field, cb, opt);
-			gun._.opt = opt;
-			return gun;
-		}
-	})(require, './path');
-
-	;require(function(module){
-		var Gun = require('./core');
-		Gun.chain.on = function(tag, arg, eas, as){
-			var gun = this, at = gun._, tmp, act, off;
-			if(!at.on){ at.on = Gun.on }
-			if(typeof tag === 'string'){
-				if(!arg){ return at.on(tag) }
-				act = at.on(tag, arg, eas || at, as);
-				if(eas && eas.gun){
-					(eas.subs || (eas.subs = [])).push(act);
-				}
-				off = function() {
-					if (act && act.off) act.off();
-					off.off();
-				};
-				off.off = gun.off.bind(gun) || noop;
-				gun.off = off;
-				return gun;
-			}
-			var opt = arg;
-			opt = (true === opt)? {change: true} : opt || {};
-			opt.ok = tag;
-			opt.last = {};
-			gun.any(ok, {as: opt, change: opt.change}); // TODO: PERF! Event listener leak!!!????
-			return gun;
-		}
-
-		function ok(at, ev){ var opt = this;
-			if(u === at.put){ return }
-			var data = at.put, gun = at.gun, cat = gun._, tmp = opt.last, id = cat.id+at.get;
-			// DEDUPLICATE
-			if(tmp.put === data && tmp.get === id){ return }
-			tmp.put = data;
-			tmp.get = id;
-			// DEDUPLICATE
-			cat.last = data;
-			if(opt.as){
-				opt.ok.call(opt.as, at, ev);
-			} else {
-				opt.ok.call(gun, data, at.get, at, ev);
-			}
-		}
-
-		Gun.chain.val = function(cb, opt){
-			var gun = this, at = gun._, value = at.put;
-			if(!at.stun && u !== value){
-				cb.call(gun, value, at.get);
-				return gun;
-			}
-			if(cb){
-				(opt = opt || {}).ok = cb;
-				opt.cat = at;
-				gun.any(val, {as: opt});
-				opt.async = at.stun? 1 : true;
-			}
-			return gun;
-		}
-
-<<<<<<< HEAD
-		function val(at, ev, to){ var opt = this;
-			var cat = opt.cat, data = at.put;
-			if(u === data){
-				return;
-			}
-			if(ev.to){ clearTimeout(ev.to) }
-			if(!to && (true === opt.async) && 0 !== opt.wait){
-				ev.to = setTimeout(function(){
-					val.call(opt, at, ev, ev.to || 1)
-				}, opt.wait || 99);
-				return;
-=======
-			function val(at, ev, to){ var opt = this;
-				var cat = opt.cat, data = at.put;
-				if(u === data){
-					return;
-				}
-				if(ev.to){ clearTimeout(ev.to) }
-				if(!to && (true === opt.async) && 0 !== opt.wait){
-					ev.to = setTimeout(function(){
-						val.call(opt, at, ev, ev.to || 1)
-					}, opt.wait || 99);
-					return;
-				}
-				ev.off();
-				opt.ok.call(at.gun || opt.gun, data, at.get); // TODO: BUG! opt.gun?
->>>>>>> bdcea8c0
-			}
-			ev.off();
-			opt.ok.call(at.gun || opt.gun, data, at.get);
-		}
-
-		Gun.chain.off = function(){
-			var gun = this, at = gun._, tmp;
-			var back = at.back || {}, cat = back._;
-			if(!cat){ return }
-			if(tmp = cat.next){
-				if(tmp[at.get]){
-					obj_del(tmp, at.get);
-				} else {
-					obj_map(tmp, function(path, key){
-						if(gun !== path){ return }
-						obj_del(tmp, key);
-					});
-				}
-			}
-			if((tmp = gun.Back(-1)) === back){
-				obj_del(tmp.graph, at.get);
-			}
-			if(at.ons && (tmp = at.ons['@$'])){
-				obj_map(tmp.s, function(ev){
-					ev.off();
-				});
-			}
-			return gun;
-		}
-		var obj = Gun.obj, obj_has = obj.has, obj_del = obj.del, obj_to = obj.to;
-		var val_rel_is = Gun.val.rel.is;
-		var empty = {}, u;
-	})(require, './on');
-
-	;require(function(module){
-		var Gun = require('./core');
-		Gun.chain.not = function(cb, opt, t){
-			var gun = this, at = Gun.obj.to(gun._, {not: {not: cb}});
-			gun.any(ought, {as: at});
-			return gun;
-		}
-		function ought(cat, ev){ ev.off(); var at = this; // TODO: BUG! Is this correct?
-			if(cat.err || cat.put){ return }
-			if(!at.not || !at.not.not){ return }
-			//ev.stun(); // TODO: BUG? I think this is correct. NOW INCORRECT because as things mutate we might want to retrigger!
-			at.not.not.call(at.gun, at.get, function(){ console.log("Please report this bug on https://gitter.im/amark/gun and in the issues."); need.to.implement; });
-		}
-	})(require, './not');
-
-	;require(function(module){
-		var Gun = require('./core');
-		Gun.chain.map = function(cb, opt, t){
-			var gun = this, cat = gun._, chain = cat.map, ons = [], act, off;
-			//cb = cb || function(){ return this } // TODO: API BREAKING CHANGE! 0.5 Will behave more like other people's usage of `map` where the passed callback is a transform function. By default though, if no callback is specified then it will use a transform function that returns the same thing it received.
-			if(!chain){
-				chain = cat.map = gun.chain();
-				var list = (cat = chain._).list = cat.list || {};
-				(ons[ons.length] = chain.on('in')).map = {};
-				/*
-					Attempted merge with alancnet's `off` support, we'll see if it works.
-				*/
-				if(opt !== false){
-					ons[ons.length] = gun.on(map, {change: true, as: cat});
-				}
-			}
-			if(cb){
-				ons[ons.length] = chain.on(cb);
-			}
-			off = function() {
-				while (ons.length) {
-					act = ons.pop();
-					if (act && act.off) act.off();
-				}
-				return off.off();
-			};
-			off.off = chain.off.bind(chain) || noop;
-			chain.off = off;
-			return chain;
-		}
-		Gun.chain.map = function(cb, opt, t){
-			var gun = this, cat = gun._, chain = cat.map, ons = [], act, off;
-			//cb = cb || function(){ return this } // TODO: API BREAKING CHANGE! 0.5 Will behave more like other people's usage of `map` where the passed callback is a transform function. By default though, if no callback is specified then it will use a transform function that returns the same thing it received.
-			if(chain){ return chain }
-			chain = cat.map = gun.chain();
-			chain._.set = {};
-			gun.on('in', map, chain._);
-			if(cb){
-				console.log("map!");
-				chain.on(cb);
-			}
-			console.debug(100, 'to map');
-			return chain;
-		}
-		function map(at,ev){
-			var cat = this, gun = at.gun || this.back, tac = gun._;
-			obj_map(at.put, each, {gun:gun, cat: cat, id: tac.id||at.get, at: at});
-		}
-		function each(v,f){
-			if(n_ === f){ return }
-			var gun = this.gun, cat = this.cat;
-			//console.log("-- EACH -->", f, v);
-			var id = this.id;if(cat.set[id+f]){ return } cat.set[id+f] = 1;
-			console.debug(108, "-- EACH -->", f, v);
-			cat.on('in', {gun: gun.get(f, null, {path: true}), get: f, put: v, via: this.at});
-		}
-		var obj_map = Gun.obj.map, noop = function(){}, event = {stun: noop, off: noop}, n_ = Gun.node._;
-	})(require, './map');
-
-<<<<<<< HEAD
-	;require(function(module){
-		var Gun = require('./core');
-		Gun.chain.init = function(){ // TODO: DEPRECATE?
-			(this._.opt = this._.opt || {}).init = true;
-			return this.Back(-1).put(Gun.node.ify({}, this._.get), null, this._.get);
-		}
-	})(require, './init');
-
-	;require(function(module){
-		var Gun = require('./core');
-		Gun.chain.set = function(item, cb, opt){
-			var gun = this, soul;
-			cb = cb || function(){};
-			if (soul = Gun.node.soul(item)) return gun.set(gun.get(soul), cb, opt);
-			if (Gun.obj.is(item) && !Gun.is(item)) return gun.set(gun._.root.put(item), cb, opt);
-			return item.val(function(node){
-				var put = {}, soul = Gun.node.soul(node);
-				if(!soul){ return cb.call(gun, {err: Gun.log('Only a node can be linked! Not "' + node + '"!')}) }
-				gun.put(Gun.obj.put(put, soul, Gun.val.rel.ify(soul)), cb, opt);
-			},{wait:0});
-		}
-	})(require, './set');
-
-	;require(function(module){
-=======
-		;(function(){
-			Gun.chain.set = function(item, cb, opt){
-				var gun = this, soul;
-				cb = cb || function(){};
-				if (soul = Gun.node.soul(item)) return gun.set(gun.get(soul), cb, opt);
-				if (Gun.obj.is(item) && !Gun.is(item)) return gun.set(gun._.root.put(item), cb, opt);
-				return item.val(function(node){
-					var put = {}, soul = Gun.node.soul(node);
-					if(!soul){ return cb.call(gun, {err: Gun.log('Only a node can be linked! Not "' + node + '"!')}) }
-					gun.put(Gun.obj.put(put, soul, Gun.val.rel.ify(soul)), cb, opt);
-				}, {wait:0});
-			}
-		}());
-	})(require, './api');
-
-	;require(function(module){
->>>>>>> bdcea8c0
-		if(typeof Gun === 'undefined'){ return } // TODO: localStorage is Browser only. But it would be nice if it could somehow plugin into NodeJS compatible localStorage APIs?
-
-		var root, noop = function(){};
-		if(typeof window !== 'undefined'){ root = window }
-		var store = root.localStorage || {setItem: noop, removeItem: noop, getItem: noop};
-
-		function put(at){ var err, id, opt, root = at.gun._.root;
-			(opt = {}).prefix = (at.opt || opt).prefix || at.gun.Back('opt.prefix') || 'gun/';
-			Gun.graph.is(at.put, function(node, soul){
-				//try{store.setItem(opt.prefix + soul, Gun.text.ify(node));
-				try{store.setItem(opt.prefix + soul, Gun.text.ify(root._.graph[soul]||node));
-				}catch(e){ err = e || "localStorage failure" }
-			});
-			//console.log('@@@@@@@@@@local put!');
-			if(Gun.obj.empty(at.gun.Back('opt.peers'))){
-				Gun.on.ack(at, {err: err, ok: 0}); // only ack if there are no peers.
-			}
-		}
-		function get(at){
-			var gun = at.gun, lex = at.get, soul, data, opt, u;
-			//setTimeout(function(){
-			(opt = at.opt || {}).prefix = opt.prefix || at.gun.Back('opt.prefix') || 'gun/';
-			if(!lex || !(soul = lex[Gun._.soul])){ return }
-			data = Gun.obj.ify(store.getItem(opt.prefix + soul) || null);
-			if(!data){ // localStorage isn't trustworthy to say "not found".
-				if(Gun.obj.empty(gun.Back('opt.peers'))){
-					gun.Back(-1).on('in', {'@': at['#']});
-				}
-				return;
-			}
-			if(Gun.obj.has(lex, '.')){var tmp = data[lex['.']];data = {_: data._};if(u !== tmp){data[lex['.']] = tmp}}
-			console.debug(113, 'lS get', data);
-			console.debug(105, 'lS get', data);
-			//console.log('@@@@@@@@@@@@local get', data, at);
-			gun.Back(-1).on('in', {'@': at['#'], put: Gun.graph.node(data)});
-			//},100);
-		}
-		Gun.on('put', put);
-		Gun.on('get', get);
-	})(require, './adapters/localStorage');
-
-	;require(function(module){
-<<<<<<< HEAD
-		var Gun = require('./core');
-=======
-		var Gun = require('./gun');
->>>>>>> bdcea8c0
-
-		// Check for stone-age browsers.
-		if (typeof JSON === 'undefined') {
-			throw new Error(
-				'Gun depends on JSON. Please load it first:\n' +
-				'ajax.cdnjs.com/ajax/libs/json2/20110223/json2.js'
-			);
-		}
-
-		function Client (url, options) {
-			if (!(this instanceof Client)) {
-				return new Client(url, options);
-			}
-
-			this.url = Client.formatURL(url);
-			this.socket = null;
-			this.queue = [];
-			this.sid = Gun.text.random(10);
-
-			this.on = Gun.on;
-
-			this.options = options || {};
-			this.resetBackoff();
-		}
-
-		Client.prototype = {
-			constructor: Client,
-
-			drainQueue: function () {
-				var queue = this.queue;
-				var client = this;
-
-				// Reset the queue.
-				this.queue = [];
-
-				// Send each message.
-				queue.forEach(function (msg) {
-					client.send(msg);
-				});
-
-				return queue.length;
-			},
-
-			connect: function () {
-				var client = this;
-				var socket = new Client.WebSocket(this.url);
-				this.socket = socket;
-
-				// Forward messages into the emitter.
-				socket.addEventListener('message', function (msg) {
-					client.on('message', msg);
-				});
-
-				// Reconnect on close events.
-				socket.addEventListener('close', function () {
-					client.scheduleReconnect();
-				});
-
-				// Send the messages in the queue.
-				this.ready(function () {
-					client.drainQueue();
-				});
-
-				return socket;
-			},
-
-			resetBackoff: function () {
-				var backoff = this.options;
-
-				this.backoff = {
-					time: backoff.time || 100,
-<<<<<<< HEAD
-					max: backoff.max || 2000,
-=======
-					max: backoff.max || 30000,
->>>>>>> bdcea8c0
-					factor: backoff.factor || 2
-				};
-
-				return this.backoff;
-			},
-
-			nextBackoff: function () {
-				var backoff = this.backoff;
-				var next = backoff.time * backoff.factor;
-				var max = backoff.max;
-
-				if (next > max) {
-					next = max;
-				}
-
-				return (backoff.time = next);
-			},
-
-			// Try to efficiently reconnect.
-			scheduleReconnect: function () {
-				var client = this;
-				var time = this.backoff.time;
-				this.nextBackoff();
-
-				setTimeout(function () {
-					client.connect();
-
-					client.ready(function () {
-						client.resetBackoff();
-					});
-				}, time);
-			},
-
-			isClosed: function () {
-				var socket = this.socket;
-
-				if (!socket) {
-					return true;
-				}
-
-				var state = socket.readyState;
-
-				if (state === socket.CLOSING || state === socket.CLOSED) {
-					return true;
-				}
-
-				return false;
-			},
-
-			ready: function (callback) {
-				var socket = this.socket;
-				var state = socket.readyState;
-
-				if (state === socket.OPEN) {
-					callback();
-					return;
-				}
-
-				if (state === socket.CONNECTING) {
-					socket.addEventListener('open', callback);
-				}
-			},
-
-			send: function (msg) {
-				if (this.isClosed()) {
-					this.queue.push(msg);
-
-					// Will send once connected.
-					this.connect();
-					return false;
-				}
-
-				var socket = this.socket;
-
-				// Make sure the socket is open.
-				this.ready(function () {
-					socket.send(msg);
-				});
-
-				return true;
-			}
-		};
-
-		if (typeof window !== 'undefined') {
-			Client.WebSocket = window.WebSocket ||
-				window.webkitWebSocket ||
-				window.mozWebSocket ||
-				null;
-		}
-
-		Client.isSupported = Client.WebSocket !== null;
-
-		// Ensure the protocol is correct.
-		Client.formatURL = function (url) {
-			return url.replace('http', 'ws');
-		};
-
-		// Send a message to a group of peers.
-		Client.broadcast = function (urls, msg) {
-			var pool = Client.pool;
-			msg.headers = msg.headers || {};
-
-			Gun.obj.map(urls, function (options, addr) {
-
-				var url = Client.formatURL(addr);
-
-				var peer = pool[url];
-
-				var envelope = {
-					headers: Gun.obj.to(msg.headers, {
-						'gun-sid': peer.sid
-					}),
-					body: msg.body
-				};
-
-				var serialized = Gun.text.ify(envelope);
-
-				peer.send(serialized);
-			});
-
-		};
-
-		// A map of URLs to client instances.
-		Client.pool = {};
-
-		// Close all WebSockets when the window closes.
-		if (typeof window !== 'undefined') {
-			window.addEventListener('unload', function () {
-				Gun.obj.map(Client.pool, function (client) {
-					if (client.isClosed()) {
-						return;
-					}
-
-					client.socket.close();
-				});
-			});
-		}
-
-		// Define client instances as gun needs them.
-		// Sockets will not be opened until absolutely necessary.
-		Gun.on('opt', function (ctx) {
-
-			var gun = ctx.gun;
-			var peers = gun.Back('opt.peers') || {};
-
-			Gun.obj.map(peers, function (options, addr) {
-				var url = Client.formatURL(addr);
-
-				// Ignore clients we've seen before.
-				if (Client.pool.hasOwnProperty(url)) {
-					return;
-				}
-
-				var client = new Client(url, options.backoff);
-
-				// Add it to the pool.
-				Client.pool[url] = client;
-
-				// Listen to incoming messages.
-				client.on('message', function (msg) {
-					var data;
-
-					try {
-						data = Gun.obj.ify(msg.data);
-					} catch (err) {
-						// Invalid message, discard it.
-						return;
-					}
-
-					if (!data || !data.body) {
-						return;
-					}
-
-					gun.on('in', data.body);
-				});
-			});
-		});
-
-		function request (peers, ctx) {
-			if (Client.isSupported) {
-				Client.broadcast(peers, { body: ctx });
-			}
-		}
-
-		// Broadcast the messages.
-		Gun.on('out', function (ctx) {
-			var gun = ctx.gun;
-
-			var peers = gun.Back('opt.peers') || {};
-<<<<<<< HEAD
-=======
-
->>>>>>> bdcea8c0
-			// Validate.
-			if (Gun.obj.empty(peers)) {
-				return;
-			}
-
-			request(peers, ctx);
-		});
-
-		request.jsonp = function (opt, cb) {
-			request.jsonp.ify(opt, function (url) {
-				if (!url) {
-					return;
-				}
-				request.jsonp.send(url, function (err, reply) {
-					cb(err, reply);
-					request.jsonp.poll(opt, reply);
-				}, opt.jsonp);
-			});
-		};
-		request.jsonp.send = function (url, cb, id) {
-			var js = document.createElement('script');
-			js.src = url;
-			js.onerror = function () {
-				(window[js.id] || function () {})(null, {
-					err: 'JSONP failed!'
-				});
-			};
-			window[js.id = id] = function (res, err) {
-				cb(err, res);
-				cb.id = js.id;
-				js.parentNode.removeChild(js);
-				delete window[cb.id];
-			};
-			js.async = true;
-			document.getElementsByTagName('head')[0].appendChild(js);
-			return js;
-		};
-		request.jsonp.poll = function (opt, res) {
-			if (!opt || !opt.base || !res || !res.headers || !res.headers.poll) {
-				return;
-			}
-			var polls = request.jsonp.poll.s = request.jsonp.poll.s || {};
-			polls[opt.base] = polls[opt.base] || setTimeout(function () {
-				var msg = {
-					base: opt.base,
-					headers: { pull: 1 }
-				};
-
-				request.each(opt.headers, function (header, name) {
-					msg.headers[name] = header;
-				});
-
-				request.jsonp(msg, function (err, reply) {
-					delete polls[opt.base];
-
-					var body = reply.body || [];
-					while (body.length && body.shift) {
-						var res = reply.body.shift();
-						if (res && res.body) {
-							request.createServer.ing(res, function () {
-								request(opt.base, null, null, res);
-							});
-						}
-					}
-				});
-			}, res.headers.poll);
-		};
-		request.jsonp.ify = function (opt, cb) {
-			var uri = encodeURIComponent, query = '?';
-			if (opt.url && opt.url.pathname) {
-				query = opt.url.pathname + query;
-			}
-			query = opt.base + query;
-			request.each((opt.url || {}).query, function (value, key) {
-				query += (uri(key) + '=' + uri(value) + '&');
-			});
-			if (opt.headers) {
-				query += uri('`') + '=' + uri(
-					JSON.stringify(opt.headers)
-				) + '&';
-			}
-			if (request.jsonp.max < query.length) {
-				return cb();
-			}
-			var random = Math.floor(Math.random() * (0xffff + 1));
-			query += (uri('jsonp') + '=' + uri(opt.jsonp = 'P' + random));
-			if (opt.body) {
-				query += '&';
-				var w = opt.body, wls = function (w, l, s) {
-					return uri('%') + '=' + uri(w+'-'+(l||w)+'/'+(s||w)) + '&' + uri('$') + '=';
-				}
-				if (typeof w != 'string') {
-					w = JSON.stringify(w);
-					query += uri('^') + '=' + uri('json') + '&';
-				}
-				w = uri(w);
-				var i = 0, l = w.length
-				, s = request.jsonp.max - (query.length + wls(l.toString()).length);
-				if (s < 0){
-					return cb();
-				}
-				while (w) {
-					cb(query + wls(i, (i += s), l) + w.slice(0, i));
-					w = w.slice(i);
-				}
-			} else {
-				cb(query);
-			}
-		};
-		request.jsonp.max = 2000;
-		request.each = function (obj, cb, as) {
-			if (!obj || !cb) {
-				return;
-			}
-			for (var key in obj) {
-				if (obj.hasOwnProperty(key)) {
-					cb.call(as, obj[key], key);
-				}
-			}
-		};
-		module.exports = Client;
-	})(require, './polyfill/request');
-
-}());
+//console.log("!!!!!!!!!!!!!!!! WARNING THIS IS GUN 0.5 !!!!!!!!!!!!!!!!!!!!!!");
+;(function(){
+
+	/* UNBUILD */
+	var root;
+	if(typeof window !== "undefined"){ root = window }
+	if(typeof global !== "undefined"){ root = global }
+	root = root || {};
+	var console = root.console || {log: function(){}};
+	function require(arg){
+		return arg.slice? require[resolve(arg)] : function(mod, path){
+			arg(mod = {exports: {}});
+			require[resolve(path)] = mod.exports;
+		}
+		function resolve(path){
+			return path.split('/').slice(-1).toString().replace('.js','');
+		}
+	}
+	if(typeof module !== "undefined"){ var common = module }
+	/* UNBUILD */
+
+	;require(function(module){
+		// Generic javascript utilities.
+		var Type = {};
+		//Type.fns = Type.fn = {is: function(fn){ return (!!fn && fn instanceof Function) }}
+		Type.fns = Type.fn = {is: function(fn){ return (!!fn && 'function' == typeof fn) }}
+		Type.bi = {is: function(b){ return (b instanceof Boolean || typeof b == 'boolean') }}
+		Type.num = {is: function(n){ return !list_is(n) && ((n - parseFloat(n) + 1) >= 0 || Infinity === n || -Infinity === n) }}
+		Type.text = {is: function(t){ return (typeof t == 'string') }}
+		Type.text.ify = function(t){
+			if(Type.text.is(t)){ return t }
+			if(typeof JSON !== "undefined"){ return JSON.stringify(t) }
+			return (t && t.toString)? t.toString() : t;
+		}
+		Type.text.random = function(l, c){
+			var s = '';
+			l = l || 24; // you are not going to make a 0 length random number, so no need to check type
+			c = c || '0123456789ABCDEFGHIJKLMNOPQRSTUVWXZabcdefghijklmnopqrstuvwxyz';
+			while(l > 0){ s += c.charAt(Math.floor(Math.random() * c.length)); l-- }
+			return s;
+		}
+		Type.text.match = function(t, o){ var r = false;
+			t = t || '';
+			o = Type.text.is(o)? {'=': o} : o || {}; // {'~', '=', '*', '<', '>', '+', '-', '?', '!'} // ignore case, exactly equal, anything after, lexically larger, lexically lesser, added in, subtacted from, questionable fuzzy match, and ends with.
+			if(Type.obj.has(o,'~')){ t = t.toLowerCase(); o['='] = (o['='] || o['~']).toLowerCase() }
+			if(Type.obj.has(o,'=')){ return t === o['='] }
+			if(Type.obj.has(o,'*')){ if(t.slice(0, o['*'].length) === o['*']){ r = true; t = t.slice(o['*'].length) } else { return false }}
+			if(Type.obj.has(o,'!')){ if(t.slice(-o['!'].length) === o['!']){ r = true } else { return false }}
+			if(Type.obj.has(o,'+')){
+				if(Type.list.map(Type.list.is(o['+'])? o['+'] : [o['+']], function(m){
+					if(t.indexOf(m) >= 0){ r = true } else { return true }
+				})){ return false }
+			}
+			if(Type.obj.has(o,'-')){
+				if(Type.list.map(Type.list.is(o['-'])? o['-'] : [o['-']], function(m){
+					if(t.indexOf(m) < 0){ r = true } else { return true }
+				})){ return false }
+			}
+			if(Type.obj.has(o,'>')){ if(t > o['>']){ r = true } else { return false }}
+			if(Type.obj.has(o,'<')){ if(t < o['<']){ r = true } else { return false }}
+			function fuzzy(t,f){ var n = -1, i = 0, c; for(;c = f[i++];){ if(!~(n = t.indexOf(c, n+1))){ return false }} return true } // via http://stackoverflow.com/questions/9206013/javascript-fuzzy-search
+			if(Type.obj.has(o,'?')){ if(fuzzy(t, o['?'])){ r = true } else { return false }} // change name!
+			return r;
+		}
+		Type.list = {is: function(l){ return (l instanceof Array) }}
+		Type.list.slit = Array.prototype.slice;
+		Type.list.sort = function(k){ // creates a new sort function based off some field
+			return function(A,B){
+				if(!A || !B){ return 0 } A = A[k]; B = B[k];
+				if(A < B){ return -1 }else if(A > B){ return 1 }
+				else { return 0 }
+			}
+		}
+		Type.list.map = function(l, c, _){ return obj_map(l, c, _) }
+		Type.list.index = 1; // change this to 0 if you want non-logical, non-mathematical, non-matrix, non-convenient array notation
+		Type.obj = {is: function(o){ return o? (o instanceof Object && o.constructor === Object) || Object.prototype.toString.call(o).match(/^\[object (\w+)\]$/)[1] === 'Object' : false }}
+		Type.obj.put = function(o, f, v){ return (o||{})[f] = v, o }
+		Type.obj.has = function(o, f){ return o && Object.prototype.hasOwnProperty.call(o, f) }
+		Type.obj.del = function(o, k){
+			if(!o){ return }
+			o[k] = null;
+			delete o[k];
+			return o;
+		}
+		Type.obj.as = function(o, f, v){ return o[f] = o[f] || (arguments.length >= 3? v : {}) }
+		Type.obj.ify = function(o){
+			if(obj_is(o)){ return o }
+			try{o = JSON.parse(o);
+			}catch(e){o={}};
+			return o;
+		}
+		;(function(){ var u;
+			function map(v,f){
+				if(obj_has(this,f) && u !== this[f]){ return }
+				this[f] = v;
+			}
+			Type.obj.to = function(from, to){
+				to = to || {};
+				obj_map(from, map, to);
+				return to;
+			}
+		}());
+		Type.obj.copy = function(o){ // because http://web.archive.org/web/20140328224025/http://jsperf.com/cloning-an-object/2
+			return !o? o : JSON.parse(JSON.stringify(o)); // is shockingly faster than anything else, and our data has to be a subset of JSON anyways!
+		}
+		;(function(){
+			function empty(v,i){ var n = this.n;
+				if(n && (i === n || (obj_is(n) && obj_has(n, i)))){ return }
+				if(i){ return true }
+			}
+			Type.obj.empty = function(o, n){
+				if(!o){ return true }
+				return obj_map(o,empty,{n:n})? false : true;
+			}
+		}());
+		;(function(){
+			function t(k,v){
+				if(2 === arguments.length){
+					t.r = t.r || {};
+					t.r[k] = v;
+					return;
+				} t.r = t.r || [];
+				t.r.push(k);
+			};
+			var keys = Object.keys;
+			Type.obj.map = function(l, c, _){
+				var u, i = 0, x, r, ll, lle, f = fn_is(c);
+				t.r = null;
+				if(keys && obj_is(l)){
+					ll = Object.keys(l); lle = true;
+				}
+				if(list_is(l) || ll){
+					x = (ll || l).length;
+					for(;i < x; i++){
+						var ii = (i + Type.list.index);
+						if(f){
+							r = lle? c.call(_ || this, l[ll[i]], ll[i], t) : c.call(_ || this, l[i], ii, t);
+							if(r !== u){ return r }
+						} else {
+							//if(Type.test.is(c,l[i])){ return ii } // should implement deep equality testing!
+							if(c === l[lle? ll[i] : i]){ return ll? ll[i] : ii } // use this for now
+						}
+					}
+				} else {
+					for(i in l){
+						if(f){
+							if(obj_has(l,i)){
+								r = _? c.call(_, l[i], i, t) : c(l[i], i, t);
+								if(r !== u){ return r }
+							}
+						} else {
+							//if(a.test.is(c,l[i])){ return i } // should implement deep equality testing!
+							if(c === l[i]){ return i } // use this for now
+						}
+					}
+				}
+				return f? t.r : Type.list.index? 0 : -1;
+			}
+		}());
+		Type.time = {};
+		Type.time.is = function(t){ return t? t instanceof Date : (+new Date().getTime()) }
+
+		var fn_is = Type.fn.is;
+		var list_is = Type.list.is;
+		var obj = Type.obj, obj_is = obj.is, obj_has = obj.has, obj_map = obj.map;
+		module.exports = Type;
+	})(require, './type');
+
+	;require(function(module){
+		// On event emitter generic javascript utility.
+		function Scope(){
+			function On(tag, arg, as, eas, skip){
+				var ctx = this, ons = ctx.ons || (ctx.ons = {}), on = ons[tag] || (ons[tag] = {s: []}), act, mem, O = On.ons;
+				if(!arg){
+					if(1 === arguments.length){ // Performance drops significantly even though `arguments.length` should be okay to use.
+						return on;
+					}
+				}
+				if(arg instanceof Function){
+					(act = (as instanceof Act)? as : new Act(tag, arg, as, on, ctx)).tmp = {};
+					if(O && O.event && ctx !== On){
+						On.on('event', act);
+						if(noop === act.fn){
+							return act;
+						}
+						if(-1 < act.i){ return act }
+					}
+					on.s.push(act);
+					return act;
+				}
+				var proxy;
+				if(O && O.emit && ctx !== On){
+					var ev = {tag: tag, arg: arg, on: on, ctx: ctx}, u;
+					On.on('emit', ev);
+					if(u === ev.arg){ return }
+					arg = ev.arg;
+					proxy = ev.proxy;
+				}
+				on.arg = arg;
+				on.end = as;
+				on.as = eas;
+				var i = 0, acts = on.s, l = acts.length, arr = (arg instanceof Array), gap, off, act, stun = function(){ stun.halt = arguments.length? 1 : true; return act.res.apply(act, arguments) } // TODO: BUG! Perf/clean up.
+				for(; i < l; i++){ act = acts[i];
+					if(skip){
+						if(skip === act){
+							skip = false;
+						}
+						continue;
+					}
+					var tun = act.stun; // TODO: BUG! Perf/clean up.
+					act.stun = stun; // TODO: BUG! Perf/clean up.
+					var tmp = act.tmp = {};
+					if(!arr){
+						act.fn.call(act.as, arg, proxy||act);
+					} else {
+						act.fn.apply(act.as, arg.concat(proxy||act));
+					}
+					act.stun = tun; // TODO: BUG! Perf/clean up.
+					if(noop === act.fn){
+						off = true;
+					}
+					//if(tmp = tmp.halt){
+					if(tmp = stun.halt){
+						if(1 === tmp){
+							gap = true;
+						}
+						break;
+					}
+				}
+				if(off){
+					var still = [], i = 0, acts = on.s, l = acts.length; // in case the list has mutated since.
+					for(; i < l; i++){ act = acts[i];
+						if(noop !== act.fn){
+							still.push(act);
+						}
+					}
+					on.s = still;
+					if(0 === still.length){
+						delete ons[tag];
+					}
+				}
+				if(!gap && as && as instanceof Function){
+					as.call(eas, arg);
+				}
+				return;
+			}
+			On.on = On;
+			On.scope = Scope;
+			return On;
+		}
+		function Act(tag, fn, as, on, ctx){
+			this.tag = tag;
+			this.fn = fn;
+			this.as = as;
+			this.on = on;
+			this.ctx = ctx;
+		}
+		Act.chain = Act.prototype;
+		Act.chain.res = Act.chain.stun = function(){
+			if(!this.tmp){ this.tmp = {halt: true} }
+			if(!arguments.length){
+				return this.tmp.halt = true;
+			}
+			var act = this, on = act.on, halt = {
+				resume: function(arg){
+					act.ctx.on(act.tag, (arguments.length?
+						1 === arguments.length? arg : Array.prototype.slice.call(arguments)
+					: halt.arg), halt.end, halt.as, act);
+				}, arg: on.arg,
+				end: on.end,
+				as: on.as
+			};
+			act.tmp.halt = 1;
+			return halt.resume;
+		}
+		Act.chain.off = function(){
+			this.fn = noop;
+		}
+		Act.chain.emit = function(arg){
+			var act = this, arr = (arg instanceof Array);
+			if(!arr){
+				act.fn.call(act.as, arg, act);
+			} else {
+				act.fn.apply(act.as, arg.concat(act));
+			}
+		}
+		function noop(){};
+		module.exports = Scope();
+	})(require, './on');
+
+	;require(function(module){
+		// TODO: Needs to be redone.
+		var On = require('./on');
+
+		function Chain(create, opt){
+			opt = opt || {};
+			opt.id = opt.id || '#';
+			opt.rid = opt.rid || '@';
+			opt.uuid = opt.uuid || function(){
+				return (+new Date()) + Math.random();
+			};
+			var on = On.scope();
+
+			on.stun = function(chain){
+				var stun = function(ev){
+					if(stun.off && stun === this.stun){
+						this.stun = null;
+						return false;
+					}
+					if(on.stun.skip){
+						return false;
+					}
+					if(ev){
+						ev.cb = ev.fn;
+						ev.off();
+						res.queue.push(ev);
+					}
+					return true;
+				}, res = stun.res = function(tmp, as){
+					if(stun.off){ return }
+					if(tmp instanceof Function){
+						on.stun.skip = true;
+						tmp.call(as);
+						on.stun.skip = false;
+						return;
+					}
+					stun.off = true;
+					var i = 0, q = res.queue, l = q.length, act;
+					res.queue = [];
+					if(stun === at.stun){
+						at.stun = null;
+					}
+					for(i; i < l; i++){ act = q[i];
+						act.fn = act.cb;
+						act.cb = null;
+						on.stun.skip = true;
+						act.ctx.on(act.tag, act.fn, act);
+						on.stun.skip = false;
+					}
+				}, at = chain._;
+				res.back = at.stun || (at.back||{_:{}})._.stun;
+				if(res.back){
+					res.back.next = stun;
+				}
+				res.queue = [];
+				at.stun = stun; 
+				return res;
+			}
+
+			var ask = on.ask = function(cb, as){
+				if(!ask.on){ ask.on = On.scope() }
+				var id = opt.uuid();
+				if(cb){ ask.on(id, cb, as) }
+				return id;
+			}
+			ask._ = opt.id;
+			on.ack = function(at, reply){
+				if(!at || !reply || !ask.on){ return }
+				var id = at[opt.id] || at;
+				if(!ask.ons[id]){ return }
+				ask.on(id, reply);
+				return true;
+			}
+			on.ack._ = opt.rid;
+
+			on.on('event', function event(act){
+				var last = act.on.last, tmp;
+				if('in' === act.tag && Gun.chain.chain.input !== act.fn){ // TODO: BUG! Gun is not available in this module.
+					if((tmp = act.ctx) && tmp.stun){
+						if(tmp.stun(act)){
+							return;
+						}
+					}
+				}
+				if(!last){ return }
+				if(act.on.map){
+					var map = act.on.map, v;
+					for(var f in map){ v = map[f];
+						if(v.put){
+							emit(v, act, event);
+						}
+					}
+					/*
+					Gun.obj.map(act.on.map, function(v,f){ // TODO: BUG! Gun is not available in this module.
+						//emit(v[0], act, event, v[1]); // below enables more control
+						//console.log("boooooooo", f,v);
+						emit(v, act, event);
+						//emit(v[1], act, event, v[2]);
+					});
+					*/
+				} else {
+					emit(last, act, event);
+				}
+				if(last !== act.on.last){
+					//console.log(">>>>>>>>>>>>>>>>>>>>>>>>>>", last, act.on.last);
+					event(act);
+				}
+			});
+			function emit(last, act, event, ev){
+				if(last instanceof Array){
+					act.fn.apply(act.as, last.concat(ev||act));
+				} else {
+					act.fn.call(act.as, last, ev||act);
+				}
+			}
+
+			/*on.on('emit', function(ev){
+				if(ev.on.map){
+					var id = ev.arg.via.gun._.id + ev.arg.get;
+					//
+					//ev.id = ev.id || Gun.text.random(6);
+					//ev.on.map[ev.id] = ev.arg;
+					//ev.proxy = ev.arg[1];
+					//ev.arg = ev.arg[0];
+					// below gives more control.
+					ev.on.map[id] = ev.arg;
+					//ev.proxy = ev.arg[2];
+				}
+				ev.on.last = ev.arg;
+			});*/
+
+			on.on('emit', function(ev){
+				var gun = ev.arg.gun;
+				if('in' === ev.tag && gun && !gun._.soul){ // TODO: BUG! Soul should be available. Currently not using it though, but should enable it (check for side effects if made available).
+					(ev.on.map = ev.on.map || {})[gun._.id || (gun._.id = Math.random())] = ev.arg;
+				}
+				ev.on.last = ev.arg;
+			});
+			return on;
+		}
+		module.exports = Chain;
+	})(require, './onify');
+
+	;require(function(module){
+		// Generic javascript scheduler utility.
+		var Type = require('./type');
+		function s(state, cb, time){ // maybe use lru-cache?
+			s.time = time || Gun.time.is;
+			s.waiting.push({when: state, event: cb || function(){}});
+			if(s.soonest < state){ return }
+			s.set(state);
+		}
+		s.waiting = [];
+		s.soonest = Infinity;
+		s.sort = Type.list.sort('when');
+		s.set = function(future){
+			if(Infinity <= (s.soonest = future)){ return }
+			var now = s.time();
+			future = (future <= now)? 0 : (future - now);
+			clearTimeout(s.id);
+			s.id = setTimeout(s.check, future);
+		}
+		s.each = function(wait, i, map){
+			var ctx = this;
+			if(!wait){ return }
+			if(wait.when <= ctx.now){
+				if(wait.event instanceof Function){
+					setTimeout(function(){ wait.event() },0);
+				}
+			} else {
+				ctx.soonest = (ctx.soonest < wait.when)? ctx.soonest : wait.when;
+				map(wait);
+			}
+		}
+		s.check = function(){
+			var ctx = {now: s.time(), soonest: Infinity};
+			s.waiting.sort(s.sort);
+			s.waiting = Type.list.map(s.waiting, s.each, ctx) || [];
+			s.set(ctx.soonest);
+		}
+		module.exports = s;
+	})(require, './schedule');
+
+	;require(function(module){
+		/* Based on the Hypothetical Amnesia Machine thought experiment */
+		function HAM(machineState, incomingState, currentState, incomingValue, currentValue){
+			if(machineState < incomingState){
+				return {defer: true}; // the incoming value is outside the boundary of the machine's state, it must be reprocessed in another state.
+			}
+			if(incomingState < currentState){
+				return {historical: true}; // the incoming value is within the boundary of the machine's state, but not within the range.
+
+			}
+			if(currentState < incomingState){
+				return {converge: true, incoming: true}; // the incoming value is within both the boundary and the range of the machine's state.
+
+			}
+			if(incomingState === currentState){
+				if(incomingValue === currentValue){ // Note: while these are practically the same, the deltas could be technically different
+					return {state: true};
+				}
+				/*
+					The following is a naive implementation, but will always work.
+					Never change it unless you have specific needs that absolutely require it.
+					If changed, your data will diverge unless you guarantee every peer's algorithm has also been changed to be the same.
+					As a result, it is highly discouraged to modify despite the fact that it is naive,
+					because convergence (data integrity) is generally more important.
+					Any difference in this algorithm must be given a new and different name.
+				*/
+				if(Lexical(incomingValue) < Lexical(currentValue)){ // Lexical only works on simple value types!
+					return {converge: true, current: true};
+				}
+				if(Lexical(currentValue) < Lexical(incomingValue)){ // Lexical only works on simple value types!
+					return {converge: true, incoming: true};
+				}
+			}
+			return {err: "you have not properly handled recursion through your data or filtered it as JSON"};
+		}
+		if(typeof JSON === 'undefined'){
+			throw new Error(
+				'JSON is not included in this browser. Please load it first: ' +
+				'ajax.cdnjs.com/ajax/libs/json2/20110223/json2.js'
+			);
+		}
+		var Lexical = JSON.stringify, undefined;
+		module.exports = HAM;
+	})(require, './HAM');
+
+	;require(function(module){
+		var Type = require('./type');
+		var Val = {};
+		Val.is = function(v){ // Valid values are a subset of JSON: null, binary, number (!Infinity), text, or a soul relation. Arrays need special algorithms to handle concurrency, so they are not supported directly. Use an extension that supports them if needed but research their problems first.
+			var u;
+			if(v === u){ return false }
+			if(v === null){ return true } // "deletes", nulling out fields.
+			if(v === Infinity){ return false } // we want this to be, but JSON does not support it, sad face.
+			if(bi_is(v) // by "binary" we mean boolean.
+			|| num_is(v)
+			|| text_is(v)){ // by "text" we mean strings.
+				return true; // simple values are valid.
+			}
+			return Val.rel.is(v) || false; // is the value a soul relation? Then it is valid and return it. If not, everything else remaining is an invalid data type. Custom extensions can be built on top of these primitives to support other types.
+		}
+		Val.rel = {_: '#'};
+		;(function(){
+			Val.rel.is = function(v){ // this defines whether an object is a soul relation or not, they look like this: {'#': 'UUID'}
+				if(v && !v._ && obj_is(v)){ // must be an object.
+					var o = {};
+					obj_map(v, map, o);
+					if(o.id){ // a valid id was found.
+						return o.id; // yay! Return it.
+					}
+				}
+				return false; // the value was not a valid soul relation.
+			}
+			function map(s, f){ var o = this; // map over the object...
+				if(o.id){ return o.id = false } // if ID is already defined AND we're still looping through the object, it is considered invalid.
+				if(f == _rel && text_is(s)){ // the field should be '#' and have a text value.
+					o.id = s; // we found the soul!
+				} else {
+					return o.id = false; // if there exists anything else on the object that isn't the soul, then it is considered invalid.
+				}
+			}
+		}());
+		Val.rel.ify = function(t){ return obj_put({}, _rel, t) } // convert a soul into a relation and return it.
+		var _rel = Val.rel._;
+		var bi_is = Type.bi.is;
+		var num_is = Type.num.is;
+		var text_is = Type.text.is;
+		var obj = Type.obj, obj_is = obj.is, obj_put = obj.put, obj_map = obj.map;
+		module.exports = Val;
+	})(require, './val');
+
+	;require(function(module){
+		var Type = require('./type');
+		var Val = require('./val');
+		var Node = {_: '_'};
+		Node.soul = function(n, o){ return (n && n._ && n._[o || _soul]) } // convenience function to check to see if there is a soul on a node and return it.
+		Node.soul.ify = function(n, o){ // put a soul on an object.
+			o = (typeof o === 'string')? {soul: o} : o || {};
+			n = n || {}; // make sure it exists.
+			n._ = n._ || {}; // make sure meta exists.
+			n._[_soul] = o.soul || n._[_soul] || text_random(); // put the soul on it.
+			return n;
+		}
+		;(function(){
+			Node.is = function(n, cb, o){ var s; // checks to see if an object is a valid node.
+				if(!obj_is(n)){ return false } // must be an object.
+				if(s = Node.soul(n)){ // must have a soul on it.
+					return !obj_map(n, map, {o:o,n:n,cb:cb});
+				}
+				return false; // nope! This was not a valid node.
+			}
+			function map(v, f){ // we invert this because the way we check for this is via a negation.
+				if(f === Node._){ return } // skip over the metadata.
+				if(!Val.is(v)){ return true } // it is true that this is an invalid node.
+				if(this.cb){ this.cb.call(this.o, v, f, this.n) } // optionally callback each field/value.
+			}
+		}());
+		;(function(){
+			Node.ify = function(obj, o, as){ // returns a node from a shallow object.
+				if(!o){ o = {} }
+				else if(typeof o === 'string'){ o = {soul: o} }
+				else if(o instanceof Function){ o = {map: o} }
+				if(o.map){ o.node = o.map.call(as, obj, u, o.node || {}) }
+				if(o.node = Node.soul.ify(o.node || {}, o)){
+					obj_map(obj, map, {opt:o,as:as});
+				}
+				return o.node; // This will only be a valid node if the object wasn't already deep!
+			}
+			function map(v, f){ var o = this.opt, tmp, u; // iterate over each field/value.
+				if(o.map){
+					tmp = o.map.call(this.as, v, ''+f, o.node);
+					if(u === tmp){
+						obj_del(o.node, f);
+					} else
+					if(o.node){ o.node[f] = tmp }
+					return;
+				}
+				if(Val.is(v)){
+					o.node[f] = v;
+				}
+			}
+		}());
+		var obj = Type.obj, obj_is = obj.is, obj_del = obj.del, obj_map = obj.map;
+		var text = Type.text, text_random = text.random;
+		var _soul = Val.rel._;
+		var u;
+		module.exports = Node;
+	})(require, './node');
+
+	;require(function(module){
+		var Type = require('./type');
+		var Node = require('./node');
+		function State(){
+			var t = time();
+			if(last < t){
+				n = 0;
+				return last = t;
+			}
+			return last = t + ((N += 1) / D);
+		}
+		var time = Type.time.is, last = -Infinity, N = 0, D = 1000; // WARNING! In the future, on machines that are D times faster than 2016AD machines, you will want to increase D by another several orders of magnitude so the processing speed never out paces the decimal resolution (increasing an integer effects the state accuracy).
+		State._ = '>';
+		State.ify = function(n, f, s){ // put a field's state on a node.
+			if(!n || !n[N_]){ return } // reject if it is not node-like.
+			var tmp = obj_as(n[N_], State._); // grab the states data.
+			if(u !== f && num_is(s)){ tmp[f] = s } // add the valid state.
+			return n;
+		}
+		State.is = function(n, f, o){ // convenience function to get the state on a field on a node and return it.
+			var tmp = (f && n && n[N_] && n[N_][State._]) || o;
+			if(!tmp){ return }
+			return num_is(tmp[f])? tmp[f] : -Infinity;
+		}
+		;(function(){
+			State.map = function(cb, s, as){ var u; // for use with Node.ify
+				var o = obj_is(o = cb || s)? o : null;
+				cb = fn_is(cb = cb || s)? cb : null;
+				if(o && !cb){
+					s = num_is(s)? s : State();
+					o[N_] = o[N_] || {};
+					obj_map(o, map, {o:o,s:s});
+					return o;
+				}
+				as = as || obj_is(s)? s : u;
+				s = num_is(s)? s : State();
+				return function(v, f, o, opt){
+					if(!cb){
+						map.call({o: o, s: s}, v,f);
+						return v;
+					}
+					cb.call(as || this || {}, v, f, o, opt);
+					if(obj_has(o,f) && u === o[f]){ return }
+					map.call({o: o, s: s}, v,f);
+				}
+			}
+			function map(v,f){
+				if(N_ === f){ return }
+				State.ify(this.o, f, this.s) ;
+			}
+		}());
+		var obj = Type.obj, obj_as = obj.as, obj_has = obj.has, obj_is = obj.is, obj_map = obj.map;
+		var num = Type.num, num_is = num.is;
+		var fn = Type.fn, fn_is = fn.is;
+		var N_ = Node._, u;
+		module.exports = State;
+	})(require, './state');
+
+	;require(function(module){
+		var Type = require('./type');
+		var Val = require('./val');
+		var Node = require('./node');
+		var Graph = {};
+		;(function(){
+			Graph.is = function(g, cb, fn, as){ // checks to see if an object is a valid graph.
+				if(!g || !obj_is(g) || obj_empty(g)){ return false } // must be an object.
+				return !obj_map(g, map, {fn:fn,cb:cb,as:as}); // makes sure it wasn't an empty object.
+			}
+			function nf(fn){ // optional callback for each node.
+				if(fn){ Node.is(nf.n, fn, nf.as) } // where we then have an optional callback for each field/value.
+			}
+			function map(n, s){ // we invert this because the way we check for this is via a negation.
+				if(!n || s !== Node.soul(n) || !Node.is(n, this.fn)){ return true } // it is true that this is an invalid graph.
+				if(!fn_is(this.cb)){ return }
+				nf.n = n; nf.as = this.as;
+				this.cb.call(nf.as, n, s, nf);
+			}
+		}());
+		;(function(){
+			Graph.ify = function(obj, env, as){
+				var at = {path: [], obj: obj};
+				if(!env){
+					env = {};
+				} else
+				if(typeof env === 'string'){
+					env = {soul: env};
+				} else
+				if(env instanceof Function){
+					env.map = env;
+				}
+				if(env.soul){
+					at.rel = Val.rel.ify(env.soul);
+				}
+				env.graph = env.graph || {};
+				env.seen = env.seen || [];
+				env.as = env.as || as;
+				node(env, at);
+				env.root = at.node;
+				return env.graph;
+			}
+			function node(env, at){ var tmp;
+				if(tmp = seen(env, at)){ return tmp }
+				at.env = env;
+				at.soul = soul;
+				if(Node.ify(at.obj, map, at)){
+					at.rel = at.rel || Val.rel.ify(Node.soul(at.node));
+					env.graph[Val.rel.is(at.rel)] = at.node;
+				}
+				return at;
+			}
+			function map(v,f,n){
+				var at = this, env = at.env, is, tmp;
+				if(Node._ === f && obj_has(v,Val.rel._)){
+					return n._; // TODO: Bug?
+				}
+				if(!(is = valid(v,f,n, at,env))){ return }
+				if(!f){
+					at.node = at.node || n || {};
+					if(obj_has(v, Node._)){
+						at.node._ = obj_copy(v._);
+					}
+					at.node = Node.soul.ify(at.node, Val.rel.is(at.rel));
+				}
+				if(tmp = env.map){
+					tmp.call(env.as || {}, v,f,n, at);
+					if(obj_has(n,f)){
+						v = n[f];
+						if(u === v){
+							obj_del(n, f);
+							return;
+						}
+						if(!(is = valid(v,f,n, at,env))){ return }
+					}
+				}
+				if(!f){ return at.node }
+				if(true === is){
+					return v;
+				}
+				tmp = node(env, {obj: v, path: at.path.concat(f)});
+				if(!tmp.node){ return }
+				return tmp.rel; //{'#': Node.soul(tmp.node)};
+			}
+			function soul(id){ var at = this;
+				var prev = Val.rel.is(at.rel), graph = at.env.graph;
+				at.rel = at.rel || Val.rel.ify(id);
+				at.rel[Val.rel._] = id;
+				if(at.node && at.node[Node._]){
+					at.node[Node._][Val.rel._] = id;
+				}
+				if(obj_has(graph, prev)){
+					graph[id] = graph[prev];
+					obj_del(graph, prev);
+				}
+			}
+			function valid(v,f,n, at,env){ var tmp;
+				if(Val.is(v)){ return true }
+				if(obj_is(v)){ return 1 }
+				if(tmp = env.invalid){
+					v = tmp.call(env.as || {}, v,f,n);
+					return valid(v,f,n, at,env);
+				}
+				env.err = "Invalid value at '" + at.path.concat(f).join('.') + "'!";
+			}
+			function seen(env, at){
+				var arr = env.seen, i = arr.length, has;
+				while(i--){ has = arr[i];
+					if(at.obj === has.obj){ return has }
+				}
+				arr.push(at);
+			}
+		}());
+		Graph.node = function(node){
+			var soul = Node.soul(node);
+			if(!soul){ return }
+			return obj_put({}, soul, node);
+		}
+		;(function(){
+			Graph.to = function(graph, root, opt){
+				if(!graph){ return }
+				var obj = {};
+				opt = opt || {seen: {}};
+				obj_map(graph[root], map, {obj:obj, graph: graph, opt: opt});
+				return obj;
+			}
+			function map(v,f){ var tmp, obj;
+				if(Node._ === f){
+					if(obj_empty(v, Val.rel._)){
+						return;
+					}
+					this.obj[f] = obj_copy(v);
+					return;
+				}
+				if(!(tmp = Val.rel.is(v))){
+					this.obj[f] = v;
+					return;
+				}
+				if(obj = this.opt.seen[tmp]){
+					this.obj[f] = obj;
+					return;
+				}
+				this.obj[f] = this.opt.seen[tmp] = Graph.to(this.graph, tmp, this.opt);
+			}
+		}());
+		var fn_is = Type.fn.is;
+		var obj = Type.obj, obj_is = obj.is, obj_del = obj.del, obj_has = obj.has, obj_empty = obj.empty, obj_put = obj.put, obj_map = obj.map, obj_copy = obj.copy;
+		var u;
+		module.exports = Graph;
+	})(require, './graph');
+
+
+	;require(function(module){
+		var Type = require('./type');
+		function Dedup(){
+			this.cache = {};
+		}
+		Dedup.prototype.track = function(id){
+			this.cache[id] = Type.time.is();
+			if (!this.to) {
+				this.gc(); // Engage GC.
+			}
+			return id;
+		};
+		Dedup.prototype.check = function(id){
+			// Have we seen this ID recently?
+			return Type.obj.has(this.cache, id)? this.dedup(id) : false; // Important, bump the ID's liveliness if it has already been seen before - this is critical to stopping broadcast storms.
+		}
+		Dedup.prototype.gc = function(){
+			var de = this, now = Type.time.is(), oldest = now, maxAge = 5 * 60 * 1000;
+			// TODO: Gun.scheduler already does this? Reuse that.
+			Gun.obj.map(de.cache, function(time, id){
+				oldest = Math.min(now, time);
+				if ((now - time) < maxAge){ return }
+				Type.obj.del(de.cache, id);
+			});
+			var done = Type.obj.empty(de.cache);
+			if(done){
+				de.to = null; // Disengage GC.
+				return;
+			}
+			var elapsed = now - oldest; // Just how old?
+			var nextGC = maxAge - elapsed; // How long before it's too old?
+			de.to = setTimeout(function(){ de.gc() }, nextGC); // Schedule the next GC event.
+		}
+		module.exports = Dedup;
+	})(require, './dedup');
+
+	;require(function(module){
+
+		function Gun(o){
+			if(o instanceof Gun){ return (this._ = {gun: this}).gun }
+			if(!(this instanceof Gun)){ return new Gun(o) }
+			return Gun.create(this._ = {gun: this, opt: o});
+		}
+
+		Gun.is = function(gun){ return (gun instanceof Gun) }
+
+		Gun.version = 0.4;
+
+		Gun.chain = Gun.prototype;
+		Gun.chain.toJSON = function(){};
+
+		var Type = require('./type');
+		Type.obj.to(Type, Gun);
+		Gun.HAM = require('./HAM');
+		Gun.val = require('./val');
+		Gun.node = require('./node');
+		Gun.state = require('./state');
+		Gun.graph = require('./graph');
+		Gun.dedup = require('./dedup');
+		Gun.on = require('./onify')();
+		
+		Gun._ = { // some reserved key words, these are not the only ones.
+			node: Gun.node._ // all metadata of a node is stored in the meta property on the node.
+			,soul: Gun.val.rel._ // a soul is a UUID of a node but it always points to the "latest" data known.
+			,state: Gun.state._ // other than the soul, we store HAM metadata.
+			,field: '.' // a field is a property on a node which points to a value.
+			,value: '=' // the primitive value.
+		}
+
+		;(function(){
+			Gun.create = function(at){
+				var gun = at.gun.opt(at.opt);
+				at.root = at.root || gun;
+				at.graph = at.graph || {};
+				at.dedup = at.dedup || new Gun.dedup;
+				if(!at.once){
+					gun.on('in', input, at);
+					gun.on('out', output, at);
+				}
+				at.once = true;
+				return gun;
+			}
+			function output(at){
+				var cat = this, gun = cat.gun, tmp;
+				// TODO: BUG! Outgoing `get` to read from in memory!!!
+				if(at.get && get(at, cat)){ return }
+				//if(at.put){
+					cat.on('in', obj_to(at, {gun: cat.gun})); // TODO: PERF! input now goes to output so it would be nice to reduce the circularity here for perf purposes.
+				//}
+				if(at['#']){
+					cat.dedup.track(at['#']);
+				}
+				if(!at.gun){
+					at = obj_to(at, {gun: gun});
+				}
+				//if(at.put){ Gun.on('put', at) }
+				//if(at.get){ get(at, cat) }
+				// Reads and writes both trigger output. // that should be intended.
+				//if (at.put !== undefined || at.get !== undefined) {
+					Gun.on('out', at);
+				//}
+				// Gun.on('out', at);
+				//if(!cat.back){ return }
+				//cat.back.on('out', at);
+			}
+			function get(at, cat){
+				var soul = at.get[_soul], node = cat.graph[soul], field = at.get[_field];
+				if(node && (!field || obj_has(node, field))){
+					if(field){
+						node = Gun.obj.put({_: node._}, field, node[field]);
+					}
+					cat.on('in', {
+						'@': at['#'],
+						put: Gun.graph.node(node) // TODO: BUG! Clone node!
+					});
+					return true;
+				}
+				//Gun.on('get', at);
+			}
+			function input(at, ev){ var cat = this;
+				if(!at.gun){ at.gun = cat.gun }
+				if(!at['#'] && at['@']){
+					at['#'] = Gun.text.random(); // TODO: Use what is used other places instead.
+					if(Gun.on.ack(at['@'], at)){ return }
+					cat.dedup.track(at['#']);
+					cat.on('out', at);
+					return;
+				}
+				if(at['#'] && cat.dedup.check(at['#'])){ return }
+				cat.dedup.track(at['#']);
+				if(Gun.on.ack(at['@'], at)){ return }
+				if(at.put){
+					console.debug(2, 'OUT -> IN', at);
+					Gun.HAM.synth.call(cat.gun, at, ev);
+					Gun.on('put', at);
+				}
+				if(at.get){ Gun.on('get', at) }
+				Gun.on('out', at);
+			}
+		}());
+
+		//var text = Type.text, text_is = text.is, text_random = text.random;
+		//var list = Type.list, list_is = list.is;
+		var obj = Type.obj, obj_is = obj.is, obj_has = obj.has, obj_to = obj.to, obj_map = obj.map;
+		var _soul = Gun._.soul, _field = Gun._.field;
+		//var u;
+
+		console.debug = function(i, s){ return (console.debug.i && i === console.debug.i && console.debug.i++) && (console.log.apply(console, arguments) || s) };
+
+		Gun.log = function(){ return (!Gun.log.off && console.log.apply(console, arguments)), [].slice.call(arguments).join(' ') }
+		Gun.log.once = function(w,s,o){ return (o = Gun.log.once)[w] = o[w] || 0, o[w]++ || Gun.log(s) }
+
+		if(typeof window !== "undefined"){ window.Gun = Gun }
+		if(typeof common !== "undefined"){ common.exports = Gun }
+		module.exports = Gun;
+	})(require, './root');
+
+	;require(function(module){
+		var Gun = require('./root');
+		Gun.chain.opt = function(opt){
+			opt = opt || {};
+			var gun = this, at = gun._, tmp = opt.peers || opt;
+			if(!obj_is(opt)){ opt = {} }
+			if(!obj_is(at.opt)){ at.opt = opt }
+			if(text_is(tmp)){ tmp = [tmp] }
+			if(list_is(tmp)){
+				tmp = obj_map(tmp, function(url, i, map){
+					map(url, {});
+				});
+			}
+			at.opt.peers = obj_to(tmp, at.opt.peers || {});
+			obj_to(opt, at.opt); // copies options on to `at.opt` only if not already taken.
+			Gun.on('opt', at);
+			return gun;
+		}
+		var text_is = Gun.text.is;
+		var list_is = Gun.list.is;
+		var obj = Gun.obj, obj_is = obj.is, obj_to = obj.to, obj_map = obj.map;
+	})(require, './opt');
+
+	;require(function(module){
+		var Gun = require('./root');
+		Gun.chain.Back = function(n, opt){ var tmp;
+			if(-1 === n || Infinity === n){
+				return this._.root;
+			} else
+			if(1 === n){
+				return this._.back;
+			}
+			var gun = this, at = gun._;
+			if(typeof n === 'string'){
+				n = n.split('.');
+			}
+			if(n instanceof Array){
+				var i = 0, l = n.length, tmp = at;
+				for(i; i < l; i++){
+					tmp = (tmp||empty)[n[i]];
+				}
+				if(u !== tmp){
+					return opt? gun : tmp;
+				} else
+				if(tmp = at.back){
+					return tmp.Back(n, opt);
+				}
+				return;
+			}
+			if(n instanceof Function){
+				var yes, tmp = {_:{back: gun}};
+				while((tmp = tmp._) && (tmp = tmp.back) && !(yes = n(tmp, opt))){}
+				return yes;
+			}
+		}
+		var empty = {}, u;
+	})(require, './back');
+
+	;require(function(module){
+		var Gun = require('./root');
+		Gun.chain.chain = function(){
+			var at = this._, chain = new this.constructor(this), cat = chain._;
+			cat.root = at.root;
+			cat.back = this;
+			Gun.on('chain', cat);
+			chain.on('in', input, cat); // For 'in' if I add my own listeners to each then I MUST do it before in gets called. If I listen globally for all incoming data instead though, regardless of individual listeners, I can transform the data there and then as well.
+			chain.on('out', output, cat); // However for output, there isn't really the global option. I must listen by adding my own listener individually BEFORE this one is ever called.
+			return chain;
+		}
+		function output(at){
+			var cat = this, gun = cat.gun, root = gun.Back(-1), put, get, now, tmp;
+			if(!at.gun){
+				at.gun = gun;
+			}
+			if(get = at.get){
+				if(!get[_soul]){
+					if(obj_has(get, _field)){
+						get = get[_field];
+						// TODO: MARK COME BACK HERE!!!!!!!! CHAIN ABILITY!!!!!! IF THIS IS NOT A GUN SINGLETON, MAP OVER ALL CURRENT (AND FUTURE?) SINGLETONS AND BACK ON THEM DIRECTLY!!!!!!!!!!!
+						var next = get? gun.get(get, null, {path: true})._ : cat;
+						if(0 >= next.ask){ return }
+						cat.on('in', function(tac, ev){
+							now = true;
+							//next.ask = -1;
+							var val = tac.put, rel;
+							if(u === val){
+								at.gun.on('in', {
+									get: get,
+									gun: at.gun,
+									via: tac
+								});
+								return;
+							}
+							if(Gun.node.soul(val)){ return } // TODO: BUG! Should ask for the property!
+							// TODO: BUG!!!! ^^^^ We might have loaded 1 property on this node and thus have the node but not other properties yet.
+							if(rel = Gun.val.rel.is(val)){
+								//console.debug(2, 'out already', rel, get, tac, at);
+								//value.call(cat, tac, ev);
+								at.gun.on('out', {
+									get: {'#': rel, '.': get},
+									'#': Gun.on.ask(Gun.HAM.synth, at.gun),
+									gun: at.gun
+								});
+								if(tmp = tac.gun._.put){ tac.put = tmp } // TODO: CLEAN THIS UP! DO NOT DEPEND UPON IT!
+								return;
+							}
+							input.call(cat, tac, ev);
+						}).off(); // TODO: BUG! This `.off()` is correct, but note that not doing it inside of the callback means that potentially inside of the callback will do/cause other work which might trigger the event listener synchronously before it can ever unsubscribe. The problem currently with having an unsubscribe inside is because there might be a `.map` that needs multiple things to be triggered. Although now that I have mentioned it the `ev.off()` inside for a map should only effect their own event, not the thing as a whole. Hmmm.
+						if(now){ return }
+						if(cat.get){
+							if(cat.soul){
+								next.ask = -1;
+								at.gun.on('out', {
+									get: {'#': cat.soul, '.': get},
+									'#': Gun.on.ask(Gun.HAM.synth, at.gun),
+									gun: at.gun
+								});
+								return;
+							}
+							cat.back.on('out', {
+								get: obj_put({}, _field, cat.get),
+								gun: gun
+							});
+							return;
+						}
+						at = obj_to(at, {get: {}});
+					} else {
+						if(cat.ask){ return }
+						cat.ask = 1;
+						if(cat.get){
+							if(cat.soul){
+								cat.ask = -1;
+								gun.on('out', {
+									get: {'#': cat.soul},
+									'#': Gun.on.ask(Gun.HAM.synth, gun),
+								});
+								return;
+							}
+							cat.back.on('out', {
+								get: obj_put({}, _field, cat.get),
+								gun: gun
+							});
+							return;
+						}
+					}
+				}
+			}
+			cat.back.on('out', at);
+		}
+		function input(at, ev){
+			at = at._ || at;
+			var cat = this, gun = at.gun, coat = gun._, change = at.put, tmp;
+			console.debug(107, 'in', cat, cat.get, change, cat.next, cat.maps, cat.soul);
+			console.debug(106, 'in', cat, cat.get, change, cat.next, cat.maps, cat.soul);
+			console.debug(105, 'in', cat, cat.get, change, cat.next, cat.maps, cat.soul);
+			console.debug(102, 'in', cat, cat.get, change, cat.next, cat.maps, cat.soul);
+			console.debug(15, 'in', cat, cat.get, change, cat.next, cat.maps, cat.soul);
+			console.debug(9, 'in', cat.get, change, cat.next, cat.maps, cat.soul);
+			console.debug(8, 'in', cat.get, change, cat.next, cat.maps, cat.soul);
+			console.debug(6, 'in', cat.get, change, cat.next, cat.maps, cat.soul);
+			console.debug(4, 'in', cat.get, change, cat.next, cat.maps);
+			console.debug(22, 'in', cat, cat.get, change, cat.next, cat.maps, cat.soul);
+			console.debug(21, 'in', cat, cat.get, change, cat.next, cat.maps, cat.soul);
+			if(cat.maps){
+				var proxy = obj_to(at, {get: cat.get, gun: cat.gun}); // TODO: BUG! Broken via!
+				console.debug(14, 'in', cat, cat.get, change, proxy.put);
+				obj_map(cat.maps, function(cat){
+					cat.on('in', proxy);
+				});
+				console.debug(18, 'in', cat, cat.get, change, proxy.put);
+				console.debug(24, "REMEMBER", cat.get, change, cat.next, cat.maps);
+			}
+			console.debug(11, 'in', cat.get, change, cat.next, cat.maps, cat.soul);
+			if(value.call(cat, at, ev)){
+				return;
+			}
+			obj_map(change, map, {at: at, cat: cat}); // Important because `values` sometimes `ask`s for things which changes what the `changes` are.
+		}
+		Gun.chain.chain.input = input;
+		function value(at, ev){
+			var cat = this, gun = at.gun, put = at.put, coat = gun._, rel, tmp;
+			if(cat.soul){
+				return;
+			}
+			if(u === put){
+				if(cat === coat){
+					console.debug(19, 'end');
+					not(cat, at);
+				} else {
+					console.debug(16, 'off');
+					Gun.obj.del(coat.maps, cat.id);
+				}
+				return true;
+			}
+			if(!(rel = Gun.val.rel.is(put))){
+				if(cat.proxy){
+					cat.put = coat.put;
+				}
+				if(Gun.val.is(put)){
+					if(cat === coat){
+						not(cat, at);
+					} else {
+						(coat.maps || (coat.maps = {}))[cat.id || (cat.id = Math.random())] = cat;
+					}
+					return true;
+				}
+				if(!cat.proxy && cat !== coat){
+				console.debug(108, '????', cat !== coat, u !== coat.put);
+					if(u !== coat.put){ // TODO: BUG!? Is this a safe condition?
+						console.debug(23, 'values', cat.get, put, cat !== coat, u !== coat.put);
+						return true;
+					}
+				}
+				console.debug(25, 'values', cat.get, put, !cat.proxy, cat !== coat);
+				return;
+			};
+			// TODO: MARK! COME BACK HERE! What if we INVERT the model? Rather than map subbing to all refs that come it way, the refs know of the map?
+			if(coat !== cat){
+				(coat.maps || (coat.maps = {}))[cat.id || (cat.id = Math.random())] = cat;
+				if(coat.proxy){
+					console.debug(10, 'values', cat.get, rel, coat.proxy);
+					//return true;
+				}
+			}
+			if(coat.proxy){
+				if(rel === coat.proxy.rel){
+					ev.stun();
+					ask(cat, rel);
+					tmp = coat.proxy.ref._;
+					at.put = coat.put = tmp.put;
+					return true;
+				}
+				tmp = coat.proxy;
+				console.debug(12, 'values', cat.get, rel, coat.proxy);
+				not(coat, at);
+			}
+			tmp = coat.proxy = {rel: rel, ref: coat.root.get(rel), was: tmp};
+			console.debug(20, 'values', cat.get, rel, coat.proxy);
+			tmp.sub = tmp.ref._.on('in', input, coat);
+			console.debug(21, 'values', cat.get, rel, coat.proxy);
+			tmp = coat.put;
+				console.debug(103, 'values', coat.proxy);
+			ask(cat, rel);
+			if(tmp !== coat.put){ ev.stun() }
+			return true;
+		}
+		function map(data, key){ // Map over only the changes on every update.
+			if(node_ === key){ return }
+			var cat = this.cat, next = cat.next || {}, via = this.at, gun, chain, at, tmp;
+			console.debug(26, 'map -->>', key, data, next);
+			if(!(gun = next[key])){ return }
+			at = gun._;
+			if(at.field){
+				at.put = data;
+				//at.field = key;
+				chain = gun;
+			} else {
+				chain = via.gun.get(key, null, {path: true}); // TODO: path won't be needed with 0.5
+			}
+			console.debug(7, 'map -->>', key, data, chain);
+			gun.on('in', {
+				put: data,
+				get: key,
+				gun: chain,
+				via: via
+			})
+		}
+		function not(cat, at){
+			var ask = cat.ask, tmp = cat.proxy;
+			cat.proxy = null;
+			if(null === tmp){ return }
+			if(tmp){
+				if(tmp.sub){
+					tmp.sub.off();
+				}
+				tmp.off = true;
+			}
+			if(cat.ask){ cat.ask = 1 }
+			obj_map(cat.next, function(gun, key){
+				var at = gun._;
+				if(obj_has(at,'put')){ 
+					at.put = u;
+				}
+				console.debug(13, 'not', key, u);
+				gun.on('in', {
+					get: key,
+					put: u,
+					gun: gun,
+					via: at
+				})
+			});
+		}
+		function ask(cat, soul){
+			var tmp;
+			if(cat.ask){
+				if(0 >= cat.ask){ return }
+				tmp = cat.root.get(soul);
+				tmp.on('out', {
+					get: {'#': soul},
+					gun: tmp,
+					'#': Gun.on.ask(Gun.HAM.synth, tmp)
+				});
+				return;
+			}
+			if(0 === cat.ask){ return }
+			console.debug(104, 'ask', soul, cat.next);
+			obj_map(cat.next, function(gun, key){
+				gun.on('out', {
+					get: {'#': soul, '.': key},
+					gun: gun,
+					'#': Gun.on.ask(Gun.HAM.synth, gun)
+				});
+			});
+		}
+		function proxy(at, ev){ var link = this; link.ran = true;
+			if(link.off){ return ev.off() }
+			var gun = at.gun, cat = gun._, as = link.as;
+			as.put = cat.put;
+			input.call(as, obj_to(at, {gun: as.gun, get: as.get}), ev);
+		}
+		var empty = {}, u;
+		var obj = Gun.obj, obj_has = obj.has, obj_put = obj.put, obj_to = obj.to, obj_map = obj.map;
+		var _soul = Gun._.soul, _field = Gun._.field, node_ = Gun.node._, _sid = Gun.on.ask._, _rid = Gun.on.ack._;
+	})(require, './chain');
+
+	;require(function(module){
+		var Gun = require('./root');
+		Gun.chain.get = function(lex, cb, opt){
+			if(!opt || !opt.path){ var back = this.Back(-1); } // TODO: CHANGING API! Remove this line!
+			var gun, back = back || this, cat = back._;
+			var next = cat.next || empty, tmp;
+			if(typeof lex === 'string'){
+				if(!(gun = next[lex])){
+					gun = cache(lex, back);
+				}
+			} else
+			if(!lex && 0 != lex){
+				(gun = back.chain())._.err = {err: Gun.log('Invalid get request!', lex)};
+				if(cb){ cb.call(gun, gun._.err) }
+				return gun;
+			} else
+			if(num_is(lex)){
+				return back.get(''+lex, cb, opt);
+			} else
+			if(tmp = lex.soul){
+				if(!(gun = next[tmp])){
+					gun = cache(tmp, back);
+				}
+				if(tmp = lex.field){
+					(opt = opt || {}).path = true;
+					return gun.get(tmp, cb, opt);
+				}
+			} else
+			if(tmp = lex[_soul]){
+				if(!(gun = next[tmp])){
+					gun = cache(tmp, back);
+				}
+				if(tmp = lex[_field]){
+					(opt = opt || {}).path = true;
+					return gun.get(tmp, cb, opt);
+				}
+			}
+			if(tmp = cat.stun){ // TODO: Refactor?
+				gun._.stun = gun._.stun || tmp;
+			}
+			if(cb && cb instanceof Function){
+				gun.any(cb, opt);
+			}
+			return gun;
+		}
+		function cache(key, back){
+			var cat = back._, next = cat.next, gun = back.chain(), at = gun._;
+			if(!next){ next = cat.next = {} }
+			next[at.get = key] = gun;
+			if(cat.root === back){ at.soul = key }
+			else if(cat.soul || cat.field){ at.field = key }
+			return gun;
+		}		
+		Gun.chain.any = function(cb, opt){
+			if(!cb){ return this }
+			var opt = opt || {}, gun = opt.gun = this;
+			if(opt.change){ opt.change = 1 }
+			opt.any = cb;
+			console.debug(100, 'lazy eval');
+			return gun.on('in', any, opt).on('out', {get: opt});
+		}
+		function any(at, ev){ var opt = this;
+			if(!at.gun){ console.log("Error: %%%%%%% No gun context! %%%%%%%") }
+			var gun = at.gun, cat = gun._, data = at.put, tmp;
+			if((tmp = data) && tmp[Gun.val.rel._] && (tmp = Gun.val.rel.is(tmp))){
+				if(null !== opt['.']){
+					gun = cat.root.get(tmp);
+					cat = gun._;
+					if(!cat.ask){
+						gun.val(function(){});
+					}
+					return;
+				}
+				at = obj_to(at, {put: data = cat.put = cat.put || Gun.state.ify(Gun.node.ify({}, tmp))});
+			}
+			if(opt.change){
+				tmp = (opt.changed = opt.changed||{})[cat.id];
+				if(tmp){
+					data = cat.change;
+					at = obj_to(at, {put: data});
+				}
+				opt.changed[cat.id] = true; // TODO: BUG! MEMORY PERF! Any more efficient way than storing whether every single id has been seen before?
+			}
+			if(opt.as){
+				opt.any.call(opt.as, at, ev);
+			} else {
+				console.debug(17, 'any!', at, data);
+				opt.any.call(gun, at.err, data, at.get, at, ev);
+			}
+		}
+		var empty = {};
+	})(require, './get');
+
+	;require(function(module){
+		var Gun = require('./root');
+		Gun.chain.put = function(data, cb, opt, as){
+			// TODO: BUG! Put probably cannot handle plural chains!
+			var gun = this, root = gun.Back(-1), tmp;
+			opt = (opt && typeof opt === 'string')? {soul: opt} : opt || {};
+			as = as || {opt: opt, soul: opt.soul};
+			as.gun = gun;
+			as.data = data;
+			opt.any = opt.any || cb;
+			if(root === gun || as.soul){
+				if(!obj_is(as.data)){
+					(opt.any||noop).call(opt.as || gun, as.out = {err: Gun.log("No field to put", (typeof as.data), '"' + as.data + '" on!')});
+					if(as.res){ as.res() }
+					return gun;
+				}
+				if(!as.soul){
+					if(opt.init || as.gun.Back('opt.init')){
+						return gun;
+					}
+				}
+				as.gun = gun = root.get(as.soul = as.soul || (as.not = Gun.node.soul(as.data) || (opt.uuid || root.Back('opt.uuid') || Gun.text.random)()));
+				as.ref = as.ref || as.gun;
+				ify(as);
+				return gun;
+			}
+			if(Gun.is(data)){
+				data.any(function(e,d,k,at,ev){
+					ev.off();
+					var s = Gun.node.soul(d);
+					if(!s){Gun.log("Can only save a node, not a property.");return}
+					gun.put(Gun.val.rel.ify(s), cb, opt);
+				});
+				return gun;
+			}
+			as.ref = as.ref || (root === (tmp = gun.Back(1)))? gun : tmp;
+			as.ref.any(any, {as: as, '.': null});
+			if(!as.out){
+				as.res = as.res || Gun.on.stun(as.ref);
+				as.gun._.stun = as.ref._.stun;
+			}
+			return gun;
+		};
+
+		function ify(as){
+			as.batch = batch;
+			var opt = as.opt, env = as.env = Gun.state.map(map, opt.state);
+			env.soul = as.soul;
+			as.graph = Gun.graph.ify(as.data, env, as);
+			if(env.err){
+				(opt.any||noop).call(opt.as || as.gun, as.out = {err: Gun.log(env.err)});
+				if(as.res){ as.res() }
+				return;
+			}
+			as.batch();
+		}
+
+		function batch(){ var as = this;
+			if(!as.graph || obj_map(as.stun, no)){ return }
+			console.debug(1, 'OUT!', as.env.graph);
+			(as.res||iife)(function(){
+				as.ref.on('out', {
+					gun: as.ref, put: as.out = as.env.graph, opt: as.opt,
+					'#': Gun.on.ask(function(ack, ev){ ev.off(); // One response is good enough for us currently. Later we may want to adjust this.
+						if(!as.opt.any){ return }
+						as.opt.any.call(as.opt.as || as.gun, ack.err, ack.ok);
+					}, as.opt)
+				});
+			}, as);
+			if(as.res){ as.res() }
+		} function no(v,f){ if(v){ return true } }
+
+		function map(v,f,n, at){ var as = this;
+			if(f || !at.path.length){ return }
+			(as.res||iife)(function(){
+				var path = at.path, ref = as.ref, opt = as.opt;
+				var i = 0, l = path.length;
+				for(i; i < l; i++){
+					ref = ref.get(path[i], null, {path: true}); // TODO: API change! We won't need 'path: true' anymore.
+				}
+				if(as.not || Gun.node.soul(at.obj)){
+					at.soul(Gun.node.soul(at.obj) || (as.opt.uuid || as.gun.Back('opt.uuid') || Gun.text.random)());
+					return;
+				}
+				(as.stun = as.stun || {})[path] = true;
+				ref.any(soul, {as: {at: at, as: as}, '.': null});
+			}, {as: as, at: at});
+		}
+
+		function soul(at, ev){ var as = this.as, cat = this.at;
+			ev.stun(); // TODO: BUG!?
+			ev.off();
+			cat.soul(Gun.node.soul(cat.obj) || Gun.node.soul(at.put) || Gun.val.rel.is(at.put) || (as.opt.uuid || as.gun.Back('opt.uuid') || Gun.text.random)()); // TODO: BUG!? Do we really want the soul of the object given to us? Could that be dangerous?
+			as.stun[cat.path] = false;
+			as.batch();
+		}
+
+		function any(at, ev){
+			function implicit(at){ // TODO: CLEAN UP!!!!!
+				if(!at || !at.get){ return } // TODO: CLEAN UP!!!!!
+				as.data = obj_put({}, tmp = at.get, as.data); // TODO: CLEAN UP!!!!!
+				at = at.via; // TODO: CLEAN UP!!!!!
+				if(!at){ return } // TODO: CLEAN UP!!!!!
+				tmp = at.get; // TODO: CLEAN UP!!!!!
+				if(!at.via || !at.via.get){ return } // TODO: CLEAN UP!!!!!
+				implicit(at);  // TODO: CLEAN UP!!!!!
+			} // TODO: CLEAN UP!!!!!
+			var as = this;
+			if(at.err){
+				console.log("Please report this as an issue! Put.any.err");
+				return
+			}
+			var cat = as.ref._, data = at.put, opt = as.opt, root, tmp;
+			if(u === data){
+				if(opt.init || as.gun.Back('opt.init')){
+					return;
+				}
+				if(!at.get){
+					if(!cat.get){
+						return;
+					}
+					any.call(as, {
+						put: as.data,
+						get: as.not = as.soul = cat.get
+					}, ev);
+					return;
+				}
+				/*
+					TODO: THIS WHOLE SECTION NEEDS TO BE CLEANED UP!
+					Implicit behavior should be much cleaner. Right now it is hacky.
+				*/
+				// TODO: BUG!!!!!!! Apparently Gun.node.ify doesn't produce a valid HAM node?
+				if(as.ref !== as.gun){ // TODO: CLEAN UP!!!!!
+					tmp = as.gun._.get; // TODO: CLEAN UP!!!!!
+					if(!tmp){ return } // TODO: CLEAN UP!!!!!
+					as.data = obj_put({}, tmp, as.data);
+					tmp = u;
+				}
+				if(as.gun.Back(-1) !== cat.back){
+					implicit(at);
+				}
+				tmp = tmp || at.get;
+				any.call(as, {
+					put: as.data,
+					get: as.not = as.soul = tmp
+				}, ev);
+				return;
+			}
+			ev.off(ev.stun());
+			if(!as.not && !(as.soul = Gun.node.soul(data))){
+				if(as.path && obj_is(as.data)){ // Apparently necessary
+					as.soul = (opt.uuid || as.gun.Back('opt.uuid') || Gun.text.random)();
+				} else {
+					/*
+						TODO: CLEAN UP! Is any of this necessary?
+					*/
+					if(!at.get){
+						console.log("Please report this as an issue! Put.any.no.soul");
+						return;
+					}
+					(as.next = as.next || Gun.on.next(as.ref))(function(next){
+						// TODO: BUG! Maybe don't go back up 1 because .put already does that if ref isn't already specified?
+						(root = as.ref.Back(1)).put(data = obj_put({}, at.get, as.data), opt.any, opt, {
+							opt: opt,
+							ref: root
+						});
+						//Gun.obj.to(opt, {
+						//	ref: null,
+						//	gun: null,
+						//	next: null,
+						//	data: data
+						//}));
+						//next(); // TODO: BUG! Needed? Not needed?
+					});
+					return;
+				}
+			}
+			if(as.ref !== as.gun && !as.not){
+				tmp = as.gun._.get;
+				if(!tmp){
+					console.log("Please report this as an issue! Put.no.get"); // TODO: BUG!??
+					return;
+				}
+				as.data = obj_put({}, tmp, as.data);
+			}
+			as.ref.put(as.data, opt.any, opt, as);
+		}
+		var obj = Gun.obj, obj_is = obj.is, obj_put = obj.put, obj_map = obj.map;
+		var u, empty = {}, noop = function(){}, iife = function(fn,as){fn.call(as||empty)};
+	})(require, './put');
+
+	;require(function(module){
+
+		var Gun = require('./root');
+		module.exports = Gun;
+
+		;(function(){
+			function meta(v,f){
+				if(obj_has(Gun.__, f)){ return }
+				obj_put(this._, f, v);
+			}
+			function map(value, field){
+				if(Gun._.node === field){ return }
+				var node = this.node, vertex = this.vertex, union = this.union, machine = this.machine;
+				var is = state_is(node, field), cs = state_is(vertex, field);
+				if(u === is || u === cs){ return true } // it is true that this is an invalid HAM comparison.
+				var iv = rel_is(value) || value, cv = rel_is(vertex[field]) || vertex[field];
+
+
+
+
+
+
+
+
+				// TODO: BUG! Need to compare relation to not relation, and choose the relation if there is a state conflict.
+
+
+
+
+
+
+
+
+				if(!val_is(iv) && u !== iv){ return true } // Undefined is okay since a value might not exist on both nodes. // it is true that this is an invalid HAM comparison.
+				if(!val_is(cv) && u !== cv){ return true }  // Undefined is okay since a value might not exist on both nodes. // it is true that this is an invalid HAM comparison.
+				var HAM = Gun.HAM(machine, is, cs, iv, cv);
+				if(HAM.err){
+					console.log(".!HYPOTHETICAL AMNESIA MACHINE ERR!.", HAM.err); // this error should never happen.
+					return;
+				}
+				if(HAM.state || HAM.historical || HAM.current){ // TODO: BUG! Not implemented.
+					//opt.lower(vertex, {field: field, value: value, state: is});
+					return;
+				}
+				if(HAM.incoming){
+					union[field] = value;
+					state_ify(union, field, is);
+					return;
+				}
+				if(HAM.defer){ // TODO: BUG! Not implemented.
+					/*upper.wait = true;
+					opt.upper.call(state, vertex, field, incoming, ctx.incoming.state); // signals that there are still future modifications.
+					Gun.schedule(ctx.incoming.state, function(){
+						update(incoming, field);
+						if(ctx.incoming.state === upper.max){ (upper.last || function(){})() }
+					}, gun.__.opt.state);*/
+				}
+			}
+			Gun.HAM.union = function(vertex, node, opt){
+				if(!node || !vertex || !node._ || !vertex._){ return }
+				opt = num_is(opt)? {machine: opt} : {machine: Gun.state()};
+				opt.union = Gun.obj.copy(vertex); // TODO: PERF! This will slow things down!
+				// TODO: PERF! Biggest slowdown (after localStorage) is the above line. Fix! Fix!
+				opt.vertex = vertex;
+				opt.node = node;
+				obj_map(node._, meta, opt.union);
+				if(obj_map(node, map, opt)){ // if this returns true then something was invalid.
+					return;
+				}
+				return opt.union;
+			}
+			Gun.HAM.delta = function(vertex, node, opt){
+				opt = num_is(opt)? {machine: opt} : {machine: Gun.state()};
+				if(!vertex){ return Gun.obj.copy(node) }
+				opt.soul = Gun.node.soul(opt.vertex = vertex);
+				if(!opt.soul){ return }
+				opt.delta = Gun.node.soul.ify({}, opt.soul);
+				obj_map(opt.node = node, diff, opt);
+				return opt.delta;
+			}
+			function diff(value, field){ var opt = this;
+				if(Gun._.node === field){ return }
+				if(!val_is(value)){ return }
+				var node = opt.node, vertex = opt.vertex, is = state_is(node, field, true), cs = state_is(vertex, field, true), delta = opt.delta;
+				var HAM = Gun.HAM(opt.machine, is, cs, value, vertex[field]);
+
+
+
+				// TODO: BUG!!!! WHAT ABOUT DEFERRED!???
+				
+
+
+				if(HAM.incoming){
+					delta[field] = value;
+					state_ify(delta, field, is);
+				}
+			}
+			Gun.HAM.synth = function(at, ev){ var gun = this;
+				var cat = gun._, root = cat.root._, put = {}, tmp;
+				if(!at.put){ return } // TODO: BUG! Handle this case! `not` founds, errors, etc.
+				obj_map(at.put, function(node, soul){ var graph = this.graph;
+					put[soul] = Gun.HAM.delta(graph[soul], node, {graph: graph}); // TODO: PERF! SEE IF WE CAN OPTIMIZE THIS BY MERGING UNION INTO DELTA!
+					graph[soul] = Gun.HAM.union(graph[soul] || node, node) || graph[soul];
+				}, root);
+				obj_map(put, function(node, soul){
+					var root = this, next = root.next || (root.next = {}), gun = next[soul] || (next[soul] = root.gun.get(soul));
+					gun._.put = root.graph[soul]; // TODO: BUG! Clone!
+					console.debug(5, 'IN ->', soul, node);
+					console.debug(3, 'IN ->', soul, node);
+					gun.on('in', {
+						put: node,
+						get: soul,
+						gun: gun,
+						via: at
+					});
+				}, root);
+			}
+		}());
+
+		var Type = Gun;
+		var num = Type.num, num_is = num.is;
+		var obj = Type.obj, obj_has = obj.has, obj_put = obj.put, obj_map = obj.map;
+		var node = Gun.node, node_soul = node.soul, node_is = node.is, node_ify = node.ify;
+		var state = Gun.state, state_is = state.is, state_ify = state.ify;
+		var val = Gun.val, val_is = val.is, rel_is = val.rel.is;
+		var u;
+	})(require, './index');
+
+	;require(function(module){
+		var Gun = require('./root');
+		require('./index'); // TODO: CLEAN UP! MERGE INTO ROOT!
+		require('./opt');
+		require('./chain');
+		require('./back');
+		require('./put');
+		require('./get');
+		module.exports = Gun;
+	})(require, './core');
+
+	;require(function(module){
+		var Gun = require('./core');
+		var obj = Gun.obj, obj_is = obj.is, obj_put = obj.put, obj_map = obj.map, obj_empty = obj.empty;
+		var num = Gun.num, num_is = num.is;
+		var _soul = Gun.val.rel._, _field = '.';
+
+
+		;(function(){
+			Gun.chain.key = function(index, cb, opt){
+				if(!index){
+					if(cb){
+						cb.call(this, {err: Gun.log('No key!')});
+					}
+					return this;
+				}
+				var gun = this;
+				if(typeof opt === 'string'){
+					console.log("Please report this as an issue! key.opt.string");
+					return gun;
+				}
+				if(gun === gun._.root){if(cb){cb({err: Gun.log("Can't do that on root instance.")})};return gun}
+				opt = opt || {};
+				opt.key = index;
+				opt.any = cb || function(){};
+				opt.ref = gun.Back(-1).get(opt.key);
+				opt.gun = opt.gun || gun;
+				gun.on(key, {as: opt});
+				if(!opt.data){
+					opt.res = Gun.on.stun(opt.ref);
+				}
+				return gun;
+			}
+			function key(at, ev){ var opt = this;
+				ev.off();
+				opt.soul = Gun.node.soul(at.put);
+				if(!opt.soul || opt.key === opt.soul){ return opt.data = {} }
+				opt.data = obj_put({}, keyed._, Gun.node.ify(obj_put({}, opt.soul, Gun.val.rel.ify(opt.soul)), '#'+opt.key+'#'));
+				(opt.res||iffe)(function(){
+					opt.ref.put(opt.data, opt.any, {soul: opt.key, key: opt.key});				
+				},opt);
+				if(opt.res){
+					opt.res();
+				}
+			}
+			function iffe(fn,as){fn.call(as||{})}
+			function keyed(f){
+				if(!f || !('#' === f[0] && '#' === f[f.length-1])){ return }
+				var s = f.slice(1,-1);
+				if(!s){ return }
+				return s;
+			}
+			keyed._ = '##';
+			Gun.on('next', function(at){
+				var gun = at.gun;
+				if(gun.Back(-1) !== at.back){ return }
+				gun.on('in', pseudo, gun._);
+				gun.on('out', normalize, gun._);
+			});
+			function normalize(at){ var cat = this;
+				if(!at.put){
+					if(at.get){
+						search.call(at.gun? at.gun._ : cat, at);
+					}
+					return;
+				}
+				if(at.opt && at.opt.key){ return }
+				var put = at.put, graph = cat.gun.Back(-1)._.graph;
+				Gun.graph.is(put, function(node, soul){
+					if(!Gun.node.is(graph['#'+soul+'#'], function each(rel,id){
+						if(id !== Gun.val.rel.is(rel)){ return }
+						if(rel = graph['#'+id+'#']){
+							Gun.node.is(rel, each);
+							return;
+						}
+						Gun.node.soul.ify(rel = put[id] = Gun.obj.copy(node), id);
+					})){ return }
+					Gun.obj.del(put, soul);
+				});
+			}
+			function search(at){ var cat = this;
+				var tmp;
+				if(!Gun.obj.is(tmp = at.get)){ return }
+				if(!Gun.obj.has(tmp, '#')){ return }
+				if((tmp = at.get) && (null === tmp['.'])){
+					tmp['.'] = '##';
+					return;
+				}
+				if((tmp = at.get) && Gun.obj.has(tmp, '.')){
+					if(tmp['#']){
+						cat = cat.gun.get(tmp['#'])._;
+					}
+					tmp = at['#'];
+					at['#'] = Gun.on.ask(proxy);
+				}
+				var tried = {};
+				function proxy(ack, ev){
+					var put = ack.put, lex = at.get;
+					if(!cat.pseudo || ack.via){ // TODO: BUG! MEMORY PERF! What about unsubscribing?
+						//ev.off();
+						//ack.via = ack.via || {};
+						return Gun.on.ack(tmp, ack);
+					}
+					if(ack.put){
+						if(!lex['.']){
+							ev.off();
+							return Gun.on.ack(tmp, ack);
+						}
+						if(obj_has(ack.put[lex['#']], lex['.'])){
+							ev.off();
+							return Gun.on.ack(tmp, ack);
+						}
+					}
+					Gun.obj.map(cat.seen, function(ref,id){ // TODO: BUG! In-memory versus future?
+						if(tried[id]){
+							return Gun.on.ack(tmp, ack);
+						}
+						tried[id] = true;
+						ref.on('out', {
+							gun: ref,
+							get: id = {'#': id, '.': at.get['.']},
+							'#': Gun.on.ask(proxy)
+						});
+					});
+				}
+			}
+			function pseudo(at, ev){ var cat = this;
+				// TODO: BUG! Pseudo can't handle plurals!?
+				if(cat.pseudo){
+					//ev.stun();return;
+					if(cat.pseudo === at.put){ return }
+					ev.stun();
+					cat.change = cat.changed || cat.pseudo;
+					cat.on('in', Gun.obj.to(at, {put: cat.put = cat.pseudo}));
+					return;
+				}
+				if(!at.put){ return }
+				var rel = Gun.val.rel.is(at.put[keyed._]);
+				if(!rel){ return }
+				var soul = Gun.node.soul(at.put), resume = ev.stun(resume), root = cat.gun.Back(-1), seen = cat.seen = {};
+				cat.pseudo = cat.put = Gun.state.ify(Gun.node.ify({}, soul));
+				root.get(rel).on(each, {change: true});
+				function each(change){
+					Gun.node.is(change, map);
+				}
+				function map(rel, soul){
+					if(soul !== Gun.val.rel.is(rel)){ return }
+					if(seen[soul]){ return }
+					seen[soul] = root.get(soul).on(on, true);
+				}
+				function on(put){
+					if(!put){ return }
+					cat.pseudo = Gun.HAM.union(cat.pseudo, put) || cat.pseudo;
+					cat.change = cat.changed = put;
+					cat.put = cat.pseudo;
+					resume({
+						gun: cat.gun,
+						put: cat.pseudo,
+						get: soul
+						//via: this.at
+					});
+				}
+			}
+			var obj = Gun.obj, obj_has = obj.has;
+		}());
+
+	})(require, './key');
+
+	;require(function(module){
+		var Gun = require('./core');
+		Gun.chain.path = function(field, cb, opt){
+			var back = this, gun = back, tmp;
+			opt = opt || {}; opt.path = true;
+			if(gun === gun._.root){if(cb){cb({err: Gun.log("Can't do that on root instance.")})}return gun}
+			if(typeof field === 'string'){
+				tmp = field.split(opt.split || '.');
+				if(1 === tmp.length){
+					gun = back.get(field, cb, opt);
+					gun._.opt = opt;
+					return gun;
+				}
+				field = tmp;
+			}
+			if(field instanceof Array){
+				if(field.length > 1){
+					gun = back;
+					var i = 0, l = field.length;
+					for(i; i < l; i++){
+						gun = gun.get(field[i], (i+1 === l)? cb : null, opt);
+					}
+					gun.back = back; // TODO: API change!
+				} else {
+					gun = back.get(field[0], cb, opt);
+				}
+				gun._.opt = opt;
+				return gun;
+			}
+			if(!field && 0 != field){
+				return back;
+			}
+			gun = back.get(''+field, cb, opt);
+			gun._.opt = opt;
+			return gun;
+		}
+	})(require, './path');
+
+	;require(function(module){
+		var Gun = require('./core');
+		Gun.chain.on = function(tag, arg, eas, as){
+			var gun = this, at = gun._, tmp, act, off;
+			if(!at.on){ at.on = Gun.on }
+			if(typeof tag === 'string'){
+				if(!arg){ return at.on(tag) }
+				act = at.on(tag, arg, eas || at, as);
+				if(eas && eas.gun){
+					(eas.subs || (eas.subs = [])).push(act);
+				}
+				off = function() {
+					if (act && act.off) act.off();
+					off.off();
+				};
+				off.off = gun.off.bind(gun) || noop;
+				gun.off = off;
+				return gun;
+			}
+			var opt = arg;
+			opt = (true === opt)? {change: true} : opt || {};
+			opt.ok = tag;
+			opt.last = {};
+			gun.any(ok, {as: opt, change: opt.change}); // TODO: PERF! Event listener leak!!!????
+			return gun;
+		}
+
+		function ok(at, ev){ var opt = this;
+			if(u === at.put){ return }
+			var data = at.put, gun = at.gun, cat = gun._, tmp = opt.last, id = cat.id+at.get;
+			// DEDUPLICATE
+			if(tmp.put === data && tmp.get === id){ return }
+			tmp.put = data;
+			tmp.get = id;
+			// DEDUPLICATE
+			cat.last = data;
+			if(opt.as){
+				opt.ok.call(opt.as, at, ev);
+			} else {
+				opt.ok.call(gun, data, at.get, at, ev);
+			}
+		}
+
+		Gun.chain.val = function(cb, opt){
+			var gun = this, at = gun._, value = at.put;
+			if(!at.stun && u !== value){
+				cb.call(gun, value, at.get);
+				return gun;
+			}
+			if(cb){
+				(opt = opt || {}).ok = cb;
+				opt.cat = at;
+				gun.any(val, {as: opt});
+				opt.async = at.stun? 1 : true;
+			}
+			return gun;
+		}
+
+		function val(at, ev, to){ var opt = this;
+			var cat = opt.cat, data = at.put;
+			if(u === data){
+				return;
+			}
+			if(ev.to){ clearTimeout(ev.to) }
+			if(!to && (true === opt.async) && 0 !== opt.wait){
+				ev.to = setTimeout(function(){
+					val.call(opt, at, ev, ev.to || 1)
+				}, opt.wait || 99);
+				return;
+			}
+			ev.off();
+			opt.ok.call(at.gun || opt.gun, data, at.get);
+		}
+
+		Gun.chain.off = function(){
+			var gun = this, at = gun._, tmp;
+			var back = at.back || {}, cat = back._;
+			if(!cat){ return }
+			if(tmp = cat.next){
+				if(tmp[at.get]){
+					obj_del(tmp, at.get);
+				} else {
+					obj_map(tmp, function(path, key){
+						if(gun !== path){ return }
+						obj_del(tmp, key);
+					});
+				}
+			}
+			if((tmp = gun.Back(-1)) === back){
+				obj_del(tmp.graph, at.get);
+			}
+			if(at.ons && (tmp = at.ons['@$'])){
+				obj_map(tmp.s, function(ev){
+					ev.off();
+				});
+			}
+			return gun;
+		}
+		var obj = Gun.obj, obj_has = obj.has, obj_del = obj.del, obj_to = obj.to;
+		var val_rel_is = Gun.val.rel.is;
+		var empty = {}, u;
+	})(require, './on');
+
+	;require(function(module){
+		var Gun = require('./core');
+		Gun.chain.not = function(cb, opt, t){
+			var gun = this, at = Gun.obj.to(gun._, {not: {not: cb}});
+			gun.any(ought, {as: at});
+			return gun;
+		}
+		function ought(cat, ev){ ev.off(); var at = this; // TODO: BUG! Is this correct?
+			if(cat.err || cat.put){ return }
+			if(!at.not || !at.not.not){ return }
+			//ev.stun(); // TODO: BUG? I think this is correct. NOW INCORRECT because as things mutate we might want to retrigger!
+			at.not.not.call(at.gun, at.get, function(){ console.log("Please report this bug on https://gitter.im/amark/gun and in the issues."); need.to.implement; });
+		}
+	})(require, './not');
+
+	;require(function(module){
+		var Gun = require('./core');
+		Gun.chain.map = function(cb, opt, t){
+			var gun = this, cat = gun._, chain = cat.map, ons = [], act, off;
+			//cb = cb || function(){ return this } // TODO: API BREAKING CHANGE! 0.5 Will behave more like other people's usage of `map` where the passed callback is a transform function. By default though, if no callback is specified then it will use a transform function that returns the same thing it received.
+			if(!chain){
+				chain = cat.map = gun.chain();
+				var list = (cat = chain._).list = cat.list || {};
+				(ons[ons.length] = chain.on('in')).map = {};
+				/*
+					Attempted merge with alancnet's `off` support, we'll see if it works.
+				*/
+				if(opt !== false){
+					ons[ons.length] = gun.on(map, {change: true, as: cat});
+				}
+			}
+			if(cb){
+				ons[ons.length] = chain.on(cb);
+			}
+			off = function() {
+				while (ons.length) {
+					act = ons.pop();
+					if (act && act.off) act.off();
+				}
+				return off.off();
+			};
+			off.off = chain.off.bind(chain) || noop;
+			chain.off = off;
+			return chain;
+		}
+		Gun.chain.map = function(cb, opt, t){
+			var gun = this, cat = gun._, chain = cat.map, ons = [], act, off;
+			//cb = cb || function(){ return this } // TODO: API BREAKING CHANGE! 0.5 Will behave more like other people's usage of `map` where the passed callback is a transform function. By default though, if no callback is specified then it will use a transform function that returns the same thing it received.
+			if(chain){ return chain }
+			chain = cat.map = gun.chain();
+			chain._.set = {};
+			gun.on('in', map, chain._);
+			if(cb){
+				console.log("map!");
+				chain.on(cb);
+			}
+			return chain;
+		}
+		function map(at,ev){
+			var cat = this, gun = at.gun || this.back, tac = gun._;
+			obj_map(at.put, each, {gun:gun, cat: cat, id: tac.id||at.get, at: at});
+		}
+		function each(v,f){
+			if(n_ === f){ return }
+			var gun = this.gun, cat = this.cat;
+			//console.log("-- EACH -->", f, v);
+			var id = this.id;if(cat.set[id+f]){ return } cat.set[id+f] = 1;
+			console.debug(101, "-- EACH -->", f, v);
+			cat.on('in', {gun: gun.get(f, null, {path: true}), get: f, put: v, via: this.at});
+		}
+		var obj_map = Gun.obj.map, noop = function(){}, event = {stun: noop, off: noop}, n_ = Gun.node._;
+	})(require, './map');
+
+	;require(function(module){
+		var Gun = require('./core');
+		Gun.chain.init = function(){ // TODO: DEPRECATE?
+			(this._.opt = this._.opt || {}).init = true;
+			return this.Back(-1).put(Gun.node.ify({}, this._.get), null, this._.get);
+		}
+	})(require, './init');
+
+	;require(function(module){
+		var Gun = require('./core');
+		Gun.chain.set = function(item, cb, opt){
+			var gun = this, soul;
+			cb = cb || function(){};
+			if (soul = Gun.node.soul(item)) return gun.set(gun.get(soul), cb, opt);
+			if (Gun.obj.is(item) && !Gun.is(item)) return gun.set(gun._.root.put(item), cb, opt);
+			return item.val(function(node){
+				var put = {}, soul = Gun.node.soul(node);
+				if(!soul){ return cb.call(gun, {err: Gun.log('Only a node can be linked! Not "' + node + '"!')}) }
+				gun.put(Gun.obj.put(put, soul, Gun.val.rel.ify(soul)), cb, opt);
+			},{wait:0});
+		}
+	})(require, './set');
+
+	;require(function(module){
+		if(typeof Gun === 'undefined'){ return } // TODO: localStorage is Browser only. But it would be nice if it could somehow plugin into NodeJS compatible localStorage APIs?
+
+		var root, noop = function(){};
+		if(typeof window !== 'undefined'){ root = window }
+		var store = root.localStorage || {setItem: noop, removeItem: noop, getItem: noop};
+
+		function put(at){ var err, id, opt, root = at.gun._.root;
+			(opt = {}).prefix = (at.opt || opt).prefix || at.gun.Back('opt.prefix') || 'gun/';
+			Gun.graph.is(at.put, function(node, soul){
+				//try{store.setItem(opt.prefix + soul, Gun.text.ify(node));
+				// TODO: BUG! PERF! Biggest slowdown is because of localStorage stringifying larger and larger nodes!
+				try{store.setItem(opt.prefix + soul, Gun.text.ify(root._.graph[soul]||node));
+				}catch(e){ err = e || "localStorage failure" }
+			});
+			//console.log('@@@@@@@@@@local put!');
+			if(Gun.obj.empty(at.gun.Back('opt.peers'))){
+				Gun.on.ack(at, {err: err, ok: 0}); // only ack if there are no peers.
+			}
+		}
+		function get(at){
+			var gun = at.gun, lex = at.get, soul, data, opt, u;
+			//setTimeout(function(){
+			(opt = at.opt || {}).prefix = opt.prefix || at.gun.Back('opt.prefix') || 'gun/';
+			if(!lex || !(soul = lex[Gun._.soul])){ return }
+			data = Gun.obj.ify(store.getItem(opt.prefix + soul) || null);
+			if(!data){ // localStorage isn't trustworthy to say "not found".
+				if(Gun.obj.empty(gun.Back('opt.peers'))){
+					gun.Back(-1).on('in', {'@': at['#']});
+				}
+				return;
+			}
+			if(Gun.obj.has(lex, '.')){var tmp = data[lex['.']];data = {_: data._};if(u !== tmp){data[lex['.']] = tmp}}
+			//console.log('@@@@@@@@@@@@local get', data, at);
+			gun.Back(-1).on('in', {'@': at['#'], put: Gun.graph.node(data)});
+			//},100);
+		}
+		Gun.on('put', put);
+		Gun.on('get', get);
+	})(require, './adapters/localStorage');
+
+	;require(function(module){
+		var Gun = require('./core');
+
+		// Check for stone-age browsers.
+		if (typeof JSON === 'undefined') {
+			throw new Error(
+				'Gun depends on JSON. Please load it first:\n' +
+				'ajax.cdnjs.com/ajax/libs/json2/20110223/json2.js'
+			);
+		}
+
+		function Client (url, options) {
+			if (!(this instanceof Client)) {
+				return new Client(url, options);
+			}
+
+			this.url = Client.formatURL(url);
+			this.socket = null;
+			this.queue = [];
+			this.sid = Gun.text.random(10);
+
+			this.on = Gun.on;
+
+			this.options = options || {};
+			this.resetBackoff();
+		}
+
+		Client.prototype = {
+			constructor: Client,
+
+			drainQueue: function () {
+				var queue = this.queue;
+				var client = this;
+
+				// Reset the queue.
+				this.queue = [];
+
+				// Send each message.
+				queue.forEach(function (msg) {
+					client.send(msg);
+				});
+
+				return queue.length;
+			},
+
+			connect: function () {
+				var client = this;
+				var socket = new Client.WebSocket(this.url);
+				this.socket = socket;
+
+				// Forward messages into the emitter.
+				socket.addEventListener('message', function (msg) {
+					client.on('message', msg);
+				});
+
+				// Reconnect on close events.
+				socket.addEventListener('close', function () {
+					client.scheduleReconnect();
+				});
+
+				// Send the messages in the queue.
+				this.ready(function () {
+					client.drainQueue();
+				});
+
+				return socket;
+			},
+
+			resetBackoff: function () {
+				var backoff = this.options;
+
+				this.backoff = {
+					time: backoff.time || 100,
+					max: backoff.max || 2000,
+					factor: backoff.factor || 2
+				};
+
+				return this.backoff;
+			},
+
+			nextBackoff: function () {
+				var backoff = this.backoff;
+				var next = backoff.time * backoff.factor;
+				var max = backoff.max;
+
+				if (next > max) {
+					next = max;
+				}
+
+				return (backoff.time = next);
+			},
+
+			// Try to efficiently reconnect.
+			scheduleReconnect: function () {
+				var client = this;
+				var time = this.backoff.time;
+				this.nextBackoff();
+
+				setTimeout(function () {
+					client.connect();
+
+					client.ready(function () {
+						client.resetBackoff();
+					});
+				}, time);
+			},
+
+			isClosed: function () {
+				var socket = this.socket;
+
+				if (!socket) {
+					return true;
+				}
+
+				var state = socket.readyState;
+
+				if (state === socket.CLOSING || state === socket.CLOSED) {
+					return true;
+				}
+
+				return false;
+			},
+
+			ready: function (callback) {
+				var socket = this.socket;
+				var state = socket.readyState;
+
+				if (state === socket.OPEN) {
+					callback();
+					return;
+				}
+
+				if (state === socket.CONNECTING) {
+					socket.addEventListener('open', callback);
+				}
+			},
+
+			send: function (msg) {
+				if (this.isClosed()) {
+					this.queue.push(msg);
+
+					// Will send once connected.
+					this.connect();
+					return false;
+				}
+
+				var socket = this.socket;
+
+				// Make sure the socket is open.
+				this.ready(function () {
+					socket.send(msg);
+				});
+
+				return true;
+			}
+		};
+
+		if (typeof window !== 'undefined') {
+			Client.WebSocket = window.WebSocket ||
+				window.webkitWebSocket ||
+				window.mozWebSocket ||
+				null;
+		}
+
+		Client.isSupported = Client.WebSocket !== null;
+
+		// Ensure the protocol is correct.
+		Client.formatURL = function (url) {
+			return url.replace('http', 'ws');
+		};
+
+		// Send a message to a group of peers.
+		Client.broadcast = function (urls, msg) {
+			var pool = Client.pool;
+			msg.headers = msg.headers || {};
+
+			Gun.obj.map(urls, function (options, addr) {
+
+				var url = Client.formatURL(addr);
+
+				var peer = pool[url];
+
+				var envelope = {
+					headers: Gun.obj.to(msg.headers, {
+						'gun-sid': peer.sid
+					}),
+					body: msg.body
+				};
+
+				var serialized = Gun.text.ify(envelope);
+
+				peer.send(serialized);
+			});
+
+		};
+
+		// A map of URLs to client instances.
+		Client.pool = {};
+
+		// Close all WebSockets when the window closes.
+		if (typeof window !== 'undefined') {
+			window.addEventListener('unload', function () {
+				Gun.obj.map(Client.pool, function (client) {
+					if (client.isClosed()) {
+						return;
+					}
+
+					client.socket.close();
+				});
+			});
+		}
+
+		// Define client instances as gun needs them.
+		// Sockets will not be opened until absolutely necessary.
+		Gun.on('opt', function (ctx) {
+
+			var gun = ctx.gun;
+			var peers = gun.Back('opt.peers') || {};
+
+			Gun.obj.map(peers, function (options, addr) {
+				var url = Client.formatURL(addr);
+
+				// Ignore clients we've seen before.
+				if (Client.pool.hasOwnProperty(url)) {
+					return;
+				}
+
+				var client = new Client(url, options.backoff);
+
+				// Add it to the pool.
+				Client.pool[url] = client;
+
+				// Listen to incoming messages.
+				client.on('message', function (msg) {
+					var data;
+
+					try {
+						data = Gun.obj.ify(msg.data);
+					} catch (err) {
+						// Invalid message, discard it.
+						return;
+					}
+
+					if (!data || !data.body) {
+						return;
+					}
+
+					gun.on('in', data.body);
+				});
+			});
+		});
+
+		function request (peers, ctx) {
+			if (Client.isSupported) {
+				Client.broadcast(peers, { body: ctx });
+			}
+		}
+
+		// Broadcast the messages.
+		Gun.on('out', function (ctx) {
+			var gun = ctx.gun;
+
+			var peers = gun.Back('opt.peers') || {};
+			// Validate.
+			if (Gun.obj.empty(peers)) {
+				return;
+			}
+
+			request(peers, ctx);
+		});
+
+		request.jsonp = function (opt, cb) {
+			request.jsonp.ify(opt, function (url) {
+				if (!url) {
+					return;
+				}
+				request.jsonp.send(url, function (err, reply) {
+					cb(err, reply);
+					request.jsonp.poll(opt, reply);
+				}, opt.jsonp);
+			});
+		};
+		request.jsonp.send = function (url, cb, id) {
+			var js = document.createElement('script');
+			js.src = url;
+			js.onerror = function () {
+				(window[js.id] || function () {})(null, {
+					err: 'JSONP failed!'
+				});
+			};
+			window[js.id = id] = function (res, err) {
+				cb(err, res);
+				cb.id = js.id;
+				js.parentNode.removeChild(js);
+				delete window[cb.id];
+			};
+			js.async = true;
+			document.getElementsByTagName('head')[0].appendChild(js);
+			return js;
+		};
+		request.jsonp.poll = function (opt, res) {
+			if (!opt || !opt.base || !res || !res.headers || !res.headers.poll) {
+				return;
+			}
+			var polls = request.jsonp.poll.s = request.jsonp.poll.s || {};
+			polls[opt.base] = polls[opt.base] || setTimeout(function () {
+				var msg = {
+					base: opt.base,
+					headers: { pull: 1 }
+				};
+
+				request.each(opt.headers, function (header, name) {
+					msg.headers[name] = header;
+				});
+
+				request.jsonp(msg, function (err, reply) {
+					delete polls[opt.base];
+
+					var body = reply.body || [];
+					while (body.length && body.shift) {
+						var res = reply.body.shift();
+						if (res && res.body) {
+							request.createServer.ing(res, function () {
+								request(opt.base, null, null, res);
+							});
+						}
+					}
+				});
+			}, res.headers.poll);
+		};
+		request.jsonp.ify = function (opt, cb) {
+			var uri = encodeURIComponent, query = '?';
+			if (opt.url && opt.url.pathname) {
+				query = opt.url.pathname + query;
+			}
+			query = opt.base + query;
+			request.each((opt.url || {}).query, function (value, key) {
+				query += (uri(key) + '=' + uri(value) + '&');
+			});
+			if (opt.headers) {
+				query += uri('`') + '=' + uri(
+					JSON.stringify(opt.headers)
+				) + '&';
+			}
+			if (request.jsonp.max < query.length) {
+				return cb();
+			}
+			var random = Math.floor(Math.random() * (0xffff + 1));
+			query += (uri('jsonp') + '=' + uri(opt.jsonp = 'P' + random));
+			if (opt.body) {
+				query += '&';
+				var w = opt.body, wls = function (w, l, s) {
+					return uri('%') + '=' + uri(w+'-'+(l||w)+'/'+(s||w)) + '&' + uri('$') + '=';
+				}
+				if (typeof w != 'string') {
+					w = JSON.stringify(w);
+					query += uri('^') + '=' + uri('json') + '&';
+				}
+				w = uri(w);
+				var i = 0, l = w.length
+				, s = request.jsonp.max - (query.length + wls(l.toString()).length);
+				if (s < 0){
+					return cb();
+				}
+				while (w) {
+					cb(query + wls(i, (i += s), l) + w.slice(0, i));
+					w = w.slice(i);
+				}
+			} else {
+				cb(query);
+			}
+		};
+		request.jsonp.max = 2000;
+		request.each = function (obj, cb, as) {
+			if (!obj || !cb) {
+				return;
+			}
+			for (var key in obj) {
+				if (obj.hasOwnProperty(key)) {
+					cb.call(as, obj[key], key);
+				}
+			}
+		};
+		module.exports = Client;
+	})(require, './polyfill/request');
+
+}());