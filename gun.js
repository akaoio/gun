--- conflicted
+++ resolved
@@ -1,2527 +1,2510 @@
-//console.log("!!!!!!!!!!!!!!!! WARNING THIS IS GUN 0.5 !!!!!!!!!!!!!!!!!!!!!!");
-;(function(){
-
-	/* UNBUILD */
-	var root;
-	if(typeof window !== "undefined"){ root = window }
-	if(typeof global !== "undefined"){ root = global }
-	root = root || {};
-	var console = root.console || {log: function(){}};
-	function require(arg){
-		return arg.slice? require[resolve(arg)] : function(mod, path){
-			arg(mod = {exports: {}});
-			require[resolve(path)] = mod.exports;
-		}
-		function resolve(path){
-			return path.split('/').slice(-1).toString().replace('.js','');
-		}
-	}
-	if(typeof module !== "undefined"){ var common = module }
-	/* UNBUILD */
-
-	;require(function(module){
-		// Generic javascript utilities.
-		var Type = {};
-		//Type.fns = Type.fn = {is: function(fn){ return (!!fn && fn instanceof Function) }}
-		Type.fns = Type.fn = {is: function(fn){ return (!!fn && 'function' == typeof fn) }}
-		Type.bi = {is: function(b){ return (b instanceof Boolean || typeof b == 'boolean') }}
-		Type.num = {is: function(n){ return !list_is(n) && ((n - parseFloat(n) + 1) >= 0 || Infinity === n || -Infinity === n) }}
-		Type.text = {is: function(t){ return (typeof t == 'string') }}
-		Type.text.ify = function(t){
-			if(Type.text.is(t)){ return t }
-			if(typeof JSON !== "undefined"){ return JSON.stringify(t) }
-			return (t && t.toString)? t.toString() : t;
-		}
-		Type.text.random = function(l, c){
-			var s = '';
-			l = l || 24; // you are not going to make a 0 length random number, so no need to check type
-			c = c || '0123456789ABCDEFGHIJKLMNOPQRSTUVWXZabcdefghijklmnopqrstuvwxyz';
-			while(l > 0){ s += c.charAt(Math.floor(Math.random() * c.length)); l-- }
-			return s;
-		}
-		Type.text.match = function(t, o){ var r = false;
-			t = t || '';
-			o = Type.text.is(o)? {'=': o} : o || {}; // {'~', '=', '*', '<', '>', '+', '-', '?', '!'} // ignore case, exactly equal, anything after, lexically larger, lexically lesser, added in, subtacted from, questionable fuzzy match, and ends with.
-			if(Type.obj.has(o,'~')){ t = t.toLowerCase(); o['='] = (o['='] || o['~']).toLowerCase() }
-			if(Type.obj.has(o,'=')){ return t === o['='] }
-			if(Type.obj.has(o,'*')){ if(t.slice(0, o['*'].length) === o['*']){ r = true; t = t.slice(o['*'].length) } else { return false }}
-			if(Type.obj.has(o,'!')){ if(t.slice(-o['!'].length) === o['!']){ r = true } else { return false }}
-			if(Type.obj.has(o,'+')){
-				if(Type.list.map(Type.list.is(o['+'])? o['+'] : [o['+']], function(m){
-					if(t.indexOf(m) >= 0){ r = true } else { return true }
-				})){ return false }
-			}
-			if(Type.obj.has(o,'-')){
-				if(Type.list.map(Type.list.is(o['-'])? o['-'] : [o['-']], function(m){
-					if(t.indexOf(m) < 0){ r = true } else { return true }
-				})){ return false }
-			}
-			if(Type.obj.has(o,'>')){ if(t > o['>']){ r = true } else { return false }}
-			if(Type.obj.has(o,'<')){ if(t < o['<']){ r = true } else { return false }}
-			function fuzzy(t,f){ var n = -1, i = 0, c; for(;c = f[i++];){ if(!~(n = t.indexOf(c, n+1))){ return false }} return true } // via http://stackoverflow.com/questions/9206013/javascript-fuzzy-search
-			if(Type.obj.has(o,'?')){ if(fuzzy(t, o['?'])){ r = true } else { return false }} // change name!
-			return r;
-		}
-		Type.list = {is: function(l){ return (l instanceof Array) }}
-		Type.list.slit = Array.prototype.slice;
-		Type.list.sort = function(k){ // creates a new sort function based off some field
-			return function(A,B){
-				if(!A || !B){ return 0 } A = A[k]; B = B[k];
-				if(A < B){ return -1 }else if(A > B){ return 1 }
-				else { return 0 }
-			}
-		}
-		Type.list.map = function(l, c, _){ return obj_map(l, c, _) }
-		Type.list.index = 1; // change this to 0 if you want non-logical, non-mathematical, non-matrix, non-convenient array notation
-		Type.obj = {is: function(o){ return o? (o instanceof Object && o.constructor === Object) || Object.prototype.toString.call(o).match(/^\[object (\w+)\]$/)[1] === 'Object' : false }}
-		Type.obj.put = function(o, f, v){ return (o||{})[f] = v, o }
-		Type.obj.has = function(o, f){ return o && Object.prototype.hasOwnProperty.call(o, f) }
-		Type.obj.del = function(o, k){
-			if(!o){ return }
-			o[k] = null;
-			delete o[k];
-			return o;
-		}
-		Type.obj.as = function(o, f, v){ return o[f] = o[f] || (arguments.length >= 3? v : {}) }
-		Type.obj.ify = function(o){
-			if(obj_is(o)){ return o }
-			try{o = JSON.parse(o);
-			}catch(e){o={}};
-			return o;
-		}
-		;(function(){ var u;
-			function map(v,f){
-				if(obj_has(this,f) && u !== this[f]){ return }
-				this[f] = v;
-			}
-			Type.obj.to = function(from, to){
-				to = to || {};
-				obj_map(from, map, to);
-				return to;
-			}
-		}());
-		Type.obj.copy = function(o){ // because http://web.archive.org/web/20140328224025/http://jsperf.com/cloning-an-object/2
-			return !o? o : JSON.parse(JSON.stringify(o)); // is shockingly faster than anything else, and our data has to be a subset of JSON anyways!
-		}
-		;(function(){
-			function empty(v,i){ var n = this.n;
-				if(n && (i === n || (obj_is(n) && obj_has(n, i)))){ return }
-				if(i){ return true }
-			}
-			Type.obj.empty = function(o, n){
-				if(!o){ return true }
-				return obj_map(o,empty,{n:n})? false : true;
-			}
-		}());
-		;(function(){
-			function t(k,v){
-				if(2 === arguments.length){
-					t.r = t.r || {};
-					t.r[k] = v;
-					return;
-				} t.r = t.r || [];
-				t.r.push(k);
-			};
-			var keys = Object.keys;
-			Type.obj.map = function(l, c, _){
-				var u, i = 0, x, r, ll, lle, f = fn_is(c);
-				t.r = null;
-				if(keys && obj_is(l)){
-					ll = Object.keys(l); lle = true;
-				}
-				if(list_is(l) || ll){
-					x = (ll || l).length;
-					for(;i < x; i++){
-						var ii = (i + Type.list.index);
-						if(f){
-							r = lle? c.call(_ || this, l[ll[i]], ll[i], t) : c.call(_ || this, l[i], ii, t);
-							if(r !== u){ return r }
-						} else {
-							//if(Type.test.is(c,l[i])){ return ii } // should implement deep equality testing!
-							if(c === l[lle? ll[i] : i]){ return ll? ll[i] : ii } // use this for now
-						}
-					}
-				} else {
-					for(i in l){
-						if(f){
-							if(obj_has(l,i)){
-								r = _? c.call(_, l[i], i, t) : c(l[i], i, t);
-								if(r !== u){ return r }
-							}
-						} else {
-							//if(a.test.is(c,l[i])){ return i } // should implement deep equality testing!
-							if(c === l[i]){ return i } // use this for now
-						}
-					}
-				}
-				return f? t.r : Type.list.index? 0 : -1;
-			}
-		}());
-		Type.time = {};
-		Type.time.is = function(t){ return t? t instanceof Date : (+new Date().getTime()) }
-
-		var fn_is = Type.fn.is;
-		var list_is = Type.list.is;
-		var obj = Type.obj, obj_is = obj.is, obj_has = obj.has, obj_map = obj.map;
-		module.exports = Type;
-	})(require, './type');
-
-	;require(function(module){
-		// On event emitter generic javascript utility.
-		module.exports = function onto(tag, arg, as){
-			if(!tag){ return {to: onto} }
-			var tag = (this.tag || (this.tag = {}))[tag] ||
-			(this.tag[tag] = {tag: tag, to: onto._ = {
-				next: function(){}
-			}});
-			if(arg instanceof Function){
-				var be = {
-					off: onto.off || 
-					(onto.off = function(){
-						if(this === this.the.last){
-							this.the.last = this.back;
-						}
-						this.next = onto._.next;
-						this.back.to = this.to;
-					}),
-					to: onto._,
-					next: arg,
-					the: tag,
-					on: this,
-					as: as,
-				};
-				(be.back = tag.last ||
-				(tag.to = be) && tag).to = be;
-				return tag.last = be;
-			}
-			(tag = tag.to).next(arg);
-			return tag;
-		};
-	})(require, './onto');
-
-	;require(function(module){
-		// TODO: Needs to be redone.
-		var On = require('./onto');
-
-		function Chain(create, opt){
-			opt = opt || {};
-			opt.id = opt.id || '#';
-			opt.rid = opt.rid || '@';
-			opt.uuid = opt.uuid || function(){
-				return (+new Date()) + Math.random();
-			};
-			var on = On;//On.scope();
-
-			on.stun = function(chain){
-				var stun = function(ev){
-					if(stun.off && stun === this.stun){
-						this.stun = null;
-						return false;
-					}
-					if(on.stun.skip){
-						return false;
-					}
-					if(ev){
-						ev.cb = ev.fn;
-						ev.off();
-						res.queue.push(ev);
-					}
-					return true;
-				}, res = stun.res = function(tmp, as){
-					if(stun.off){ return }
-					if(tmp instanceof Function){
-						on.stun.skip = true;
-						tmp.call(as);
-						on.stun.skip = false;
-						return;
-					}
-					stun.off = true;
-					var i = 0, q = res.queue, l = q.length, act;
-					res.queue = [];
-					if(stun === at.stun){
-						at.stun = null;
-					}
-					for(i; i < l; i++){ act = q[i];
-						act.fn = act.cb;
-						act.cb = null;
-						on.stun.skip = true;
-						act.ctx.on(act.tag, act.fn, act);
-						on.stun.skip = false;
-					}
-				}, at = chain._;
-				res.back = at.stun || (at.back||{_:{}})._.stun;
-				if(res.back){
-					res.back.next = stun;
-				}
-				res.queue = [];
-				at.stun = stun; 
-				return res;
-			}
-			return on;
-			return;
-			return;
-			return;
-			return;
-			var ask = on.ask = function(cb, as){
-				if(!ask.on){ ask.on = On.scope() }
-				var id = opt.uuid();
-				if(cb){ ask.on(id, cb, as) }
-				return id;
-			}
-			ask._ = opt.id;
-			on.ack = function(at, reply){
-				if(!at || !reply || !ask.on){ return }
-				var id = at[opt.id] || at;
-				if(!ask.ons[id]){ return }
-				ask.on(id, reply);
-				return true;
-			}
-			on.ack._ = opt.rid;
-
-
-			return on;
-			return;
-			return;
-			return;
-			return;
-			on.on('event', function event(act){
-				var last = act.on.last, tmp;
-				if('in' === act.tag && Gun.chain.chain.input !== act.fn){ // TODO: BUG! Gun is not available in this module.
-					if((tmp = act.ctx) && tmp.stun){
-						if(tmp.stun(act)){
-							return;
-						}
-					}
-				}
-				if(!last){ return }
-				if(act.on.map){
-					var map = act.on.map, v;
-					for(var f in map){ v = map[f];
-						if(v){
-							emit(v, act, event);
-						}
-					}
-					/*
-					Gun.obj.map(act.on.map, function(v,f){ // TODO: BUG! Gun is not available in this module.
-						//emit(v[0], act, event, v[1]); // below enables more control
-						//console.log("boooooooo", f,v);
-						emit(v, act, event);
-						//emit(v[1], act, event, v[2]);
-					});
-					*/
-				} else {
-					emit(last, act, event);
-				}
-				if(last !== act.on.last){
-					//console.log(">>>>>>>>>>>>>>>>>>>>>>>>>>", last, act.on.last);
-					event(act);
-				}
-			});
-			function emit(last, act, event, ev){
-				if(last instanceof Array){
-					act.fn.apply(act.as, last.concat(ev||act));
-				} else {
-					act.fn.call(act.as, last, ev||act);
-				}
-			}
-
-			/*on.on('emit', function(ev){
-				if(ev.on.map){
-					var id = ev.arg.via.gun._.id + ev.arg.get;
-					//
-					//ev.id = ev.id || Gun.text.random(6);
-					//ev.on.map[ev.id] = ev.arg;
-					//ev.proxy = ev.arg[1];
-					//ev.arg = ev.arg[0];
-					// below gives more control.
-					ev.on.map[id] = ev.arg;
-					//ev.proxy = ev.arg[2];
-				}
-				ev.on.last = ev.arg;
-			});*/
-
-			on.on('emit', function(ev){
-				var gun = ev.arg.gun;
-				if('in' === ev.tag && gun && !gun._.soul){ // TODO: BUG! Soul should be available. Currently not using it though, but should enable it (check for side effects if made available).
-					(ev.on.map = ev.on.map || {})[gun._.id || (gun._.id = Math.random())] = ev.arg;
-				}
-				ev.on.last = ev.arg;
-			});
-			return on;
-		}
-		module.exports = Chain;
-	})(require, './onify');
-
-	;require(function(module){
-		// Generic javascript scheduler utility.
-		var Type = require('./type');
-		function s(state, cb, time){ // maybe use lru-cache?
-			s.time = time || Gun.time.is;
-			s.waiting.push({when: state, event: cb || function(){}});
-			if(s.soonest < state){ return }
-			s.set(state);
-		}
-		s.waiting = [];
-		s.soonest = Infinity;
-		s.sort = Type.list.sort('when');
-		s.set = function(future){
-			if(Infinity <= (s.soonest = future)){ return }
-			var now = s.time();
-			future = (future <= now)? 0 : (future - now);
-			clearTimeout(s.id);
-			s.id = setTimeout(s.check, future);
-		}
-		s.each = function(wait, i, map){
-			var ctx = this;
-			if(!wait){ return }
-			if(wait.when <= ctx.now){
-				if(wait.event instanceof Function){
-					setTimeout(function(){ wait.event() },0);
-				}
-			} else {
-				ctx.soonest = (ctx.soonest < wait.when)? ctx.soonest : wait.when;
-				map(wait);
-			}
-		}
-		s.check = function(){
-			var ctx = {now: s.time(), soonest: Infinity};
-			s.waiting.sort(s.sort);
-			s.waiting = Type.list.map(s.waiting, s.each, ctx) || [];
-			s.set(ctx.soonest);
-		}
-		module.exports = s;
-	})(require, './schedule');
-
-	;require(function(module){
-		/* Based on the Hypothetical Amnesia Machine thought experiment */
-		function HAM(machineState, incomingState, currentState, incomingValue, currentValue){
-			if(machineState < incomingState){
-				return {defer: true}; // the incoming value is outside the boundary of the machine's state, it must be reprocessed in another state.
-			}
-			if(incomingState < currentState){
-				return {historical: true}; // the incoming value is within the boundary of the machine's state, but not within the range.
-
-			}
-			if(currentState < incomingState){
-				return {converge: true, incoming: true}; // the incoming value is within both the boundary and the range of the machine's state.
-
-			}
-			if(incomingState === currentState){
-				if(Lexical(incomingValue) === Lexical(currentValue)){ // Note: while these are practically the same, the deltas could be technically different
-					return {state: true};
-				}
-				/*
-					The following is a naive implementation, but will always work.
-					Never change it unless you have specific needs that absolutely require it.
-					If changed, your data will diverge unless you guarantee every peer's algorithm has also been changed to be the same.
-					As a result, it is highly discouraged to modify despite the fact that it is naive,
-					because convergence (data integrity) is generally more important.
-					Any difference in this algorithm must be given a new and different name.
-				*/
-				if(Lexical(incomingValue) < Lexical(currentValue)){ // Lexical only works on simple value types!
-					return {converge: true, current: true};
-				}
-				if(Lexical(currentValue) < Lexical(incomingValue)){ // Lexical only works on simple value types!
-					return {converge: true, incoming: true};
-				}
-			}
-			return {err: "you have not properly handled recursion through your data or filtered it as JSON"};
-		}
-		if(typeof JSON === 'undefined'){
-			throw new Error(
-				'JSON is not included in this browser. Please load it first: ' +
-				'ajax.cdnjs.com/ajax/libs/json2/20110223/json2.js'
-			);
-		}
-		var Lexical = JSON.stringify, undefined;
-		module.exports = HAM;
-	})(require, './HAM');
-
-	;require(function(module){
-		var Type = require('./type');
-		var Val = {};
-		Val.is = function(v){ // Valid values are a subset of JSON: null, binary, number (!Infinity), text, or a soul relation. Arrays need special algorithms to handle concurrency, so they are not supported directly. Use an extension that supports them if needed but research their problems first.
-			var u;
-			if(v === u){ return false }
-			if(v === null){ return true } // "deletes", nulling out fields.
-			if(v === Infinity){ return false } // we want this to be, but JSON does not support it, sad face.
-			if(bi_is(v) // by "binary" we mean boolean.
-			|| num_is(v)
-			|| text_is(v)){ // by "text" we mean strings.
-				return true; // simple values are valid.
-			}
-			return Val.rel.is(v) || false; // is the value a soul relation? Then it is valid and return it. If not, everything else remaining is an invalid data type. Custom extensions can be built on top of these primitives to support other types.
-		}
-		Val.rel = {_: '#'};
-		;(function(){
-			Val.rel.is = function(v){ // this defines whether an object is a soul relation or not, they look like this: {'#': 'UUID'}
-				if(v && !v._ && obj_is(v)){ // must be an object.
-					var o = {};
-					obj_map(v, map, o);
-					if(o.id){ // a valid id was found.
-						return o.id; // yay! Return it.
-					}
-				}
-				return false; // the value was not a valid soul relation.
-			}
-			function map(s, f){ var o = this; // map over the object...
-				if(o.id){ return o.id = false } // if ID is already defined AND we're still looping through the object, it is considered invalid.
-				if(f == _rel && text_is(s)){ // the field should be '#' and have a text value.
-					o.id = s; // we found the soul!
-				} else {
-					return o.id = false; // if there exists anything else on the object that isn't the soul, then it is considered invalid.
-				}
-			}
-		}());
-		Val.rel.ify = function(t){ return obj_put({}, _rel, t) } // convert a soul into a relation and return it.
-		var _rel = Val.rel._;
-		var bi_is = Type.bi.is;
-		var num_is = Type.num.is;
-		var text_is = Type.text.is;
-		var obj = Type.obj, obj_is = obj.is, obj_put = obj.put, obj_map = obj.map;
-		module.exports = Val;
-	})(require, './val');
-
-	;require(function(module){
-		var Type = require('./type');
-		var Val = require('./val');
-		var Node = {_: '_'};
-		Node.soul = function(n, o){ return (n && n._ && n._[o || _soul]) } // convenience function to check to see if there is a soul on a node and return it.
-		Node.soul.ify = function(n, o){ // put a soul on an object.
-			o = (typeof o === 'string')? {soul: o} : o || {};
-			n = n || {}; // make sure it exists.
-			n._ = n._ || {}; // make sure meta exists.
-			n._[_soul] = o.soul || n._[_soul] || text_random(); // put the soul on it.
-			return n;
-		}
-		;(function(){
-			Node.is = function(n, cb, o){ var s; // checks to see if an object is a valid node.
-				if(!obj_is(n)){ return false } // must be an object.
-				if(s = Node.soul(n)){ // must have a soul on it.
-					return !obj_map(n, map, {o:o,cb:cb,s:s,n:n});
-				}
-				return false; // nope! This was not a valid node.
-			}
-			function map(v, f){ // we invert this because the way we check for this is via a negation.
-				if(f === Node._){ return } // skip over the metadata.
-				if(!Val.is(v)){ return true } // it is true that this is an invalid node.
-				if(this.cb){ this.cb.call(this.o, v, f, this.s, this.n) } // optionally callback each field/value.
-			}
-		}());
-		;(function(){
-			Node.ify = function(obj, o, as){ // returns a node from a shallow object.
-				if(!o){ o = {} }
-				else if(typeof o === 'string'){ o = {soul: o} }
-				else if(o instanceof Function){ o = {map: o} }
-				if(o.map){ o.node = o.map.call(as, obj, u, o.node || {}) }
-				if(o.node = Node.soul.ify(o.node || {}, o)){
-					obj_map(obj, map, {opt:o,as:as});
-				}
-				return o.node; // This will only be a valid node if the object wasn't already deep!
-			}
-			function map(v, f){ var o = this.opt, tmp, u; // iterate over each field/value.
-				if(o.map){
-					tmp = o.map.call(this.as, v, ''+f, o.node);
-					if(u === tmp){
-						obj_del(o.node, f);
-					} else
-					if(o.node){ o.node[f] = tmp }
-					return;
-				}
-				if(Val.is(v)){
-					o.node[f] = v;
-				}
-			}
-		}());
-		var obj = Type.obj, obj_is = obj.is, obj_del = obj.del, obj_map = obj.map;
-		var text = Type.text, text_random = text.random;
-		var _soul = Val.rel._;
-		var u;
-		module.exports = Node;
-	})(require, './node');
-
-	;require(function(module){
-		var Type = require('./type');
-		var Node = require('./node');
-		function State(){
-			var t = time();
-			if(last < t){
-				n = 0;
-				return last = t;
-			}
-			return last = t + ((N += 1) / D);
-		}
-		var time = Type.time.is, last = -Infinity, N = 0, D = 1000; // WARNING! In the future, on machines that are D times faster than 2016AD machines, you will want to increase D by another several orders of magnitude so the processing speed never out paces the decimal resolution (increasing an integer effects the state accuracy).
-		State._ = '>';
-		State.ify = function(n, f, s){ // put a field's state on a node.
-			if(!n || !n[N_]){ return } // reject if it is not node-like.
-			var tmp = obj_as(n[N_], State._); // grab the states data.
-			if(u !== f && num_is(s)){ tmp[f] = s } // add the valid state.
-			return n;
-		}
-		State.is = function(n, f, o){ // convenience function to get the state on a field on a node and return it.
-			var tmp = (f && n && n[N_] && n[N_][State._]) || o;
-			if(!tmp){ return }
-			return num_is(tmp[f])? tmp[f] : -Infinity;
-		}
-		;(function(){
-			State.map = function(cb, s, as){ var u; // for use with Node.ify
-				var o = obj_is(o = cb || s)? o : null;
-				cb = fn_is(cb = cb || s)? cb : null;
-				if(o && !cb){
-					s = num_is(s)? s : State();
-					o[N_] = o[N_] || {};
-					obj_map(o, map, {o:o,s:s});
-					return o;
-				}
-				as = as || obj_is(s)? s : u;
-				s = num_is(s)? s : State();
-				return function(v, f, o, opt){
-					if(!cb){
-						map.call({o: o, s: s}, v,f);
-						return v;
-					}
-					cb.call(as || this || {}, v, f, o, opt);
-					if(obj_has(o,f) && u === o[f]){ return }
-					map.call({o: o, s: s}, v,f);
-				}
-			}
-			function map(v,f){
-				if(N_ === f){ return }
-				State.ify(this.o, f, this.s) ;
-			}
-		}());
-		var obj = Type.obj, obj_as = obj.as, obj_has = obj.has, obj_is = obj.is, obj_map = obj.map;
-		var num = Type.num, num_is = num.is;
-		var fn = Type.fn, fn_is = fn.is;
-		var N_ = Node._, u;
-		module.exports = State;
-	})(require, './state');
-
-	;require(function(module){
-		var Type = require('./type');
-		var Val = require('./val');
-		var Node = require('./node');
-		var Graph = {};
-		;(function(){
-			Graph.is = function(g, cb, fn, as){ // checks to see if an object is a valid graph.
-				if(!g || !obj_is(g) || obj_empty(g)){ return false } // must be an object.
-				return !obj_map(g, map, {fn:fn,cb:cb,as:as}); // makes sure it wasn't an empty object.
-			}
-			function nf(fn){ // optional callback for each node.
-				if(fn){ Node.is(nf.n, fn, nf.as) } // where we then have an optional callback for each field/value.
-			}
-			function map(n, s){ // we invert this because the way we check for this is via a negation.
-				if(!n || s !== Node.soul(n) || !Node.is(n, this.fn)){ return true } // it is true that this is an invalid graph.
-				if(!fn_is(this.cb)){ return }
-				nf.n = n; nf.as = this.as;
-				this.cb.call(nf.as, n, s, nf);
-			}
-		}());
-		;(function(){
-			Graph.ify = function(obj, env, as){
-				var at = {path: [], obj: obj};
-				if(!env){
-					env = {};
-				} else
-				if(typeof env === 'string'){
-					env = {soul: env};
-				} else
-				if(env instanceof Function){
-					env.map = env;
-				}
-				if(env.soul){
-					at.rel = Val.rel.ify(env.soul);
-				}
-				env.graph = env.graph || {};
-				env.seen = env.seen || [];
-				env.as = env.as || as;
-				node(env, at);
-				env.root = at.node;
-				return env.graph;
-			}
-			function node(env, at){ var tmp;
-				if(tmp = seen(env, at)){ return tmp }
-				at.env = env;
-				at.soul = soul;
-				if(Node.ify(at.obj, map, at)){
-					//at.rel = at.rel || Val.rel.ify(Node.soul(at.node));
-					env.graph[Val.rel.is(at.rel)] = at.node;
-				}
-				return at;
-			}
-			function map(v,f,n){
-				var at = this, env = at.env, is, tmp;
-				if(Node._ === f && obj_has(v,Val.rel._)){
-					return n._; // TODO: Bug?
-				}
-				if(!(is = valid(v,f,n, at,env))){ return }
-				if(!f){
-					//console.log("oh boy", v,f,n);
-					at.node = at.node || n || {};
-					if(obj_has(v, Node._)){
-						at.node._ = obj_copy(v._);
-					}
-					at.node = Node.soul.ify(at.node, Val.rel.is(at.rel));
-					at.rel = at.rel || Val.rel.ify(Node.soul(at.node));
-				}
-				if(tmp = env.map){
-					tmp.call(env.as || {}, v,f,n, at);
-					if(obj_has(n,f)){
-						v = n[f];
-						if(u === v){
-							obj_del(n, f);
-							return;
-						}
-						if(!(is = valid(v,f,n, at,env))){ return }
-					}
-				}
-				if(!f){ return at.node }
-				if(true === is){
-					return v;
-				}
-				tmp = node(env, {obj: v, path: at.path.concat(f)});
-				if(!tmp.node){ return }
-				return tmp.rel; //{'#': Node.soul(tmp.node)};
-			}
-			function soul(id){ var at = this;
-				var prev = Val.rel.is(at.rel), graph = at.env.graph;
-				at.rel = at.rel || Val.rel.ify(id);
-				at.rel[Val.rel._] = id;
-				if(at.node && at.node[Node._]){
-					at.node[Node._][Val.rel._] = id;
-				}
-				if(obj_has(graph, prev)){
-					graph[id] = graph[prev];
-					obj_del(graph, prev);
-				}
-			}
-			function valid(v,f,n, at,env){ var tmp;
-				if(Val.is(v)){ return true }
-				if(obj_is(v)){ return 1 }
-				if(tmp = env.invalid){
-					v = tmp.call(env.as || {}, v,f,n);
-					return valid(v,f,n, at,env);
-				}
-				env.err = "Invalid value at '" + at.path.concat(f).join('.') + "'!";
-			}
-			function seen(env, at){
-				var arr = env.seen, i = arr.length, has;
-				while(i--){ has = arr[i];
-					if(at.obj === has.obj){ return has }
-				}
-				arr.push(at);
-			}
-		}());
-		Graph.node = function(node){
-			var soul = Node.soul(node);
-			if(!soul){ return }
-			return obj_put({}, soul, node);
-		}
-		;(function(){
-			Graph.to = function(graph, root, opt){
-				if(!graph){ return }
-				var obj = {};
-				opt = opt || {seen: {}};
-				obj_map(graph[root], map, {obj:obj, graph: graph, opt: opt});
-				return obj;
-			}
-			function map(v,f){ var tmp, obj;
-				if(Node._ === f){
-					if(obj_empty(v, Val.rel._)){
-						return;
-					}
-					this.obj[f] = obj_copy(v);
-					return;
-				}
-				if(!(tmp = Val.rel.is(v))){
-					this.obj[f] = v;
-					return;
-				}
-				if(obj = this.opt.seen[tmp]){
-					this.obj[f] = obj;
-					return;
-				}
-				this.obj[f] = this.opt.seen[tmp] = Graph.to(this.graph, tmp, this.opt);
-			}
-		}());
-		var fn_is = Type.fn.is;
-		var obj = Type.obj, obj_is = obj.is, obj_del = obj.del, obj_has = obj.has, obj_empty = obj.empty, obj_put = obj.put, obj_map = obj.map, obj_copy = obj.copy;
-		var u;
-		module.exports = Graph;
-	})(require, './graph');
-
-
-	;require(function(module){
-		var Type = require('./type');
-		function Dup(){
-			this.cache = {};
-		}
-		Dup.prototype.track = function(id){
-			this.cache[id] = Type.time.is();
-			if (!this.to) {
-				this.gc(); // Engage GC.
-			}
-			return id;
-		};
-		Dup.prototype.check = function(id){
-			// Have we seen this ID recently?
-			return Type.obj.has(this.cache, id)? this.track(id) : false; // Important, bump the ID's liveliness if it has already been seen before - this is critical to stopping broadcast storms.
-		}
-		Dup.prototype.gc = function(){
-			var de = this, now = Type.time.is(), oldest = now, maxAge = 5 * 60 * 1000;
-			// TODO: Gun.scheduler already does this? Reuse that.
-			Type.obj.map(de.cache, function(time, id){
-				oldest = Math.min(now, time);
-				if ((now - time) < maxAge){ return }
-				Type.obj.del(de.cache, id);
-			});
-			var done = Type.obj.empty(de.cache);
-			if(done){
-				de.to = null; // Disengage GC.
-				return;
-			}
-			var elapsed = now - oldest; // Just how old?
-			var nextGC = maxAge - elapsed; // How long before it's too old?
-			de.to = setTimeout(function(){ de.gc() }, nextGC); // Schedule the next GC event.
-		}
-		module.exports = Dup;
-	})(require, './dup');
-
-	;require(function(module){
-
-		function Gun(o){
-			if(o instanceof Gun){ return (this._ = {gun: this}).gun }
-			if(!(this instanceof Gun)){ return new Gun(o) }
-			return Gun.create(this._ = {gun: this, opt: o});
-		}
-
-		Gun.is = function(gun){ return (gun instanceof Gun) }
-
-		Gun.version = 0.5;
-
-		Gun.chain = Gun.prototype;
-		Gun.chain.toJSON = function(){};
-
-		var Type = require('./type');
-		Type.obj.to(Type, Gun);
-		Gun.HAM = require('./HAM');
-		Gun.val = require('./val');
-		Gun.node = require('./node');
-		Gun.state = require('./state');
-		Gun.graph = require('./graph');
-		Gun.dup = require('./dup');
-		Gun.on = require('./onify')();
-		
-		Gun._ = { // some reserved key words, these are not the only ones.
-			node: Gun.node._ // all metadata of a node is stored in the meta property on the node.
-			,soul: Gun.val.rel._ // a soul is a UUID of a node but it always points to the "latest" data known.
-			,state: Gun.state._ // other than the soul, we store HAM metadata.
-			,field: '.' // a field is a property on a node which points to a value.
-			,value: '=' // the primitive value.
-		}
-
-		;(function(){
-			Gun.create = function(at){
-				at.on = at.on || Gun.on;
-				at.root = at.root || at.gun;
-				at.graph = at.graph || {};
-				at.dup = at.dup || new Gun.dup;
-				var gun = at.gun.opt(at.opt);
-				if(!at.once){
-					at.on('in', input, at);
-					at.on('out', output, at);
-				}
-				at.once = 1;
-				return gun;
-			}
-			function output(at){
-				//console.log("add to.next(at)!"); // TODO: BUG!!!!
-				var cat = this.as, gun = cat.gun, tmp;
-				// TODO: BUG! Outgoing `get` to read from in memory!!!
-				if(at.get && get(at, cat)){ return }
-				cat.on('in', obj_to(at, {gun: cat.gun})); // TODO: PERF! input now goes to output so it would be nice to reduce the circularity here for perf purposes.
-				if(at['#']){
-					cat.dup.track(at['#']);
-				}
-				if(!at.gun){
-					at = obj_to(at, {gun: gun});
-				}
-				Gun.on('out', at); // TODO: BUG! PERF? WARNING!!! A in-memory `put` triggers an out with an existing ID which reflows into IN which at the end also goes Gun OUT, and then this scope/function resumes and it triggers OUT again!
-			}
-			function get(at, cat){
-				var soul = at.get[_soul], node = cat.graph[soul], field = at.get[_field], tmp;
-				var next = cat.next || (cat.next = {}), as = (next[soul] || (next[soul] = cat.gun.get(soul)))._;
-				if(!node){
-					if(!field){
-						as.ask = -1;
-					}
-					return;
-				}
-				if(field){
-					if(!obj_has(node, field)){ return }
-					tmp = Gun.obj.put(Gun.node.soul.ify({}, soul), field, node[field]);
-					node = Gun.state.ify(tmp, field, Gun.state.is(node, field));
-				}
-				as.on('in', {
-					'@': at['#'],
-					gun: as.gun,
-					put: node // TODO: BUG! Clone node!
-				});
-				if(0 < (as.ask || 1)){
-					as.ask = -1;
-					return;
-				}
-				return true;
-			}
-			function input(at){
-				//console.log("add to.next(at)"); // TODO: BUG!!!
-				var ev = this, cat = ev.as;
-				if(!at.gun){ at.gun = cat.gun }
-				if(!at['#'] && at['@']){
-					at['#'] = Gun.text.random(); // TODO: Use what is used other places instead.
-					if(Gun.on.ack(at['@'], at)){ return } // TODO: Consider not returning here, maybe, where this would let the "handshake" on sync occur for Holy Grail?
-					cat.dup.track(at['#']);
-					cat.on('out', at);
-					return;
-				}
-				if(at['#'] && cat.dup.check(at['#'])){ return }
-				cat.dup.track(at['#']);
-				if(Gun.on.ack(at['@'], at)){ return }
-				if(at.put){
-					Gun.HAM.synth(at, ev, cat.gun); // TODO: Clean up, just make it part of on('put')!
-					Gun.on('put', at);
-				}
-				if(at.get){ Gun.on('get', at) }
-				Gun.on('out', at);
-			}
-		}());
-		
-		;(function(){
-			var ask = Gun.on.ask = function(cb, as){
-				var id = Gun.text.random();
-				if(cb){ ask.on(id, cb, as) }
-				return id;
-			}
-			ask.on = Gun.on;
-			Gun.on.ack = function(at, reply){
-				if(!at || !reply || !ask.on){ return }
-				var id = at['#'] || at;
-				if(!ask.tag || !ask.tag[id]){ return }
-				ask.on(id, reply);
-				return true;
-			}
-		}());
-
-		;(function(){
-			Gun.chain.opt = function(opt){
-				opt = opt || {};
-				var gun = this, at = gun._, tmp = opt.peers || opt;
-				if(!obj_is(opt)){ opt = {} }
-				if(!obj_is(at.opt)){ at.opt = opt }
-				if(text_is(tmp)){ tmp = [tmp] }
-				if(list_is(tmp)){
-					tmp = obj_map(tmp, function(url, i, map){
-						map(url, {});
-					});
-					at.opt.peers = obj_to(tmp, at.opt.peers || {});
-				}
-				obj_to(opt, at.opt); // copies options on to `at.opt` only if not already taken.
-				Gun.on('opt', at);
-				return gun;
-			}
-		}());
-
-		var text_is = Gun.text.is;
-		var list_is = Gun.list.is;
-		var obj = Gun.obj, obj_is = obj.is, obj_has = obj.has, obj_to = obj.to, obj_map = obj.map;
-		var _soul = Gun._.soul, _field = Gun._.field;
-		//var u;
-
-		console.debug = function(i, s){ return (console.debug.i && i === console.debug.i && console.debug.i++) && (console.log.apply(console, arguments) || s) };
-
-		Gun.log = function(){ return (!Gun.log.off && console.log.apply(console, arguments)), [].slice.call(arguments).join(' ') }
-		Gun.log.once = function(w,s,o){ return (o = Gun.log.once)[w] = o[w] || 0, o[w]++ || Gun.log(s) }
-
-		Gun.log.once("migrate", "GUN 0.3 -> 0.4 -> 0.5 Migration Guide:\n`gun.back` -> `gun.back()`;\n`gun.get(key, cb)` -> cb(err, data) -> cb(at) at.err, at.put;\n`gun.map(cb)` -> `gun.map().on(cb)`;\n`gun.init` -> deprecated;\n`gun.put(data, cb)` -> cb(err, ok) -> cb(ack) ack.err, ack.ok;\n`gun.get(key)` global/absolute -> `gun.back(-1).get(key)`;\n`gun.key(key)` -> temporarily broken;\nand don't chain off of `gun.val()`;\nCheers, jump on https://gitter.im/amark/gun for help and StackOverflow 'gun' tag for questions!")
-		if(typeof window !== "undefined"){ window.Gun = Gun }
-		if(typeof common !== "undefined"){ common.exports = Gun }
-		module.exports = Gun;
-	})(require, './root');
-
-	;require(function(module){
-		var Gun = require('./root');
-		Gun.chain.back = function(n, opt){ var tmp;
-			if(-1 === n || Infinity === n){
-				return this._.root;
-			} else
-			if(1 === n){
-				return this._.back || this;
-			}
-			var gun = this, at = gun._;
-			if(typeof n === 'string'){
-				n = n.split('.');
-			}
-			if(n instanceof Array){
-				var i = 0, l = n.length, tmp = at;
-				for(i; i < l; i++){
-					tmp = (tmp||empty)[n[i]];
-				}
-<<<<<<< HEAD
-				if(u !== tmp){
-					return opt? gun : tmp;
-				} else
-				if((tmp = at.back)){
-					return tmp.back(n, opt);
-=======
-				if(HAM.defer){ // TODO: BUG! Not implemented.
-					union[field] = value; // WRONG! BUG! Need to implement correct algorithm.
-					state_ify(union, field, is); // WRONG! BUG! Need to implement correct algorithm.
-					// filler algorithm for now.
-					return;
-					/*upper.wait = true;
-					opt.upper.call(state, vertex, field, incoming, ctx.incoming.state); // signals that there are still future modifications.
-					Gun.schedule(ctx.incoming.state, function(){
-						update(incoming, field);
-						if(ctx.incoming.state === upper.max){ (upper.last || function(){})() }
-					}, gun.__.opt.state);*/
->>>>>>> e141a4c2
-				}
-				return;
-			}
-			if(n instanceof Function){
-				var yes, tmp = {_:{back: gun}};
-				while((tmp = tmp._) && (tmp = tmp.back) && !(yes = n(tmp, opt))){}
-				return yes;
-			}
-		}
-		var empty = {}, u;
-	})(require, './back');
-
-	;require(function(module){
-		var Gun = require('./root');
-		Gun.chain.chain = function(){
-			var at = this._, chain = new this.constructor(this), cat = chain._;
-			cat.root = root = at.root;
-			cat.id = ++root._.once;
-			cat.back = this;
-			cat.on = Gun.on;
-			Gun.on('chain', cat);
-			cat.on('in', input, cat); // For 'in' if I add my own listeners to each then I MUST do it before in gets called. If I listen globally for all incoming data instead though, regardless of individual listeners, I can transform the data there and then as well.
-			cat.on('out', output, cat); // However for output, there isn't really the global option. I must listen by adding my own listener individually BEFORE this one is ever called.
-			return chain;
-		}
-		function output(at){
-			var cat = this.as, gun = cat.gun, root = gun.back(-1), put, get, now, tmp;
-			if(!at.gun){
-				at.gun = gun;
-			}
-			if(get = at.get){
-				if(!get[_soul]){
-					if(obj_has(get, _field)){
-						get = get[_field];
-						var next = get? gun.get(get, null, {path: true})._ : cat;
-						// TODO: BUG! Handle plural chains by iterating over them.
-						if(obj_has(next, 'put')){ // potentially incorrect? Maybe?
-							//next.tag['in'].last.next(next);
-							next.on('in', next);
-							return;
-						}
-						if(obj_has(cat, 'put')){
-							var val = cat.put, rel;
-							if(rel = Gun.node.soul(val)){
-								val = Gun.val.rel.ify(rel);
-							}
-							if(rel = Gun.val.rel.is(val)){
-								if(!at.gun._){ return }
-								(at.gun._).on('out', {
-									get: {'#': rel, '.': get},
-									'#': Gun.on.ask(Gun.HAM.synth, at.gun),
-									gun: at.gun
-								});
-								return;
-							}
-							if(u === val || Gun.val.is(val)){
-								if(!at.gun._){ return }
-								(at.gun._).on('in', {
-									get: get,
-									gun: at.gun,
-									via: cat
-								});
-								return;
-							}
-						}
-						if(cat.soul){
-							if(!at.gun._){ return }
-							(at.gun._).on('out', {
-								get: {'#': cat.soul, '.': get},
-								'#': Gun.on.ask(Gun.HAM.synth, at.gun),
-								gun: at.gun
-							});
-							return;
-						}
-						if(cat.get){
-							if(!cat.back._){ return }
-							(cat.back._).on('out', {
-								get: obj_put({}, _field, cat.get),
-								gun: gun
-							});
-							return;
-						}
-						at = obj_to(at, {get: {}});
-					} else {
-						// TODO: BUG! Handle plural chains by iterating over them.
-						if(cat.map){ // TODO: map will exist but different than if something in it.
-							tmp = false;
-							obj_map(cat.map, function(coat){
-								console.log("CRASH3");
-								tmp = true;
-								coat.on('in', coat);
-								//cat.on('in').last.emit(coat);
-							});
-							if(tmp){ return }
-						}
-						if(obj_has(cat, 'put')){
-							//cat.gun !== at.gun && console.log("Potential Bug? Is the map not getting called?");// TODO: BUG! If the map is uncached, so the `out` propagates up to the parent, which has a map on it, this will emit to the last subscriber (which may not be an `input`), which if it isn't... won't propagate back down!
-							cat.on('in', cat);
-							//cat.on('in').last.emit(cat);
-							return;
-						}
-						if(cat.ask){ return }
-						cat.ask = 1;
-						if(cat.soul){
-							cat.on('out', {
-								get: {'#': cat.soul},
-								'#': Gun.on.ask(Gun.HAM.synth, gun),
-							});
-							return;
-						}
-						if(cat.get){
-							if(!cat.back._){ return }
-							(cat.back._).on('out', {
-								get: obj_put({}, _field, cat.get),
-								gun: gun
-							});
-							return;
-						}
-					}
-				}
-			}
-			(cat.back._).on('out', at);
-		}
-		function input(at){
-			at = at._ || at;
-			var ev = this, cat = this.as, gun = at.gun, coat = gun._, change = at.put, back = cat.back._ || empty, tmp;
-			if(cat.field){
-				if(coat.soul && cat.proxy){
-					at = obj_to(at, {get: cat.get, gun: cat.gun}); // broken via?
-				}
-			}
-			if(u === change){
-				ev.to.next(at);
-				echo(cat, at, ev);
-				if(cat.field || cat.soul){
-					not(cat, at);
-				} else {
-					Gun.obj.del(coat.echo, cat.id);
-					Gun.obj.del(cat.map, coat.id);
-				}
-				return;
-			}
-			if(cat.soul){
-				ev.to.next(at);
-				obj_map(change, map, {at: at, cat: cat});
-				return;
-			}
-			if(!(Gun.val.rel.is(change))){
-				if(Gun.val.is(change)){
-					if(cat.field){
-						not(cat, at);
-					} else {
-						(coat.echo || (coat.echo = {}))[cat.id] = cat;
-						(cat.map || (cat.map = {}))[coat.id] = coat;
-						//if(u === coat.put){ return } // Not necessary but improves performance. If we have it but coat does not, that means we got things out of order and coat will get it. Once coat gets it, it will tell us again.
-					}
-					ev.to.next(at);
-					echo(cat, at, ev);
-					return;
-				}
-				if(cat.field){
-					if(coat.soul || coat.field){
-						cat.put = coat.put;
-					}
-				} else 
-				if(coat.field){
-					if(tmp = Gun.node.soul(change)){
-						coat.put = (cat.root.get(tmp)._).put;
-					} else {
-						// TODO: At some point be compatible with non-gun specific data.
-					}
-				}
-				ev.to.next(at);
-				echo(cat, at, ev);
-				obj_map(change, map, {at: at, cat: cat});
-				return;
-			}
-			if(relate(cat, at, ev)){ return } // if return not necessary but improves performance.
-			echo(cat, at, ev);
-		}
-		Gun.chain.chain.input = input;
-		function echo(cat, at, ev){
-			if(!cat.echo){ return }
-			at.event = ev;
-			obj_map(cat.echo, function(cat){ // TODO: PERF! Cache
-				cat.on('in', at);
-			});
-		}
-		function relate(cat, at, ev){
-			var gun = at.gun, put = at.put, coat = gun._, rel = Gun.val.rel.is(put), tmp;
-			if(coat !== cat){
-				(coat.echo || (coat.echo = {}))[cat.id] = cat;
-				(cat.map || (cat.map = {}))[coat.id] = coat;
-				if(coat.proxy && (at === coat.proxy.at || (cat.root._).now)){
-					ask(cat, rel);
-				}
-			}
-			if(coat.proxy){
-				if(rel === coat.proxy.rel){
-					tmp = coat.proxy.ref;
-					if(obj_has(tmp, 'put')){
-						coat.put = tmp.put;
-					}
-					//ev.stun();
-					ev.to.next(at); // optimize? What about iterating?
-					//ask(cat, rel); // PERFORMANCE PROBLEMS! In the use cases so far, it is important that this is commented out and therefore not used! Test 'uncached synchronous map on mutate', so if at any point you are working through the tests and need to uncomment it that suggests there is a point where an already present chain with the same relation hasn't/wasn't able to load the asked for children. Because currently with it commented out (if it weren't) it produces false positive undefineds to children - which if we need to have this uncommented, we might be able to find a logical case where we can detect that those are unnecessary (perhaps by checking the at.put value).
-					return;
-				}
-				not(coat, at);
-			}
-			coat.proxy = {rel: rel, ref: (tmp = coat.root.get(rel)._), at: at};
-			coat.proxy.sub = tmp.on('in', input, coat); // TODO: BUG!!! If you have disabled the event system itself handling promise/observable then you might have to do some manual work here. FIXED? With below `put` check. Note: Most everything else in this values function seems to be rock solid.
-			/*if(obj_has(tmp, 'put')){
-				coat.put = tmp.put; // TODO: BUG? We might want to retrigger ourselves to hit maps? I am pretty sure that if this has observable behavior we need to re-trigger. Note: Most everything else in this values function seems to be rock solid.
-				// consider `gun.get('users').map().path('foo').on(cb)` followed by `gun.put(GRAPH)`?
-				// fairly confident this needs to re-trigger.
-			}*/
-			tmp = coat.put;
-			ask(cat, rel);
-			//if(tmp !== coat.put){ return true } // Not necessary but improves performance.
-			ev.to.next(at);
-		}
-		function map(data, key){ // Map over only the changes on every update.
-			if(node_ === key){ return }
-			var cat = this.cat, next = cat.next || {}, via = this.at, gun, chain, at, tmp;
-			if(cat.fields){
-				gun = cat.gun.get(key, null, {path: true});
-				(gun._.echo || (gun._.echo = {}))[(cat.fields._).id] = cat.fields;
-			} else
-			if(!(gun = next[key])){
-				return;
-			}
-			at = gun._;
-			if(at.field){
-				at.put = data; // TODO: BUG! Is this only the diff/delta?
-				chain = gun;
-			} else {
-				chain = via.gun.get(key, null, {path: true}); // TODO: path won't be needed with 0.5
-			}
-			//console.log("-->>", key, data);
-			at.on('in', {
-				put: data,
-				get: key,
-				gun: chain,
-				via: via
-			});
-		}
-		function not(cat, at){
-			var ask = cat.ask, tmp = cat.proxy;
-			cat.proxy = null;
-			if(null === tmp && cat.put !== u){ return } // TODO: Threw second condition in for a particular test, not sure if a counter example is tested though.
-			if(tmp){
-				if(tmp.sub){
-					tmp.sub.off();
-				}
-				tmp.off = true;
-			}
-			obj_map(cat.next, function(gun, key){
-				var at = gun._;
-				if(obj_has(at,'put')){ 
-					at.put = u;
-				}
-				at.on('in', {
-					via: at, // TODO: BUG? mismatching scope?
-					get: key,
-					gun: gun,
-					put: u
-				});
-			});
-		}
-		function ask(cat, soul){
-			var tmp;
-			if(cat.ask){
-				tmp = (cat.root.get(soul)._);
-				tmp.on('out', {
-					get: {'#': soul},
-					'#': Gun.on.ask(Gun.HAM.synth, tmp.gun),
-					gun: tmp.gun
-				});
-				return;
-			}
-			obj_map(cat.next, function(gun, key){
-				(gun._).on('out', {
-					get: {'#': soul, '.': key},
-					'#': Gun.on.ask(Gun.HAM.synth, gun),
-					gun: gun
-				});
-			});
-		}
-		var empty = {}, u;
-		var obj = Gun.obj, obj_has = obj.has, obj_put = obj.put, obj_to = obj.to, obj_map = obj.map;
-		var _soul = Gun._.soul, _field = Gun._.field, node_ = Gun.node._;
-	})(require, './chain');
-
-	;require(function(module){
-		var Gun = require('./root');
-		Gun.chain.get = function(key, cb, as){
-			if(!as || !as.path){ var back = this._.root; } // TODO: CHANGING API! Remove this line!
-			if(typeof key === 'string'){
-				var gun, back = back || this, cat = back._;
-				var next = cat.next || empty, tmp;
-				if(!(gun = next[key])){
-					gun = cache(key, back);
-				}
-			} else
-			if(key instanceof Function){
-				var gun = this, at = gun._;
-				as = cb || {};
-				as.use = key;
-				as.out = as.out || {};
-				as.out.get = as.out.get || {};
-				(at.root._).now = true;
-				at.on('in', use, as);
-				at.on('out', as.out);
-				(at.root._).now = false;
-				return gun;
-			} else
-			if(num_is(key)){
-				return this.get(''+key, cb, as);
-			} else {
-				(as = back.chain())._.err = {err: Gun.log('Invalid get request!', key)}; // CLEAN UP
-				if(cb){ cb.call(as, as._.err) }
-				return as;
-			}
-			if(tmp = cat.stun){ // TODO: Refactor?
-				gun._.stun = gun._.stun || tmp;
-			}
-			if(cb && cb instanceof Function){
-				gun.get(cb, as);
-			}
-			return gun;
-		}
-		function cache(key, back){
-			var cat = back._, next = cat.next, gun = back.chain(), at = gun._;
-			if(!next){ next = cat.next = {} }
-			next[at.get = key] = gun;
-			if(cat.root === back){ at.soul = key }
-			else if(cat.soul || cat.field){ at.field = key }
-			return gun;
-		}
-		function use(at){
-			var ev = this, as = ev.as, gun = at.gun, cat = gun._, data = cat.put || at.put, tmp;
-			if((tmp = data) && tmp[rel._] && (tmp = rel.is(tmp))){ // an uglier but faster way for checking if it is not a relation, but slower if it is.
-				if(null !== as.out.get['.']){
-					cat = (gun = cat.root.get(tmp))._;
-					if(!obj_has(cat, 'put')){
-						return gun.get(function(at,ev){ev.off()}), ev.to.next(at);
-					}
-					(gun._).put = cat.put;
-				}
-			}
-			/*
-			if(cat.put && (tmp = at.put) && tmp[rel._] && rel.is(tmp)){ // an uglier but faster way for checking if it is not a relation, but slower if it is.
-				return ev.to.next(at); // For a field that has a relation we want to proxy, if we have already received an update via the proxy then we can deduplicate the update from the field.
-			}
-			/*
-			//console.debug.i && console.log("????", cat.put, u === cat.put, at.put);
-			if(u === cat.put && u !== at.put){ // TODO: Use state instead?
-				return ev.to.next(at); // For a field that has a value, but nothing on its context, then that means we have received the update out of order and we will receive it from the context, so we can deduplicate this one.
-			}*/
-			as.use(at, at.event || ev);
-			ev.to.next(at);
-		}
-		var obj = Gun.obj, obj_has = obj.has, obj_to = Gun.obj.to;
-		var rel = Gun.val.rel;
-		var empty = {}, u;
-	})(require, './get');
-
-	;require(function(module){
-		var Gun = require('./root');
-		Gun.chain.put = function(data, cb, as){
-			// #soul.field=value>state
-			// ~who#where.where=what>when@was
-			// TODO: BUG! Put probably cannot handle plural chains!
-			var gun = this, root = (gun._).root, tmp;
-			as = {data: data, as: as, gun: gun};
-			if(typeof cb === 'string'){
-				as.soul = cb;
-				as.ack = (as.as||empty).ack;
-			} else {
-				as.ack = cb;
-			}
-			if(root === gun || as.soul){
-				if(!obj_is(as.data)){
-					(opt.any||noop).call(opt.as || gun, as.out = {err: Gun.log("No field to put", (typeof as.data), '"' + as.data + '" on!')});
-					if(as.res){ as.res() }
-					return gun;
-				}
-				as.gun = gun = root.get(as.soul = as.soul || (as.not = Gun.node.soul(as.data) || ((root._).opt.uuid || Gun.text.random)()));
-				as.ref = as.gun;
-				ify(as);
-				return gun;
-			}
-			if(Gun.is(data)){
-				data.get(function(at,ev){ev.off();
-					var s = Gun.node.soul(at.put);
-					if(!s){Gun.log("Can only save a node, not a property.");return}
-					gun.put(Gun.val.rel.ify(s), cb, as);
-				});
-				return gun;
-			}
-			as.ref = as.ref || (root === (tmp = (gun._).back))? gun : tmp;
-			as.ref.get(any, {as: as, out: {get: {'.': null}}});
-			if(!as.out){
-				// TODO: Perf idea! Make a global lock, that blocks everything while it is on, but if it is on the lock it does the expensive lookup to see if it is a dependent write or not and if not then it proceeds full speed. Meh? For write heavy async apps that would be terrible.
-				as.res = as.res || Gun.on.stun(as.ref);
-				as.gun._.stun = as.ref._.stun;
-			}
-			return gun;
-		};
-
-		function ify(as){
-			as.batch = batch;
-			var opt = as.opt||{}, env = as.env = Gun.state.map(map, opt.state);
-			env.soul = as.soul;
-			as.graph = Gun.graph.ify(as.data, env, as);
-			if(env.err){
-				(as.ack||noop).call(opt.as || as.gun, as.out = {err: Gun.log(env.err)});
-				if(as.res){ as.res() }
-				return;
-			}
-			as.batch();
-		}
-
-		function batch(){ var as = this;
-			if(!as.graph || obj_map(as.stun, no)){ return }
-			(as.res||iife)(function(){
-				(as.ref._).on('out', {
-					gun: as.ref, put: as.out = as.env.graph, opt: as.opt,
-					'#': Gun.on.ask(function(ack){ this.off(); // One response is good enough for us currently. Later we may want to adjust this.
-						if(!as.ack){ return }
-						as.ack(ack, this);
-					}, as.opt)
-				});
-			}, as);
-			if(as.res){ as.res() }
-		} function no(v,f){ if(v){ return true } }
-
-		function map(v,f,n, at){ var as = this;
-			if(f || !at.path.length){ return }
-			(as.res||iife)(function(){
-				var path = at.path, ref = as.ref, opt = as.opt;
-				var i = 0, l = path.length;
-				for(i; i < l; i++){
-					ref = ref.get(path[i], null, {path: true}); // TODO: API change! We won't need 'path: true' anymore.
-				}
-				if(as.not || Gun.node.soul(at.obj)){
-					at.soul(Gun.node.soul(at.obj) || ((as.opt||{}).uuid || as.gun.back('opt.uuid') || Gun.text.random)());
-					return;
-				}
-				(as.stun = as.stun || {})[path] = true;
-				ref.get(soul, {as: {at: at, as: as}, out: {get: {'.': null}}});
-			}, {as: as, at: at});
-		}
-
-		function soul(at, ev){ var as = this.as, cat = as.at; as = as.as;
-			//ev.stun(); // TODO: BUG!?
-			ev.off();
-			cat.soul(Gun.node.soul(cat.obj) || Gun.node.soul(at.put) || Gun.val.rel.is(at.put) || ((as.opt||{}).uuid || as.gun.back('opt.uuid') || Gun.text.random)()); // TODO: BUG!? Do we really want the soul of the object given to us? Could that be dangerous?
-			as.stun[cat.path] = false;
-			as.batch();
-		}
-
-		function any(at, ev){
-			function implicit(at){ // TODO: CLEAN UP!!!!!
-				if(!at || !at.get){ return } // TODO: CLEAN UP!!!!!
-				as.data = obj_put({}, tmp = at.get, as.data); // TODO: CLEAN UP!!!!!
-				at = at.via; // TODO: CLEAN UP!!!!!
-				if(!at){ return } // TODO: CLEAN UP!!!!!
-				tmp = at.get; // TODO: CLEAN UP!!!!!
-				if(!at.via || !at.via.get){ return } // TODO: CLEAN UP!!!!!
-				implicit(at);  // TODO: CLEAN UP!!!!!
-			} // TODO: CLEAN UP!!!!!
-			var as = this.as;
-			if(at.err){
-				console.log("Please report this as an issue! Put.any.err");
-				return
-			}
-			var cat = as.ref._, data = at.put, opt = as.opt||{}, root, tmp;
-			if(u === data){
-				/*if(opt.init || as.gun.back('opt.init')){
-					return;
-				}*/
-				if(!at.get){
-					if(!cat.get){
-						return;
-					}
-					any.call({as:as}, {
-						put: as.data,
-						get: as.not = as.soul = cat.get
-					}, ev);
-					return;
-				}
-				/*
-					TODO: THIS WHOLE SECTION NEEDS TO BE CLEANED UP!
-					Implicit behavior should be much cleaner. Right now it is hacky.
-				*/
-				// TODO: BUG!!!!!!! Apparently Gun.node.ify doesn't produce a valid HAM node?
-				if(as.ref !== as.gun){ // TODO: CLEAN UP!!!!!
-					tmp = as.gun._.get; // TODO: CLEAN UP!!!!!
-					if(!tmp){ return } // TODO: CLEAN UP!!!!!
-					as.data = obj_put({}, tmp, as.data);
-					tmp = u;
-				}
-				if(cat.root !== cat.back){
-					implicit(at);
-				}
-				tmp = tmp || at.get;
-				any.call({as:as}, {
-					put: as.data,
-					get: as.not = as.soul = tmp
-				}, ev);
-				return;
-			}
-			ev.off();
-			if(!as.not && !(as.soul = Gun.node.soul(data))){
-				if(as.path && obj_is(as.data)){ // Apparently necessary
-					as.soul = (opt.uuid || as.gun.back('opt.uuid') || Gun.text.random)();
-				} else {
-					//as.data = obj_put({}, as.gun._.get, as.data);
-					as.soul = at.soul;
-				}
-			}
-			if(as.ref !== as.gun && !as.not){
-				tmp = (as.gun._).get;
-				if(!tmp){
-					console.log("Please report this as an issue! Put.no.get"); // TODO: BUG!??
-					return;
-				}
-				as.data = obj_put({}, tmp, as.data);
-			}
-			as.ref.put(as.data, as.soul, as);
-		}
-		var obj = Gun.obj, obj_is = obj.is, obj_put = obj.put, obj_map = obj.map;
-		var u, empty = {}, noop = function(){}, iife = function(fn,as){fn.call(as||empty)};
-	})(require, './put');
-
-	;require(function(module){
-
-		var Gun = require('./root');
-		module.exports = Gun;
-
-		;(function(){
-			function meta(v,f){
-				if(obj_has(Gun.__._, f)){ return }
-				obj_put(this._, f, v);
-			}
-			function map(value, field){
-				if(Gun._.node === field){ return }
-				var node = this.node, vertex = this.vertex, union = this.union, machine = this.machine;
-				var is = state_is(node, field), cs = state_is(vertex, field);
-				if(u === is || u === cs){ return true } // it is true that this is an invalid HAM comparison.
-				var iv = value, cv = vertex[field];
-
-
-
-
-
-
-
-
-				// TODO: BUG! Need to compare relation to not relation, and choose the relation if there is a state conflict.
-
-
-
-
-
-
-
-
-				if(!val_is(iv) && u !== iv){ return true } // Undefined is okay since a value might not exist on both nodes. // it is true that this is an invalid HAM comparison.
-				if(!val_is(cv) && u !== cv){ return true }  // Undefined is okay since a value might not exist on both nodes. // it is true that this is an invalid HAM comparison.
-				var HAM = Gun.HAM(machine, is, cs, iv, cv);
-				if(HAM.err){
-					console.log(".!HYPOTHETICAL AMNESIA MACHINE ERR!.", HAM.err); // this error should never happen.
-					return;
-				}
-				if(HAM.state || HAM.historical || HAM.current){ // TODO: BUG! Not implemented.
-					//opt.lower(vertex, {field: field, value: value, state: is});
-					return;
-				}
-				if(HAM.incoming){
-					union[field] = value;
-					state_ify(union, field, is);
-					return;
-				}
-				if(HAM.defer){ // TODO: BUG! Not implemented.
-					/*upper.wait = true;
-					opt.upper.call(state, vertex, field, incoming, ctx.incoming.state); // signals that there are still future modifications.
-					Gun.schedule(ctx.incoming.state, function(){
-						update(incoming, field);
-						if(ctx.incoming.state === upper.max){ (upper.last || function(){})() }
-					}, gun.__.opt.state);*/
-				}
-			}
-			Gun.HAM.union = function(vertex, node, opt){
-				if(!node || !node._){ return }
-				vertex = vertex || Gun.node.soul.ify({_:{'>':{}}}, Gun.node.soul(node));
-				if(!vertex || !vertex._){ return }
-				opt = num_is(opt)? {machine: opt} : {machine: Gun.state()};
-				opt.union = vertex || Gun.obj.copy(vertex); // TODO: PERF! This will slow things down!
-				// TODO: PERF! Biggest slowdown (after 1ocalStorage) is the above line. Fix! Fix!
-				opt.vertex = vertex;
-				opt.node = node;
-				//obj_map(node._, meta, opt.union); // TODO: Review at some point?
-				if(obj_map(node, map, opt)){ // if this returns true then something was invalid.
-					return;
-				}
-				return opt.union;
-			}
-			Gun.HAM.delta = function(vertex, node, opt){
-				opt = num_is(opt)? {machine: opt} : {machine: Gun.state()};
-				if(!vertex){ return Gun.obj.copy(node) }
-				opt.soul = Gun.node.soul(opt.vertex = vertex);
-				if(!opt.soul){ return }
-				opt.delta = Gun.node.soul.ify({}, opt.soul);
-				obj_map(opt.node = node, diff, opt);
-				return opt.delta;
-			}
-			function diff(value, field){ var opt = this;
-				if(Gun._.node === field){ return }
-				if(!val_is(value)){ return }
-				var node = opt.node, vertex = opt.vertex, is = state_is(node, field, true), cs = state_is(vertex, field, true), delta = opt.delta;
-				var HAM = Gun.HAM(opt.machine, is, cs, value, vertex[field]);
-
-
-
-				// TODO: BUG!!!! WHAT ABOUT DEFERRED!???
-				
-
-
-				if(HAM.incoming){
-					delta[field] = value;
-					state_ify(delta, field, is);
-				}
-			}
-			Gun.HAM.synth = function(at, ev, as){ var gun = this.as || as;
-				var cat = gun._, root = cat.root._, put = {}, tmp;
-				if(!at.put){
-					if(obj_has(cat, 'put')){ return }
-					//if(cat.put !== u){ return }
-					cat.on('in', {
-						get: cat.get,
-						put: cat.put,
-						gun: gun,
-						via: at
-					})
-					return;
-				}
-				// TODO: PERF! Have options to determine if this data should even be in memory on this peer!
-				obj_map(at.put, function(node, soul){ var graph = this.graph;
-					put[soul] = Gun.HAM.delta(graph[soul], node, {graph: graph}); // TODO: PERF! SEE IF WE CAN OPTIMIZE THIS BY MERGING UNION INTO DELTA!
-					graph[soul] = Gun.HAM.union(graph[soul], node) || graph[soul];
-				}, root);
-				// TODO: PERF! Have options to determine if this data should even be in memory on this peer!
-				obj_map(put, function(node, soul){
-					var root = this, next = root.next || (root.next = {}), gun = next[soul] || (next[soul] = root.gun.get(soul));
-					(gun._).put = root.graph[soul]; // TODO: BUG! Clone!
-					if(cat.field && !obj_has(node, cat.field)){
-						(at = obj_to(at, {})).put = u;
-						Gun.HAM.synth(at, ev, cat.gun);
-						return;
-					}
-					(gun._).on('in', {
-						put: node,
-						get: soul,
-						gun: gun,
-						via: at
-					});
-				}, root);
-			}
-		}());
-
-		var Type = Gun;
-		var num = Type.num, num_is = num.is;
-		var obj = Type.obj, obj_has = obj.has, obj_put = obj.put, obj_to = obj.to, obj_map = obj.map;
-		var node = Gun.node, node_soul = node.soul, node_is = node.is, node_ify = node.ify;
-		var state = Gun.state, state_is = state.is, state_ify = state.ify;
-		var val = Gun.val, val_is = val.is, rel_is = val.rel.is;
-		var u;
-	})(require, './index');
-
-	;require(function(module){
-		var Gun = require('./root');
-		require('./index'); // TODO: CLEAN UP! MERGE INTO ROOT!
-		require('./opt');
-		require('./chain');
-		require('./back');
-		require('./put');
-		require('./get');
-		module.exports = Gun;
-	})(require, './core');
-
-	;require(function(module){
-		var Gun = require('./core');
-		var obj = Gun.obj, obj_is = obj.is, obj_put = obj.put, obj_map = obj.map, obj_empty = obj.empty;
-		var num = Gun.num, num_is = num.is;
-		var _soul = Gun.val.rel._, _field = '.';
-
-
-		;(function(){
-			Gun.chain.key = function(index, cb, opt){
-				if(!index){
-					if(cb){
-						cb.call(this, {err: Gun.log('No key!')});
-					}
-					return this;
-				}
-				var gun = this;
-				if(typeof opt === 'string'){
-					console.log("Please report this as an issue! key.opt.string");
-					return gun;
-				}
-				if(gun === gun._.root){if(cb){cb({err: Gun.log("Can't do that on root instance.")})};return gun}
-				opt = opt || {};
-				opt.key = index;
-				opt.any = cb || function(){};
-				opt.ref = gun.back(-1).get(opt.key);
-				opt.gun = opt.gun || gun;
-				gun.on(key, {as: opt});
-				if(!opt.data){
-					opt.res = Gun.on.stun(opt.ref);
-				}
-				return gun;
-			}
-			function key(at, ev){ var opt = this;
-				ev.off();
-				opt.soul = Gun.node.soul(at.put);
-				if(!opt.soul || opt.key === opt.soul){ return opt.data = {} }
-				opt.data = obj_put({}, keyed._, Gun.node.ify(obj_put({}, opt.soul, Gun.val.rel.ify(opt.soul)), '#'+opt.key+'#'));
-				(opt.res||iffe)(function(){
-					opt.ref.put(opt.data, opt.any, {soul: opt.key, key: opt.key});				
-				},opt);
-				if(opt.res){
-					opt.res();
-				}
-			}
-			function iffe(fn,as){fn.call(as||{})}
-			function keyed(f){
-				if(!f || !('#' === f[0] && '#' === f[f.length-1])){ return }
-				var s = f.slice(1,-1);
-				if(!s){ return }
-				return s;
-			}
-			keyed._ = '##';
-			Gun.on('next', function(at){
-				var gun = at.gun;
-				if(gun.back(-1) !== at.back){ return }
-				gun.on('in', pseudo, gun._);
-				gun.on('out', normalize, gun._);
-			});
-			function normalize(at){ var cat = this;
-				if(!at.put){
-					if(at.get){
-						search.call(at.gun? at.gun._ : cat, at);
-					}
-					return;
-				}
-				if(at.opt && at.opt.key){ return }
-				var put = at.put, graph = cat.gun.back(-1)._.graph;
-				Gun.graph.is(put, function(node, soul){
-					if(!Gun.node.is(graph['#'+soul+'#'], function each(rel,id){
-						if(id !== Gun.val.rel.is(rel)){ return }
-						if(rel = graph['#'+id+'#']){
-							Gun.node.is(rel, each);
-							return;
-						}
-						Gun.node.soul.ify(rel = put[id] = Gun.obj.copy(node), id);
-					})){ return }
-					Gun.obj.del(put, soul);
-				});
-			}
-			function search(at){ var cat = this;
-				var tmp;
-				if(!Gun.obj.is(tmp = at.get)){ return }
-				if(!Gun.obj.has(tmp, '#')){ return }
-				if((tmp = at.get) && (null === tmp['.'])){
-					tmp['.'] = '##';
-					return;
-				}
-				if((tmp = at.get) && Gun.obj.has(tmp, '.')){
-					if(tmp['#']){
-						cat = cat.gun.get(tmp['#'])._;
-					}
-					tmp = at['#'];
-					at['#'] = Gun.on.ask(proxy);
-				}
-				var tried = {};
-				function proxy(ack, ev){
-					var put = ack.put, lex = at.get;
-					if(!cat.pseudo || ack.via){ // TODO: BUG! MEMORY PERF! What about unsubscribing?
-						//ev.off();
-						//ack.via = ack.via || {};
-						return Gun.on.ack(tmp, ack);
-					}
-					if(ack.put){
-						if(!lex['.']){
-							ev.off();
-							return Gun.on.ack(tmp, ack);
-						}
-						if(obj_has(ack.put[lex['#']], lex['.'])){
-							ev.off();
-							return Gun.on.ack(tmp, ack);
-						}
-					}
-					Gun.obj.map(cat.seen, function(ref,id){ // TODO: BUG! In-memory versus future?
-						if(tried[id]){
-							return Gun.on.ack(tmp, ack);
-						}
-						tried[id] = true;
-						ref.on('out', {
-							gun: ref,
-							get: id = {'#': id, '.': at.get['.']},
-							'#': Gun.on.ask(proxy)
-						});
-					});
-				}
-			}
-			function pseudo(at, ev){ var cat = this;
-				// TODO: BUG! Pseudo can't handle plurals!?
-				if(cat.pseudo){
-					//ev.stun();return;
-					if(cat.pseudo === at.put){ return }
-					ev.stun();
-					cat.change = cat.changed || cat.pseudo;
-					cat.on('in', Gun.obj.to(at, {put: cat.put = cat.pseudo}));
-					return;
-				}
-				if(!at.put){ return }
-				var rel = Gun.val.rel.is(at.put[keyed._]);
-				if(!rel){ return }
-				var soul = Gun.node.soul(at.put), resume = ev.stun(resume), root = cat.gun.back(-1), seen = cat.seen = {};
-				cat.pseudo = cat.put = Gun.state.ify(Gun.node.ify({}, soul));
-				root.get(rel).on(each, {change: true});
-				function each(change){
-					Gun.node.is(change, map);
-				}
-				function map(rel, soul){
-					if(soul !== Gun.val.rel.is(rel)){ return }
-					if(seen[soul]){ return }
-					seen[soul] = root.get(soul).on(on, true);
-				}
-				function on(put){
-					if(!put){ return }
-					cat.pseudo = Gun.HAM.union(cat.pseudo, put) || cat.pseudo;
-					cat.change = cat.changed = put;
-					cat.put = cat.pseudo;
-					resume({
-						gun: cat.gun,
-						put: cat.pseudo,
-						get: soul
-						//via: this.at
-					});
-				}
-			}
-			var obj = Gun.obj, obj_has = obj.has;
-		}());
-
-	})(require, './key');
-
-	;require(function(module){
-		var Gun = require('./core');
-		Gun.chain.path = function(field, cb, opt){
-			var back = this, gun = back, tmp;
-			opt = opt || {}; opt.path = true;
-			if(gun === gun._.root){if(cb){cb({err: Gun.log("Can't do that on root instance.")})}return gun}
-			if(typeof field === 'string'){
-				tmp = field.split(opt.split || '.');
-				if(1 === tmp.length){
-					gun = back.get(field, cb, opt);
-					gun._.opt = opt;
-					return gun;
-				}
-				field = tmp;
-			}
-			if(field instanceof Array){
-				if(field.length > 1){
-					gun = back;
-					var i = 0, l = field.length;
-					for(i; i < l; i++){
-						gun = gun.get(field[i], (i+1 === l)? cb : null, opt);
-					}
-					//gun.back = back; // TODO: API change!
-				} else {
-					gun = back.get(field[0], cb, opt);
-				}
-				gun._.opt = opt;
-				return gun;
-			}
-			if(!field && 0 != field){
-				return back;
-			}
-			gun = back.get(''+field, cb, opt);
-			gun._.opt = opt;
-			return gun;
-		}
-	})(require, './path');
-
-	;require(function(module){
-		var Gun = require('./core');
-		Gun.chain.on = function(tag, arg, eas, as){
-			var gun = this, at = gun._, tmp, act, off;
-			if(typeof tag === 'string'){
-				if(!arg){ return at.on(tag) }
-				act = at.on(tag, arg, eas || at, as);
-				if(eas && eas.gun){
-					(eas.subs || (eas.subs = [])).push(act);
-				}
-				off = function() {
-					if (act && act.off) act.off();
-					off.off();
-				};
-				off.off = gun.off.bind(gun) || noop;
-				gun.off = off;
-				return gun;
-			}
-			var opt = arg;
-			opt = (true === opt)? {change: true} : opt || {};
-			opt.ok = tag;
-			opt.last = {};
-			gun.get(ok, opt); // TODO: PERF! Event listener leak!!!????
-			return gun;
-		}
-
-		function ok(at, ev){ var opt = this;
-			if(u === at.put){ return }
-			var gun = at.gun, cat = gun._, data = cat.put || at.put, tmp = opt.last, id = cat.id+at.get;
-			if(opt.change){
-				data = at.put;
-			}
-			// DEDUPLICATE // TODO: NEEDS WORK! BAD PROTOTYPE
-			if(tmp.put === data && tmp.get === id && !Gun.node.soul(data)){ return }
-			tmp.put = data;
-			tmp.get = id;
-			// DEDUPLICATE // TODO: NEEDS WORK! BAD PROTOTYPE
-			cat.last = data;
-			if(opt.as){
-				opt.ok.call(opt.as, at, ev);
-			} else {
-				opt.ok.call(gun, data, at.get, at, ev);
-			}
-		}
-
-		Gun.chain.val = function(cb, opt){
-			var gun = this, at = gun._, value = at.put;
-			if(!at.stun && u !== value){
-				cb.call(gun, value, at.get);
-				return gun;
-			}
-			if(cb){
-				(opt = opt || {}).ok = cb;
-				opt.cat = at;
-				gun.get(val, {as: opt});
-				opt.async = at.stun? 1 : true;
-			}
-			return gun;
-		}
-
-		function val(at, ev, to){
-			var opt = this.as, gun = at.gun, cat = gun._, data = cat.put || at.put;
-			if(u === data){
-				return;
-			}
-			if(ev.wait){ clearTimeout(ev.wait) }
-			if(!to && (true === opt.async) && 0 !== opt.wait){
-				ev.wait = setTimeout(function(){
-					val.call({as:opt}, at, ev, ev.wait || 1)
-				}, opt.wait || 99);
-				return;
-			}
-			ev.off();
-			opt.ok.call(at.gun || opt.gun, data, at.get);
-		}
-
-		Gun.chain.off = function(){
-			var gun = this, at = gun._, tmp;
-			var back = at.back || {}, cat = back._;
-			if(!cat){ return }
-			if(tmp = cat.next){
-				if(tmp[at.get]){
-					obj_del(tmp, at.get);
-				} else {
-					obj_map(tmp, function(path, key){
-						if(gun !== path){ return }
-						obj_del(tmp, key);
-					});
-				}
-			}
-			if((tmp = gun.back(-1)) === back){
-				obj_del(tmp.graph, at.get);
-			}
-			if(at.ons && (tmp = at.ons['@$'])){
-				obj_map(tmp.s, function(ev){
-					ev.off();
-				});
-			}
-			return gun;
-		}
-		var obj = Gun.obj, obj_has = obj.has, obj_del = obj.del, obj_to = obj.to;
-		var val_rel_is = Gun.val.rel.is;
-		var empty = {}, u;
-	})(require, './on');
-
-	;require(function(module){
-		var Gun = require('./core');
-		Gun.chain.not = function(cb, opt, t){
-			var gun = this, at = Gun.obj.to(gun._, {not: {not: cb}});
-			gun.get(ought, {as: at});
-			return gun;
-		}
-		function ought(cat, ev){ ev.off(); var at = this; // TODO: BUG! Is this correct?
-			if(cat.err || cat.put){ return }
-			if(!at.not || !at.not.not){ return }
-			//ev.stun(); // TODO: BUG? I think this is correct. NOW INCORRECT because as things mutate we might want to retrigger!
-			at.not.not.call(at.gun, at.get, function(){ console.log("Please report this bug on https://gitter.im/amark/gun and in the issues."); need.to.implement; });
-		}
-	})(require, './not');
-
-	;require(function(module){
-		var Gun = require('./core');
-		Gun.chain.map = function(cb, opt, t){
-			var gun = this, cat = gun._, chain = cat.map, ons = [], act, off;
-			//cb = cb || function(){ return this } // TODO: API BREAKING CHANGE! 0.5 Will behave more like other people's usage of `map` where the passed callback is a transform function. By default though, if no callback is specified then it will use a transform function that returns the same thing it received.
-			if(!chain){
-				chain = cat.map = gun.chain();
-				var list = (cat = chain._).list = cat.list || {};
-				(ons[ons.length] = chain.on('in')).map = {};
-				/*
-					Attempted merge with alancnet's `off` support, we'll see if it works.
-				*/
-				if(opt !== false){
-					ons[ons.length] = gun.on(map, {change: true, as: cat});
-				}
-			}
-			if(cb){
-				ons[ons.length] = chain.on(cb);
-			}
-			off = function() {
-				while (ons.length) {
-					act = ons.pop();
-					if (act && act.off) act.off();
-				}
-				return off.off();
-			};
-			off.off = chain.off.bind(chain) || noop;
-			chain.off = off;
-			return chain;
-		}
-		Gun.chain.map = function(cb, opt, t){
-			var gun = this, cat = gun._, chain = cat.fields, ons = [], act, off;
-			//cb = cb || function(){ return this } // TODO: API BREAKING CHANGE! 0.5 Will behave more like other people's usage of `map` where the passed callback is a transform function. By default though, if no callback is specified then it will use a transform function that returns the same thing it received.
-			if(chain){ return chain }
-			cat.map = {};
-			chain = cat.fields = gun.chain();
-			//chain._.set = {};
-			//gun.on('in', map, chain._);
-			if(cb){
-				chain.on(cb);
-			}
-			return chain;
-		}
-		function map(at,ev){
-			var cat = this, gun = at.gun || this.back, tac = gun._;
-			obj_map(at.put, each, {gun:gun, cat: cat, id: tac.id||at.get, at: at});
-		}
-		function each(v,f){
-			if(n_ === f){ return }
-			var gun = this.gun, cat = this.cat;
-			//console.debug(7, "-- EACH -->", f, v);
-			var id = this.id;if(cat.set[id+f]){ return } cat.set[id+f] = 1;
-			cat.on('in', {gun: gun.get(f, null, {path: true}), get: f, put: v, via: this.at});
-		}
-		var obj_map = Gun.obj.map, noop = function(){}, event = {stun: noop, off: noop}, n_ = Gun.node._;
-	})(require, './map');
-
-	;require(function(module){
-		var Gun = require('./core');
-		Gun.chain.init = function(){ // TODO: DEPRECATE?
-			(this._.opt = this._.opt || {}).init = true;
-			return this.back(-1).put(Gun.node.ify({}, this._.get), null, this._.get);
-		}
-	})(require, './init');
-
-	;require(function(module){
-		var Gun = require('./core');
-		Gun.chain.set = function(item, cb, opt){
-			var gun = this, soul;
-			cb = cb || function(){};
-			if (soul = Gun.node.soul(item)) return gun.set(gun.get(soul), cb, opt);
-			if (Gun.obj.is(item) && !Gun.is(item)) return gun.set(gun._.root.put(item), cb, opt);
-			return item.val(function(node){
-				var put = {}, soul = Gun.node.soul(node);
-				if(!soul){ return cb.call(gun, {err: Gun.log('Only a node can be linked! Not "' + node + '"!')}) }
-				gun.put(Gun.obj.put(put, soul, Gun.val.rel.ify(soul)), cb, opt);
-			},{wait:0});
-		}
-	})(require, './set');
-
-	;require(function(module){
-		if(typeof Gun === 'undefined'){ return } // TODO: localStorage is Browser only. But it would be nice if it could somehow plugin into NodeJS compatible localStorage APIs?
-
-		var root, noop = function(){};
-		if(typeof window !== 'undefined'){ root = window }
-		var store = root.localStorage || {setItem: noop, removeItem: noop, getItem: noop};
-
-		function put(at){ var err, id, opt, root = at.gun._.root;
-			this.to.next(at);
-			(opt = {}).prefix = (at.opt || opt).prefix || at.gun.back('opt.prefix') || 'gun/';
-			Gun.graph.is(at.put, function(node, soul){
-				//try{store.setItem(opt.prefix + soul, Gun.text.ify(node));
-				// TODO: BUG! PERF! Biggest slowdown is because of localStorage stringifying larger and larger nodes!
-				try{store.setItem(opt.prefix + soul, Gun.text.ify(root._.graph[soul]||node));
-				}catch(e){ err = e || "localStorage failure" }
-			});
-			//console.log('@@@@@@@@@@local put!');
-			if(Gun.obj.empty(at.gun.back('opt.peers'))){
-				Gun.on.ack(at, {err: err, ok: 0}); // only ack if there are no peers.
-			}
-		}
-		function get(at){
-			this.to.next(at);
-			var gun = at.gun, lex = at.get, soul, data, opt, u;
-			//setTimeout(function(){
-			(opt = at.opt || {}).prefix = opt.prefix || at.gun.back('opt.prefix') || 'gun/';
-			if(!lex || !(soul = lex[Gun._.soul])){ return }
-			data = Gun.obj.ify(store.getItem(opt.prefix + soul) || null);
-			if(!data){ // localStorage isn't trustworthy to say "not found".
-				if(Gun.obj.empty(gun.back('opt.peers'))){
-					gun.back(-1).on('in', {'@': at['#']});
-				}
-				return;
-			}
-			if(Gun.obj.has(lex, '.')){var tmp = data[lex['.']];data = {_: data._};if(u !== tmp){data[lex['.']] = tmp}}
-			//console.log('@@@@@@@@@@@@local get', data, at);
-			gun.back(-1).on('in', {'@': at['#'], put: Gun.graph.node(data)});
-			//},11);
-		}
-		Gun.on('put', put);
-		Gun.on('get', get);
-	})(require, './adapters/localStorage');
-
-	;require(function(module){
-		var Gun = require('./core');
-
-		// Check for stone-age browsers.
-		if (typeof JSON === 'undefined') {
-			throw new Error(
-				'Gun depends on JSON. Please load it first:\n' +
-				'ajax.cdnjs.com/ajax/libs/json2/20110223/json2.js'
-			);
-		}
-
-		function Client (url, options, wscOptions ) {
-			if (!(this instanceof Client)) {
-				return new Client(url, options, wscOptions);
-			}
-
-			this.url = Client.formatURL(url);
-			this.socket = null;
-			this.queue = [];
-			this.sid = Gun.text.random(10);
-
-			this.on = Gun.on;
-
-			this.options = options || {};
-			this.options.wsc = wscOptions;
-			this.resetBackoff();
-		}
-
-		Client.prototype = {
-			constructor: Client,
-
-			drainQueue: function () {
-				var queue = this.queue;
-				var client = this;
-
-				// Reset the queue.
-				this.queue = [];
-
-				// Send each message.
-				queue.forEach(function (msg) {
-					client.send(msg);
-				});
-
-				return queue.length;
-			},
-
-			connect: function () {
-				var client = this;
-				var socket = new Client.WebSocket(this.url, this.options.wsc.protocols, this.options.wsc );
-				this.socket = socket;
-
-				// Forward messages into the emitter.
-				socket.addEventListener('message', function (msg) {
-					client.on('message', msg);
-				});
-
-				// Reconnect on close events.
-				socket.addEventListener('close', function () {
-					client.scheduleReconnect();
-				});
-
-				// Send the messages in the queue.
-				this.ready(function () {
-					client.drainQueue();
-				});
-
-				return socket;
-			},
-
-			resetBackoff: function () {
-				var backoff = this.options;
-
-				this.backoff = {
-					time: backoff.time || 100,
-					max: backoff.max || 2000,
-					factor: backoff.factor || 2
-				};
-
-				return this.backoff;
-			},
-
-			nextBackoff: function () {
-				var backoff = this.backoff;
-				var next = backoff.time * backoff.factor;
-				var max = backoff.max;
-
-				if (next > max) {
-					next = max;
-				}
-
-				return (backoff.time = next);
-			},
-
-			// Try to efficiently reconnect.
-			scheduleReconnect: function () {
-				var client = this;
-				var time = this.backoff.time;
-				this.nextBackoff();
-
-				setTimeout(function () {
-					client.connect();
-
-					client.ready(function () {
-						client.resetBackoff();
-					});
-				}, time);
-			},
-
-			isClosed: function () {
-				var socket = this.socket;
-
-				if (!socket) {
-					return true;
-				}
-
-				var state = socket.readyState;
-
-				if (state === socket.CLOSING || state === socket.CLOSED) {
-					return true;
-				}
-
-				return false;
-			},
-
-			ready: function (callback) {
-				var socket = this.socket;
-				var state = socket.readyState;
-
-				if (state === socket.OPEN) {
-					callback();
-					return;
-				}
-
-				if (state === socket.CONNECTING) {
-					socket.addEventListener('open', callback);
-				}
-			},
-
-			send: function (msg) {
-				if (this.isClosed()) {
-					this.queue.push(msg);
-
-					// Will send once connected.
-					this.connect();
-					return false;
-				}
-
-				var socket = this.socket;
-
-				// Make sure the socket is open.
-				this.ready(function () {
-					socket.send(msg);
-				});
-
-				return true;
-			}
-		};
-
-		if (typeof window !== 'undefined') {
-			Client.WebSocket = window.WebSocket ||
-				window.webkitWebSocket ||
-				window.mozWebSocket ||
-				null;
-		}
-
-		Client.isSupported = !!Client.WebSocket;
-		
-		if(!Client.isSupported){ return } // TODO: For now, don't do anything in browsers/servers that don't work. Later, use JSONP fallback and merge with server code?
-
-		// Ensure the protocol is correct.
-		Client.formatURL = function (url) {
-			return url.replace('http', 'ws');
-		};
-
-		// Send a message to a group of peers.
-		Client.broadcast = function (urls, msg) {
-			var pool = Client.pool;
-			msg.headers = msg.headers || {};
-
-			Gun.obj.map(urls, function (options, addr) {
-
-				var url = Client.formatURL(addr);
-
-				var peer = pool[url];
-
-				var envelope = {
-					headers: Gun.obj.to(msg.headers, {
-						'gun-sid': peer.sid
-					}),
-					body: msg.body
-				};
-
-				var serialized = Gun.text.ify(envelope);
-
-				peer.send(serialized);
-			});
-
-		};
-
-		// A map of URLs to client instances.
-		Client.pool = {};
-
-		// Close all WebSockets when the window closes.
-		if (typeof window !== 'undefined') {
-			window.addEventListener('unload', function () {
-				Gun.obj.map(Client.pool, function (client) {
-					if (client.isClosed()) {
-						return;
-					}
-
-					client.socket.close();
-				});
-			});
-		}
-
-		// Define client instances as gun needs them.
-		// Sockets will not be opened until absolutely necessary.
-		Gun.on('opt', function (ctx) {
-			this.to.next(ctx);
-
-			var gun = ctx.gun;
-			var peers = gun.back('opt.peers') || {};
-
-			Gun.obj.map(peers, function (options, addr) {
-				var url = Client.formatURL(addr);
-
-				// Ignore clients we've seen before.
-				if (Client.pool.hasOwnProperty(url)) {
-					return;
-				}
-
-				var client = new Client(url, options.backoff, gun.back('opt.wsc') || {protocols:null});
-
-				// Add it to the pool.
-				Client.pool[url] = client;
-
-				// Listen to incoming messages.
-				client.on('message', function (msg) {
-					var data;
-
-					try {
-						data = Gun.obj.ify(msg.data);
-					} catch (err) {
-						// Invalid message, discard it.
-						return;
-					}
-
-					if (!data || !data.body) {
-						return;
-					}
-
-					gun.on('in', data.body);
-				});
-			});
-		});
-
-		function request (peers, ctx) {
-			if (Client.isSupported) {
-				Client.broadcast(peers, ctx);
-			}
-		}
-
-		// Broadcast the messages.
-		Gun.on('out', function (ctx) {
-			this.to.next(ctx);
-			var gun = ctx.gun;
-<<<<<<< HEAD
-			var peers = gun.back('opt.peers') || {};
-=======
-
-			var peers = gun.Back('opt.peers') || {};
-			var headers = gun.Back('opt.headers') || {};
-
->>>>>>> e141a4c2
-			// Validate.
-			if (Gun.obj.empty(peers)) {
-				return;
-			}
-
-			request(peers, {body: ctx, headers: headers});
-		});
-
-		request.jsonp = function (opt, cb) {
-			request.jsonp.ify(opt, function (url) {
-				if (!url) {
-					return;
-				}
-				request.jsonp.send(url, function (err, reply) {
-					cb(err, reply);
-					request.jsonp.poll(opt, reply);
-				}, opt.jsonp);
-			});
-		};
-		request.jsonp.send = function (url, cb, id) {
-			var js = document.createElement('script');
-			js.src = url;
-			js.onerror = function () {
-				(window[js.id] || function () {})(null, {
-					err: 'JSONP failed!'
-				});
-			};
-			window[js.id = id] = function (res, err) {
-				cb(err, res);
-				cb.id = js.id;
-				js.parentNode.removeChild(js);
-				delete window[cb.id];
-			};
-			js.async = true;
-			document.getElementsByTagName('head')[0].appendChild(js);
-			return js;
-		};
-		request.jsonp.poll = function (opt, res) {
-			if (!opt || !opt.base || !res || !res.headers || !res.headers.poll) {
-				return;
-			}
-			var polls = request.jsonp.poll.s = request.jsonp.poll.s || {};
-			polls[opt.base] = polls[opt.base] || setTimeout(function () {
-				var msg = {
-					base: opt.base,
-					headers: { pull: 1 }
-				};
-
-				request.each(opt.headers, function (header, name) {
-					msg.headers[name] = header;
-				});
-
-				request.jsonp(msg, function (err, reply) {
-					delete polls[opt.base];
-
-					var body = reply.body || [];
-					while (body.length && body.shift) {
-						var res = reply.body.shift();
-						if (res && res.body) {
-							request.createServer.ing(res, function () {
-								request(opt.base, null, null, res);
-							});
-						}
-					}
-				});
-			}, res.headers.poll);
-		};
-		request.jsonp.ify = function (opt, cb) {
-			var uri = encodeURIComponent, query = '?';
-			if (opt.url && opt.url.pathname) {
-				query = opt.url.pathname + query;
-			}
-			query = opt.base + query;
-			request.each((opt.url || {}).query, function (value, key) {
-				query += (uri(key) + '=' + uri(value) + '&');
-			});
-			if (opt.headers) {
-				query += uri('`') + '=' + uri(
-					JSON.stringify(opt.headers)
-				) + '&';
-			}
-			if (request.jsonp.max < query.length) {
-				return cb();
-			}
-			var random = Math.floor(Math.random() * (0xffff + 1));
-			query += (uri('jsonp') + '=' + uri(opt.jsonp = 'P' + random));
-			if (opt.body) {
-				query += '&';
-				var w = opt.body, wls = function (w, l, s) {
-					return uri('%') + '=' + uri(w+'-'+(l||w)+'/'+(s||w)) + '&' + uri('$') + '=';
-				}
-				if (typeof w != 'string') {
-					w = JSON.stringify(w);
-					query += uri('^') + '=' + uri('json') + '&';
-				}
-				w = uri(w);
-				var i = 0, l = w.length
-				, s = request.jsonp.max - (query.length + wls(l.toString()).length);
-				if (s < 0){
-					return cb();
-				}
-				while (w) {
-					cb(query + wls(i, (i += s), l) + w.slice(0, i));
-					w = w.slice(i);
-				}
-			} else {
-				cb(query);
-			}
-		};
-		request.jsonp.max = 2000;
-		request.each = function (obj, cb, as) {
-			if (!obj || !cb) {
-				return;
-			}
-			for (var key in obj) {
-				if (obj.hasOwnProperty(key)) {
-					cb.call(as, obj[key], key);
-				}
-			}
-		};
-		module.exports = Client;
-	})(require, './polyfill/request');
-
-}());
+//console.log("!!!!!!!!!!!!!!!! WARNING THIS IS GUN 0.5 !!!!!!!!!!!!!!!!!!!!!!");
+;(function(){
+
+	/* UNBUILD */
+	var root;
+	if(typeof window !== "undefined"){ root = window }
+	if(typeof global !== "undefined"){ root = global }
+	root = root || {};
+	var console = root.console || {log: function(){}};
+	function require(arg){
+		return arg.slice? require[resolve(arg)] : function(mod, path){
+			arg(mod = {exports: {}});
+			require[resolve(path)] = mod.exports;
+		}
+		function resolve(path){
+			return path.split('/').slice(-1).toString().replace('.js','');
+		}
+	}
+	if(typeof module !== "undefined"){ var common = module }
+	/* UNBUILD */
+
+	;require(function(module){
+		// Generic javascript utilities.
+		var Type = {};
+		//Type.fns = Type.fn = {is: function(fn){ return (!!fn && fn instanceof Function) }}
+		Type.fns = Type.fn = {is: function(fn){ return (!!fn && 'function' == typeof fn) }}
+		Type.bi = {is: function(b){ return (b instanceof Boolean || typeof b == 'boolean') }}
+		Type.num = {is: function(n){ return !list_is(n) && ((n - parseFloat(n) + 1) >= 0 || Infinity === n || -Infinity === n) }}
+		Type.text = {is: function(t){ return (typeof t == 'string') }}
+		Type.text.ify = function(t){
+			if(Type.text.is(t)){ return t }
+			if(typeof JSON !== "undefined"){ return JSON.stringify(t) }
+			return (t && t.toString)? t.toString() : t;
+		}
+		Type.text.random = function(l, c){
+			var s = '';
+			l = l || 24; // you are not going to make a 0 length random number, so no need to check type
+			c = c || '0123456789ABCDEFGHIJKLMNOPQRSTUVWXZabcdefghijklmnopqrstuvwxyz';
+			while(l > 0){ s += c.charAt(Math.floor(Math.random() * c.length)); l-- }
+			return s;
+		}
+		Type.text.match = function(t, o){ var r = false;
+			t = t || '';
+			o = Type.text.is(o)? {'=': o} : o || {}; // {'~', '=', '*', '<', '>', '+', '-', '?', '!'} // ignore case, exactly equal, anything after, lexically larger, lexically lesser, added in, subtacted from, questionable fuzzy match, and ends with.
+			if(Type.obj.has(o,'~')){ t = t.toLowerCase(); o['='] = (o['='] || o['~']).toLowerCase() }
+			if(Type.obj.has(o,'=')){ return t === o['='] }
+			if(Type.obj.has(o,'*')){ if(t.slice(0, o['*'].length) === o['*']){ r = true; t = t.slice(o['*'].length) } else { return false }}
+			if(Type.obj.has(o,'!')){ if(t.slice(-o['!'].length) === o['!']){ r = true } else { return false }}
+			if(Type.obj.has(o,'+')){
+				if(Type.list.map(Type.list.is(o['+'])? o['+'] : [o['+']], function(m){
+					if(t.indexOf(m) >= 0){ r = true } else { return true }
+				})){ return false }
+			}
+			if(Type.obj.has(o,'-')){
+				if(Type.list.map(Type.list.is(o['-'])? o['-'] : [o['-']], function(m){
+					if(t.indexOf(m) < 0){ r = true } else { return true }
+				})){ return false }
+			}
+			if(Type.obj.has(o,'>')){ if(t > o['>']){ r = true } else { return false }}
+			if(Type.obj.has(o,'<')){ if(t < o['<']){ r = true } else { return false }}
+			function fuzzy(t,f){ var n = -1, i = 0, c; for(;c = f[i++];){ if(!~(n = t.indexOf(c, n+1))){ return false }} return true } // via http://stackoverflow.com/questions/9206013/javascript-fuzzy-search
+			if(Type.obj.has(o,'?')){ if(fuzzy(t, o['?'])){ r = true } else { return false }} // change name!
+			return r;
+		}
+		Type.list = {is: function(l){ return (l instanceof Array) }}
+		Type.list.slit = Array.prototype.slice;
+		Type.list.sort = function(k){ // creates a new sort function based off some field
+			return function(A,B){
+				if(!A || !B){ return 0 } A = A[k]; B = B[k];
+				if(A < B){ return -1 }else if(A > B){ return 1 }
+				else { return 0 }
+			}
+		}
+		Type.list.map = function(l, c, _){ return obj_map(l, c, _) }
+		Type.list.index = 1; // change this to 0 if you want non-logical, non-mathematical, non-matrix, non-convenient array notation
+		Type.obj = {is: function(o){ return o? (o instanceof Object && o.constructor === Object) || Object.prototype.toString.call(o).match(/^\[object (\w+)\]$/)[1] === 'Object' : false }}
+		Type.obj.put = function(o, f, v){ return (o||{})[f] = v, o }
+		Type.obj.has = function(o, f){ return o && Object.prototype.hasOwnProperty.call(o, f) }
+		Type.obj.del = function(o, k){
+			if(!o){ return }
+			o[k] = null;
+			delete o[k];
+			return o;
+		}
+		Type.obj.as = function(o, f, v){ return o[f] = o[f] || (arguments.length >= 3? v : {}) }
+		Type.obj.ify = function(o){
+			if(obj_is(o)){ return o }
+			try{o = JSON.parse(o);
+			}catch(e){o={}};
+			return o;
+		}
+		;(function(){ var u;
+			function map(v,f){
+				if(obj_has(this,f) && u !== this[f]){ return }
+				this[f] = v;
+			}
+			Type.obj.to = function(from, to){
+				to = to || {};
+				obj_map(from, map, to);
+				return to;
+			}
+		}());
+		Type.obj.copy = function(o){ // because http://web.archive.org/web/20140328224025/http://jsperf.com/cloning-an-object/2
+			return !o? o : JSON.parse(JSON.stringify(o)); // is shockingly faster than anything else, and our data has to be a subset of JSON anyways!
+		}
+		;(function(){
+			function empty(v,i){ var n = this.n;
+				if(n && (i === n || (obj_is(n) && obj_has(n, i)))){ return }
+				if(i){ return true }
+			}
+			Type.obj.empty = function(o, n){
+				if(!o){ return true }
+				return obj_map(o,empty,{n:n})? false : true;
+			}
+		}());
+		;(function(){
+			function t(k,v){
+				if(2 === arguments.length){
+					t.r = t.r || {};
+					t.r[k] = v;
+					return;
+				} t.r = t.r || [];
+				t.r.push(k);
+			};
+			var keys = Object.keys;
+			Type.obj.map = function(l, c, _){
+				var u, i = 0, x, r, ll, lle, f = fn_is(c);
+				t.r = null;
+				if(keys && obj_is(l)){
+					ll = Object.keys(l); lle = true;
+				}
+				if(list_is(l) || ll){
+					x = (ll || l).length;
+					for(;i < x; i++){
+						var ii = (i + Type.list.index);
+						if(f){
+							r = lle? c.call(_ || this, l[ll[i]], ll[i], t) : c.call(_ || this, l[i], ii, t);
+							if(r !== u){ return r }
+						} else {
+							//if(Type.test.is(c,l[i])){ return ii } // should implement deep equality testing!
+							if(c === l[lle? ll[i] : i]){ return ll? ll[i] : ii } // use this for now
+						}
+					}
+				} else {
+					for(i in l){
+						if(f){
+							if(obj_has(l,i)){
+								r = _? c.call(_, l[i], i, t) : c(l[i], i, t);
+								if(r !== u){ return r }
+							}
+						} else {
+							//if(a.test.is(c,l[i])){ return i } // should implement deep equality testing!
+							if(c === l[i]){ return i } // use this for now
+						}
+					}
+				}
+				return f? t.r : Type.list.index? 0 : -1;
+			}
+		}());
+		Type.time = {};
+		Type.time.is = function(t){ return t? t instanceof Date : (+new Date().getTime()) }
+
+		var fn_is = Type.fn.is;
+		var list_is = Type.list.is;
+		var obj = Type.obj, obj_is = obj.is, obj_has = obj.has, obj_map = obj.map;
+		module.exports = Type;
+	})(require, './type');
+
+	;require(function(module){
+		// On event emitter generic javascript utility.
+		module.exports = function onto(tag, arg, as){
+			if(!tag){ return {to: onto} }
+			var tag = (this.tag || (this.tag = {}))[tag] ||
+			(this.tag[tag] = {tag: tag, to: onto._ = {
+				next: function(){}
+			}});
+			if(arg instanceof Function){
+				var be = {
+					off: onto.off || 
+					(onto.off = function(){
+						if(this === this.the.last){
+							this.the.last = this.back;
+						}
+						this.next = onto._.next;
+						this.back.to = this.to;
+					}),
+					to: onto._,
+					next: arg,
+					the: tag,
+					on: this,
+					as: as,
+				};
+				(be.back = tag.last ||
+				(tag.to = be) && tag).to = be;
+				return tag.last = be;
+			}
+			(tag = tag.to).next(arg);
+			return tag;
+		};
+	})(require, './onto');
+
+	;require(function(module){
+		// TODO: Needs to be redone.
+		var On = require('./onto');
+
+		function Chain(create, opt){
+			opt = opt || {};
+			opt.id = opt.id || '#';
+			opt.rid = opt.rid || '@';
+			opt.uuid = opt.uuid || function(){
+				return (+new Date()) + Math.random();
+			};
+			var on = On;//On.scope();
+
+			on.stun = function(chain){
+				var stun = function(ev){
+					if(stun.off && stun === this.stun){
+						this.stun = null;
+						return false;
+					}
+					if(on.stun.skip){
+						return false;
+					}
+					if(ev){
+						ev.cb = ev.fn;
+						ev.off();
+						res.queue.push(ev);
+					}
+					return true;
+				}, res = stun.res = function(tmp, as){
+					if(stun.off){ return }
+					if(tmp instanceof Function){
+						on.stun.skip = true;
+						tmp.call(as);
+						on.stun.skip = false;
+						return;
+					}
+					stun.off = true;
+					var i = 0, q = res.queue, l = q.length, act;
+					res.queue = [];
+					if(stun === at.stun){
+						at.stun = null;
+					}
+					for(i; i < l; i++){ act = q[i];
+						act.fn = act.cb;
+						act.cb = null;
+						on.stun.skip = true;
+						act.ctx.on(act.tag, act.fn, act);
+						on.stun.skip = false;
+					}
+				}, at = chain._;
+				res.back = at.stun || (at.back||{_:{}})._.stun;
+				if(res.back){
+					res.back.next = stun;
+				}
+				res.queue = [];
+				at.stun = stun; 
+				return res;
+			}
+			return on;
+			return;
+			return;
+			return;
+			return;
+			var ask = on.ask = function(cb, as){
+				if(!ask.on){ ask.on = On.scope() }
+				var id = opt.uuid();
+				if(cb){ ask.on(id, cb, as) }
+				return id;
+			}
+			ask._ = opt.id;
+			on.ack = function(at, reply){
+				if(!at || !reply || !ask.on){ return }
+				var id = at[opt.id] || at;
+				if(!ask.ons[id]){ return }
+				ask.on(id, reply);
+				return true;
+			}
+			on.ack._ = opt.rid;
+
+
+			return on;
+			return;
+			return;
+			return;
+			return;
+			on.on('event', function event(act){
+				var last = act.on.last, tmp;
+				if('in' === act.tag && Gun.chain.chain.input !== act.fn){ // TODO: BUG! Gun is not available in this module.
+					if((tmp = act.ctx) && tmp.stun){
+						if(tmp.stun(act)){
+							return;
+						}
+					}
+				}
+				if(!last){ return }
+				if(act.on.map){
+					var map = act.on.map, v;
+					for(var f in map){ v = map[f];
+						if(v){
+							emit(v, act, event);
+						}
+					}
+					/*
+					Gun.obj.map(act.on.map, function(v,f){ // TODO: BUG! Gun is not available in this module.
+						//emit(v[0], act, event, v[1]); // below enables more control
+						//console.log("boooooooo", f,v);
+						emit(v, act, event);
+						//emit(v[1], act, event, v[2]);
+					});
+					*/
+				} else {
+					emit(last, act, event);
+				}
+				if(last !== act.on.last){
+					event(act);
+				}
+			});
+			function emit(last, act, event, ev){
+				if(last instanceof Array){
+					act.fn.apply(act.as, last.concat(ev||act));
+				} else {
+					act.fn.call(act.as, last, ev||act);
+				}
+			}
+
+			/*on.on('emit', function(ev){
+				if(ev.on.map){
+					var id = ev.arg.via.gun._.id + ev.arg.get;
+					//
+					//ev.id = ev.id || Gun.text.random(6);
+					//ev.on.map[ev.id] = ev.arg;
+					//ev.proxy = ev.arg[1];
+					//ev.arg = ev.arg[0];
+					// below gives more control.
+					ev.on.map[id] = ev.arg;
+					//ev.proxy = ev.arg[2];
+				}
+				ev.on.last = ev.arg;
+			});*/
+
+			on.on('emit', function(ev){
+				var gun = ev.arg.gun;
+				if('in' === ev.tag && gun && !gun._.soul){ // TODO: BUG! Soul should be available. Currently not using it though, but should enable it (check for side effects if made available).
+					(ev.on.map = ev.on.map || {})[gun._.id || (gun._.id = Math.random())] = ev.arg;
+				}
+				ev.on.last = ev.arg;
+			});
+			return on;
+		}
+		module.exports = Chain;
+	})(require, './onify');
+
+	;require(function(module){
+		// Generic javascript scheduler utility.
+		var Type = require('./type');
+		function s(state, cb, time){ // maybe use lru-cache?
+			s.time = time || Gun.time.is;
+			s.waiting.push({when: state, event: cb || function(){}});
+			if(s.soonest < state){ return }
+			s.set(state);
+		}
+		s.waiting = [];
+		s.soonest = Infinity;
+		s.sort = Type.list.sort('when');
+		s.set = function(future){
+			if(Infinity <= (s.soonest = future)){ return }
+			var now = s.time();
+			future = (future <= now)? 0 : (future - now);
+			clearTimeout(s.id);
+			s.id = setTimeout(s.check, future);
+		}
+		s.each = function(wait, i, map){
+			var ctx = this;
+			if(!wait){ return }
+			if(wait.when <= ctx.now){
+				if(wait.event instanceof Function){
+					setTimeout(function(){ wait.event() },0);
+				}
+			} else {
+				ctx.soonest = (ctx.soonest < wait.when)? ctx.soonest : wait.when;
+				map(wait);
+			}
+		}
+		s.check = function(){
+			var ctx = {now: s.time(), soonest: Infinity};
+			s.waiting.sort(s.sort);
+			s.waiting = Type.list.map(s.waiting, s.each, ctx) || [];
+			s.set(ctx.soonest);
+		}
+		module.exports = s;
+	})(require, './schedule');
+
+	;require(function(module){
+		/* Based on the Hypothetical Amnesia Machine thought experiment */
+		function HAM(machineState, incomingState, currentState, incomingValue, currentValue){
+			if(machineState < incomingState){
+				return {defer: true}; // the incoming value is outside the boundary of the machine's state, it must be reprocessed in another state.
+			}
+			if(incomingState < currentState){
+				return {historical: true}; // the incoming value is within the boundary of the machine's state, but not within the range.
+
+			}
+			if(currentState < incomingState){
+				return {converge: true, incoming: true}; // the incoming value is within both the boundary and the range of the machine's state.
+
+			}
+			if(incomingState === currentState){
+				if(Lexical(incomingValue) === Lexical(currentValue)){ // Note: while these are practically the same, the deltas could be technically different
+					return {state: true};
+				}
+				/*
+					The following is a naive implementation, but will always work.
+					Never change it unless you have specific needs that absolutely require it.
+					If changed, your data will diverge unless you guarantee every peer's algorithm has also been changed to be the same.
+					As a result, it is highly discouraged to modify despite the fact that it is naive,
+					because convergence (data integrity) is generally more important.
+					Any difference in this algorithm must be given a new and different name.
+				*/
+				if(Lexical(incomingValue) < Lexical(currentValue)){ // Lexical only works on simple value types!
+					return {converge: true, current: true};
+				}
+				if(Lexical(currentValue) < Lexical(incomingValue)){ // Lexical only works on simple value types!
+					return {converge: true, incoming: true};
+				}
+			}
+			return {err: "you have not properly handled recursion through your data or filtered it as JSON"};
+		}
+		if(typeof JSON === 'undefined'){
+			throw new Error(
+				'JSON is not included in this browser. Please load it first: ' +
+				'ajax.cdnjs.com/ajax/libs/json2/20110223/json2.js'
+			);
+		}
+		var Lexical = JSON.stringify, undefined;
+		module.exports = HAM;
+	})(require, './HAM');
+
+	;require(function(module){
+		var Type = require('./type');
+		var Val = {};
+		Val.is = function(v){ // Valid values are a subset of JSON: null, binary, number (!Infinity), text, or a soul relation. Arrays need special algorithms to handle concurrency, so they are not supported directly. Use an extension that supports them if needed but research their problems first.
+			var u;
+			if(v === u){ return false }
+			if(v === null){ return true } // "deletes", nulling out fields.
+			if(v === Infinity){ return false } // we want this to be, but JSON does not support it, sad face.
+			if(bi_is(v) // by "binary" we mean boolean.
+			|| num_is(v)
+			|| text_is(v)){ // by "text" we mean strings.
+				return true; // simple values are valid.
+			}
+			return Val.rel.is(v) || false; // is the value a soul relation? Then it is valid and return it. If not, everything else remaining is an invalid data type. Custom extensions can be built on top of these primitives to support other types.
+		}
+		Val.rel = {_: '#'};
+		;(function(){
+			Val.rel.is = function(v){ // this defines whether an object is a soul relation or not, they look like this: {'#': 'UUID'}
+				if(v && !v._ && obj_is(v)){ // must be an object.
+					var o = {};
+					obj_map(v, map, o);
+					if(o.id){ // a valid id was found.
+						return o.id; // yay! Return it.
+					}
+				}
+				return false; // the value was not a valid soul relation.
+			}
+			function map(s, f){ var o = this; // map over the object...
+				if(o.id){ return o.id = false } // if ID is already defined AND we're still looping through the object, it is considered invalid.
+				if(f == _rel && text_is(s)){ // the field should be '#' and have a text value.
+					o.id = s; // we found the soul!
+				} else {
+					return o.id = false; // if there exists anything else on the object that isn't the soul, then it is considered invalid.
+				}
+			}
+		}());
+		Val.rel.ify = function(t){ return obj_put({}, _rel, t) } // convert a soul into a relation and return it.
+		var _rel = Val.rel._;
+		var bi_is = Type.bi.is;
+		var num_is = Type.num.is;
+		var text_is = Type.text.is;
+		var obj = Type.obj, obj_is = obj.is, obj_put = obj.put, obj_map = obj.map;
+		module.exports = Val;
+	})(require, './val');
+
+	;require(function(module){
+		var Type = require('./type');
+		var Val = require('./val');
+		var Node = {_: '_'};
+		Node.soul = function(n, o){ return (n && n._ && n._[o || _soul]) } // convenience function to check to see if there is a soul on a node and return it.
+		Node.soul.ify = function(n, o){ // put a soul on an object.
+			o = (typeof o === 'string')? {soul: o} : o || {};
+			n = n || {}; // make sure it exists.
+			n._ = n._ || {}; // make sure meta exists.
+			n._[_soul] = o.soul || n._[_soul] || text_random(); // put the soul on it.
+			return n;
+		}
+		;(function(){
+			Node.is = function(n, cb, o){ var s; // checks to see if an object is a valid node.
+				if(!obj_is(n)){ return false } // must be an object.
+				if(s = Node.soul(n)){ // must have a soul on it.
+					return !obj_map(n, map, {o:o,cb:cb,s:s,n:n});
+				}
+				return false; // nope! This was not a valid node.
+			}
+			function map(v, f){ // we invert this because the way we check for this is via a negation.
+				if(f === Node._){ return } // skip over the metadata.
+				if(!Val.is(v)){ return true } // it is true that this is an invalid node.
+				if(this.cb){ this.cb.call(this.o, v, f, this.s, this.n) } // optionally callback each field/value.
+			}
+		}());
+		;(function(){
+			Node.ify = function(obj, o, as){ // returns a node from a shallow object.
+				if(!o){ o = {} }
+				else if(typeof o === 'string'){ o = {soul: o} }
+				else if(o instanceof Function){ o = {map: o} }
+				if(o.map){ o.node = o.map.call(as, obj, u, o.node || {}) }
+				if(o.node = Node.soul.ify(o.node || {}, o)){
+					obj_map(obj, map, {opt:o,as:as});
+				}
+				return o.node; // This will only be a valid node if the object wasn't already deep!
+			}
+			function map(v, f){ var o = this.opt, tmp, u; // iterate over each field/value.
+				if(o.map){
+					tmp = o.map.call(this.as, v, ''+f, o.node);
+					if(u === tmp){
+						obj_del(o.node, f);
+					} else
+					if(o.node){ o.node[f] = tmp }
+					return;
+				}
+				if(Val.is(v)){
+					o.node[f] = v;
+				}
+			}
+		}());
+		var obj = Type.obj, obj_is = obj.is, obj_del = obj.del, obj_map = obj.map;
+		var text = Type.text, text_random = text.random;
+		var _soul = Val.rel._;
+		var u;
+		module.exports = Node;
+	})(require, './node');
+
+	;require(function(module){
+		var Type = require('./type');
+		var Node = require('./node');
+		function State(){
+			var t = time();
+			if(last < t){
+				n = 0;
+				return last = t;
+			}
+			return last = t + ((N += 1) / D);
+		}
+		var time = Type.time.is, last = -Infinity, N = 0, D = 1000; // WARNING! In the future, on machines that are D times faster than 2016AD machines, you will want to increase D by another several orders of magnitude so the processing speed never out paces the decimal resolution (increasing an integer effects the state accuracy).
+		State._ = '>';
+		State.ify = function(n, f, s){ // put a field's state on a node.
+			if(!n || !n[N_]){ return } // reject if it is not node-like.
+			var tmp = obj_as(n[N_], State._); // grab the states data.
+			if(u !== f && num_is(s)){ tmp[f] = s } // add the valid state.
+			return n;
+		}
+		State.is = function(n, f, o){ // convenience function to get the state on a field on a node and return it.
+			var tmp = (f && n && n[N_] && n[N_][State._]) || o;
+			if(!tmp){ return }
+			return num_is(tmp[f])? tmp[f] : -Infinity;
+		}
+		;(function(){
+			State.map = function(cb, s, as){ var u; // for use with Node.ify
+				var o = obj_is(o = cb || s)? o : null;
+				cb = fn_is(cb = cb || s)? cb : null;
+				if(o && !cb){
+					s = num_is(s)? s : State();
+					o[N_] = o[N_] || {};
+					obj_map(o, map, {o:o,s:s});
+					return o;
+				}
+				as = as || obj_is(s)? s : u;
+				s = num_is(s)? s : State();
+				return function(v, f, o, opt){
+					if(!cb){
+						map.call({o: o, s: s}, v,f);
+						return v;
+					}
+					cb.call(as || this || {}, v, f, o, opt);
+					if(obj_has(o,f) && u === o[f]){ return }
+					map.call({o: o, s: s}, v,f);
+				}
+			}
+			function map(v,f){
+				if(N_ === f){ return }
+				State.ify(this.o, f, this.s) ;
+			}
+		}());
+		var obj = Type.obj, obj_as = obj.as, obj_has = obj.has, obj_is = obj.is, obj_map = obj.map;
+		var num = Type.num, num_is = num.is;
+		var fn = Type.fn, fn_is = fn.is;
+		var N_ = Node._, u;
+		module.exports = State;
+	})(require, './state');
+
+	;require(function(module){
+		var Type = require('./type');
+		var Val = require('./val');
+		var Node = require('./node');
+		var Graph = {};
+		;(function(){
+			Graph.is = function(g, cb, fn, as){ // checks to see if an object is a valid graph.
+				if(!g || !obj_is(g) || obj_empty(g)){ return false } // must be an object.
+				return !obj_map(g, map, {fn:fn,cb:cb,as:as}); // makes sure it wasn't an empty object.
+			}
+			function nf(fn){ // optional callback for each node.
+				if(fn){ Node.is(nf.n, fn, nf.as) } // where we then have an optional callback for each field/value.
+			}
+			function map(n, s){ // we invert this because the way we check for this is via a negation.
+				if(!n || s !== Node.soul(n) || !Node.is(n, this.fn)){ return true } // it is true that this is an invalid graph.
+				if(!fn_is(this.cb)){ return }
+				nf.n = n; nf.as = this.as;
+				this.cb.call(nf.as, n, s, nf);
+			}
+		}());
+		;(function(){
+			Graph.ify = function(obj, env, as){
+				var at = {path: [], obj: obj};
+				if(!env){
+					env = {};
+				} else
+				if(typeof env === 'string'){
+					env = {soul: env};
+				} else
+				if(env instanceof Function){
+					env.map = env;
+				}
+				if(env.soul){
+					at.rel = Val.rel.ify(env.soul);
+				}
+				env.graph = env.graph || {};
+				env.seen = env.seen || [];
+				env.as = env.as || as;
+				node(env, at);
+				env.root = at.node;
+				return env.graph;
+			}
+			function node(env, at){ var tmp;
+				if(tmp = seen(env, at)){ return tmp }
+				at.env = env;
+				at.soul = soul;
+				if(Node.ify(at.obj, map, at)){
+					//at.rel = at.rel || Val.rel.ify(Node.soul(at.node));
+					env.graph[Val.rel.is(at.rel)] = at.node;
+				}
+				return at;
+			}
+			function map(v,f,n){
+				var at = this, env = at.env, is, tmp;
+				if(Node._ === f && obj_has(v,Val.rel._)){
+					return n._; // TODO: Bug?
+				}
+				if(!(is = valid(v,f,n, at,env))){ return }
+				if(!f){
+					//console.log("oh boy", v,f,n);
+					at.node = at.node || n || {};
+					if(obj_has(v, Node._)){
+						at.node._ = obj_copy(v._);
+					}
+					at.node = Node.soul.ify(at.node, Val.rel.is(at.rel));
+					at.rel = at.rel || Val.rel.ify(Node.soul(at.node));
+				}
+				if(tmp = env.map){
+					tmp.call(env.as || {}, v,f,n, at);
+					if(obj_has(n,f)){
+						v = n[f];
+						if(u === v){
+							obj_del(n, f);
+							return;
+						}
+						if(!(is = valid(v,f,n, at,env))){ return }
+					}
+				}
+				if(!f){ return at.node }
+				if(true === is){
+					return v;
+				}
+				tmp = node(env, {obj: v, path: at.path.concat(f)});
+				if(!tmp.node){ return }
+				return tmp.rel; //{'#': Node.soul(tmp.node)};
+			}
+			function soul(id){ var at = this;
+				var prev = Val.rel.is(at.rel), graph = at.env.graph;
+				at.rel = at.rel || Val.rel.ify(id);
+				at.rel[Val.rel._] = id;
+				if(at.node && at.node[Node._]){
+					at.node[Node._][Val.rel._] = id;
+				}
+				if(obj_has(graph, prev)){
+					graph[id] = graph[prev];
+					obj_del(graph, prev);
+				}
+			}
+			function valid(v,f,n, at,env){ var tmp;
+				if(Val.is(v)){ return true }
+				if(obj_is(v)){ return 1 }
+				if(tmp = env.invalid){
+					v = tmp.call(env.as || {}, v,f,n);
+					return valid(v,f,n, at,env);
+				}
+				env.err = "Invalid value at '" + at.path.concat(f).join('.') + "'!";
+			}
+			function seen(env, at){
+				var arr = env.seen, i = arr.length, has;
+				while(i--){ has = arr[i];
+					if(at.obj === has.obj){ return has }
+				}
+				arr.push(at);
+			}
+		}());
+		Graph.node = function(node){
+			var soul = Node.soul(node);
+			if(!soul){ return }
+			return obj_put({}, soul, node);
+		}
+		;(function(){
+			Graph.to = function(graph, root, opt){
+				if(!graph){ return }
+				var obj = {};
+				opt = opt || {seen: {}};
+				obj_map(graph[root], map, {obj:obj, graph: graph, opt: opt});
+				return obj;
+			}
+			function map(v,f){ var tmp, obj;
+				if(Node._ === f){
+					if(obj_empty(v, Val.rel._)){
+						return;
+					}
+					this.obj[f] = obj_copy(v);
+					return;
+				}
+				if(!(tmp = Val.rel.is(v))){
+					this.obj[f] = v;
+					return;
+				}
+				if(obj = this.opt.seen[tmp]){
+					this.obj[f] = obj;
+					return;
+				}
+				this.obj[f] = this.opt.seen[tmp] = Graph.to(this.graph, tmp, this.opt);
+			}
+		}());
+		var fn_is = Type.fn.is;
+		var obj = Type.obj, obj_is = obj.is, obj_del = obj.del, obj_has = obj.has, obj_empty = obj.empty, obj_put = obj.put, obj_map = obj.map, obj_copy = obj.copy;
+		var u;
+		module.exports = Graph;
+	})(require, './graph');
+
+
+	;require(function(module){
+		var Type = require('./type');
+		function Dup(){
+			this.cache = {};
+		}
+		Dup.prototype.track = function(id){
+			this.cache[id] = Type.time.is();
+			if (!this.to) {
+				this.gc(); // Engage GC.
+			}
+			return id;
+		};
+		Dup.prototype.check = function(id){
+			// Have we seen this ID recently?
+			return Type.obj.has(this.cache, id)? this.track(id) : false; // Important, bump the ID's liveliness if it has already been seen before - this is critical to stopping broadcast storms.
+		}
+		Dup.prototype.gc = function(){
+			var de = this, now = Type.time.is(), oldest = now, maxAge = 5 * 60 * 1000;
+			// TODO: Gun.scheduler already does this? Reuse that.
+			Type.obj.map(de.cache, function(time, id){
+				oldest = Math.min(now, time);
+				if ((now - time) < maxAge){ return }
+				Type.obj.del(de.cache, id);
+			});
+			var done = Type.obj.empty(de.cache);
+			if(done){
+				de.to = null; // Disengage GC.
+				return;
+			}
+			var elapsed = now - oldest; // Just how old?
+			var nextGC = maxAge - elapsed; // How long before it's too old?
+			de.to = setTimeout(function(){ de.gc() }, nextGC); // Schedule the next GC event.
+		}
+		module.exports = Dup;
+	})(require, './dup');
+
+	;require(function(module){
+
+		function Gun(o){
+			if(o instanceof Gun){ return (this._ = {gun: this}).gun }
+			if(!(this instanceof Gun)){ return new Gun(o) }
+			return Gun.create(this._ = {gun: this, opt: o});
+		}
+
+		Gun.is = function(gun){ return (gun instanceof Gun) }
+
+		Gun.version = 0.5;
+
+		Gun.chain = Gun.prototype;
+		Gun.chain.toJSON = function(){};
+
+		var Type = require('./type');
+		Type.obj.to(Type, Gun);
+		Gun.HAM = require('./HAM');
+		Gun.val = require('./val');
+		Gun.node = require('./node');
+		Gun.state = require('./state');
+		Gun.graph = require('./graph');
+		Gun.dup = require('./dup');
+		Gun.on = require('./onify')();
+		
+		Gun._ = { // some reserved key words, these are not the only ones.
+			node: Gun.node._ // all metadata of a node is stored in the meta property on the node.
+			,soul: Gun.val.rel._ // a soul is a UUID of a node but it always points to the "latest" data known.
+			,state: Gun.state._ // other than the soul, we store HAM metadata.
+			,field: '.' // a field is a property on a node which points to a value.
+			,value: '=' // the primitive value.
+		}
+
+		;(function(){
+			Gun.create = function(at){
+				at.on = at.on || Gun.on;
+				at.root = at.root || at.gun;
+				at.graph = at.graph || {};
+				at.dup = at.dup || new Gun.dup;
+				var gun = at.gun.opt(at.opt);
+				if(!at.once){
+					at.on('in', input, at);
+					at.on('out', output, at);
+				}
+				at.once = 1;
+				return gun;
+			}
+			function output(at){
+				//console.log("add to.next(at)!"); // TODO: BUG!!!!
+				var cat = this.as, gun = cat.gun, tmp;
+				// TODO: BUG! Outgoing `get` to read from in memory!!!
+				if(at.get && get(at, cat)){ return }
+				cat.on('in', obj_to(at, {gun: cat.gun})); // TODO: PERF! input now goes to output so it would be nice to reduce the circularity here for perf purposes.
+				if(at['#']){
+					cat.dup.track(at['#']);
+				}
+				if(!at.gun){
+					at = obj_to(at, {gun: gun});
+				}
+				Gun.on('out', at); // TODO: BUG! PERF? WARNING!!! A in-memory `put` triggers an out with an existing ID which reflows into IN which at the end also goes Gun OUT, and then this scope/function resumes and it triggers OUT again!
+			}
+			function get(at, cat){
+				var soul = at.get[_soul], node = cat.graph[soul], field = at.get[_field], tmp;
+				var next = cat.next || (cat.next = {}), as = (next[soul] || (next[soul] = cat.gun.get(soul)))._;
+				if(!node){
+					if(!field){
+						as.ask = -1;
+					}
+					return;
+				}
+				if(field){
+					if(!obj_has(node, field)){ return }
+					tmp = Gun.obj.put(Gun.node.soul.ify({}, soul), field, node[field]);
+					node = Gun.state.ify(tmp, field, Gun.state.is(node, field));
+				}
+				as.on('in', {
+					'@': at['#'],
+					gun: as.gun,
+					put: node // TODO: BUG! Clone node!
+				});
+				if(0 < (as.ask || 1)){
+					as.ask = -1;
+					return;
+				}
+				return true;
+			}
+			function input(at){
+				//console.log("add to.next(at)"); // TODO: BUG!!!
+				var ev = this, cat = ev.as;
+				if(!at.gun){ at.gun = cat.gun }
+				if(!at['#'] && at['@']){
+					at['#'] = Gun.text.random(); // TODO: Use what is used other places instead.
+					if(Gun.on.ack(at['@'], at)){ return } // TODO: Consider not returning here, maybe, where this would let the "handshake" on sync occur for Holy Grail?
+					cat.dup.track(at['#']);
+					cat.on('out', at);
+					return;
+				}
+				if(at['#'] && cat.dup.check(at['#'])){ return }
+				cat.dup.track(at['#']);
+				if(Gun.on.ack(at['@'], at)){ return }
+				if(at.put){
+					Gun.HAM.synth(at, ev, cat.gun); // TODO: Clean up, just make it part of on('put')!
+					Gun.on('put', at);
+				}
+				if(at.get){ Gun.on('get', at) }
+				Gun.on('out', at);
+			}
+		}());
+		
+		;(function(){
+			var ask = Gun.on.ask = function(cb, as){
+				var id = Gun.text.random();
+				if(cb){ ask.on(id, cb, as) }
+				return id;
+			}
+			ask.on = Gun.on;
+			Gun.on.ack = function(at, reply){
+				if(!at || !reply || !ask.on){ return }
+				var id = at['#'] || at;
+				if(!ask.tag || !ask.tag[id]){ return }
+				ask.on(id, reply);
+				return true;
+			}
+		}());
+
+		;(function(){
+			Gun.chain.opt = function(opt){
+				opt = opt || {};
+				var gun = this, at = gun._, tmp = opt.peers || opt;
+				if(!obj_is(opt)){ opt = {} }
+				if(!obj_is(at.opt)){ at.opt = opt }
+				if(text_is(tmp)){ tmp = [tmp] }
+				if(list_is(tmp)){
+					tmp = obj_map(tmp, function(url, i, map){
+						map(url, {});
+					});
+					at.opt.peers = obj_to(tmp, at.opt.peers || {});
+				}
+				obj_to(opt, at.opt); // copies options on to `at.opt` only if not already taken.
+				Gun.on('opt', at);
+				return gun;
+			}
+		}());
+
+		var text_is = Gun.text.is;
+		var list_is = Gun.list.is;
+		var obj = Gun.obj, obj_is = obj.is, obj_has = obj.has, obj_to = obj.to, obj_map = obj.map;
+		var _soul = Gun._.soul, _field = Gun._.field;
+		//var u;
+
+		console.debug = function(i, s){ return (console.debug.i && i === console.debug.i && console.debug.i++) && (console.log.apply(console, arguments) || s) };
+
+		Gun.log = function(){ return (!Gun.log.off && console.log.apply(console, arguments)), [].slice.call(arguments).join(' ') }
+		Gun.log.once = function(w,s,o){ return (o = Gun.log.once)[w] = o[w] || 0, o[w]++ || Gun.log(s) }
+
+		Gun.log.once("migrate", "GUN 0.3 -> 0.4 -> 0.5 Migration Guide:\n`gun.back` -> `gun.back()`;\n`gun.get(key, cb)` -> cb(err, data) -> cb(at) at.err, at.put;\n`gun.map(cb)` -> `gun.map().on(cb)`;\n`gun.init` -> deprecated;\n`gun.put(data, cb)` -> cb(err, ok) -> cb(ack) ack.err, ack.ok;\n`gun.get(key)` global/absolute -> `gun.back(-1).get(key)`;\n`gun.key(key)` -> temporarily broken;\nand don't chain off of `gun.val()`;\nCheers, jump on https://gitter.im/amark/gun for help and StackOverflow 'gun' tag for questions!")
+		if(typeof window !== "undefined"){ window.Gun = Gun }
+		if(typeof common !== "undefined"){ common.exports = Gun }
+		module.exports = Gun;
+	})(require, './root');
+
+	;require(function(module){
+		var Gun = require('./root');
+		Gun.chain.back = function(n, opt){ var tmp;
+			if(-1 === n || Infinity === n){
+				return this._.root;
+			} else
+			if(1 === n){
+				return this._.back || this;
+			}
+			var gun = this, at = gun._;
+			if(typeof n === 'string'){
+				n = n.split('.');
+			}
+			if(n instanceof Array){
+				var i = 0, l = n.length, tmp = at;
+				for(i; i < l; i++){
+					tmp = (tmp||empty)[n[i]];
+				}
+				if(u !== tmp){
+					return opt? gun : tmp;
+				} else
+				if((tmp = at.back)){
+					return tmp.back(n, opt);
+				}
+				return;
+			}
+			if(n instanceof Function){
+				var yes, tmp = {_:{back: gun}};
+				while((tmp = tmp._) && (tmp = tmp.back) && !(yes = n(tmp, opt))){}
+				return yes;
+			}
+		}
+		var empty = {}, u;
+	})(require, './back');
+
+	;require(function(module){
+		var Gun = require('./root');
+		Gun.chain.chain = function(){
+			var at = this._, chain = new this.constructor(this), cat = chain._;
+			cat.root = root = at.root;
+			cat.id = ++root._.once;
+			cat.back = this;
+			cat.on = Gun.on;
+			Gun.on('chain', cat);
+			cat.on('in', input, cat); // For 'in' if I add my own listeners to each then I MUST do it before in gets called. If I listen globally for all incoming data instead though, regardless of individual listeners, I can transform the data there and then as well.
+			cat.on('out', output, cat); // However for output, there isn't really the global option. I must listen by adding my own listener individually BEFORE this one is ever called.
+			return chain;
+		}
+		function output(at){
+			var cat = this.as, gun = cat.gun, root = gun.back(-1), put, get, now, tmp;
+			if(!at.gun){
+				at.gun = gun;
+			}
+			if(get = at.get){
+				if(!get[_soul]){
+					if(obj_has(get, _field)){
+						get = get[_field];
+						var next = get? gun.get(get, null, {path: true})._ : cat;
+						// TODO: BUG! Handle plural chains by iterating over them.
+						if(obj_has(next, 'put')){ // potentially incorrect? Maybe?
+							//next.tag['in'].last.next(next);
+							next.on('in', next);
+							return;
+						}
+						if(obj_has(cat, 'put')){
+							var val = cat.put, rel;
+							if(rel = Gun.node.soul(val)){
+								val = Gun.val.rel.ify(rel);
+							}
+							if(rel = Gun.val.rel.is(val)){
+								if(!at.gun._){ return }
+								(at.gun._).on('out', {
+									get: {'#': rel, '.': get},
+									'#': Gun.on.ask(Gun.HAM.synth, at.gun),
+									gun: at.gun
+								});
+								return;
+							}
+							if(u === val || Gun.val.is(val)){
+								if(!at.gun._){ return }
+								(at.gun._).on('in', {
+									get: get,
+									gun: at.gun,
+									via: cat
+								});
+								return;
+							}
+						}
+						if(cat.soul){
+							if(!at.gun._){ return }
+							(at.gun._).on('out', {
+								get: {'#': cat.soul, '.': get},
+								'#': Gun.on.ask(Gun.HAM.synth, at.gun),
+								gun: at.gun
+							});
+							return;
+						}
+						if(cat.get){
+							if(!cat.back._){ return }
+							(cat.back._).on('out', {
+								get: obj_put({}, _field, cat.get),
+								gun: gun
+							});
+							return;
+						}
+						at = obj_to(at, {get: {}});
+					} else {
+						// TODO: BUG! Handle plural chains by iterating over them.
+						if(cat.map){ // TODO: map will exist but different than if something in it.
+							tmp = false;
+							obj_map(cat.map, function(coat){
+								//console.log("CRASH3");
+								tmp = true;
+								coat.on('in', coat);
+								//cat.on('in').last.emit(coat);
+							});
+							if(tmp){ return }
+						}
+						if(obj_has(cat, 'put')){
+							//cat.gun !== at.gun && console.log("Potential Bug? Is the map not getting called?");// TODO: BUG! If the map is uncached, so the `out` propagates up to the parent, which has a map on it, this will emit to the last subscriber (which may not be an `input`), which if it isn't... won't propagate back down!
+							cat.on('in', cat);
+							//cat.on('in').last.emit(cat);
+							return;
+						}
+						if(cat.ask){ return }
+						cat.ask = 1;
+						if(cat.soul){
+							cat.on('out', {
+								get: {'#': cat.soul},
+								'#': Gun.on.ask(Gun.HAM.synth, gun),
+							});
+							return;
+						}
+						if(cat.get){
+							if(!cat.back._){ return }
+							(cat.back._).on('out', {
+								get: obj_put({}, _field, cat.get),
+								gun: gun
+							});
+							return;
+						}
+					}
+				}
+			}
+			(cat.back._).on('out', at);
+		}
+		function input(at){
+			at = at._ || at;
+			var ev = this, cat = this.as, gun = at.gun, coat = gun._, change = at.put, back = cat.back._ || empty, tmp;
+			if(cat.field){
+				if(coat.soul && cat.proxy){
+					at = obj_to(at, {get: cat.get, gun: cat.gun}); // broken via?
+				}
+			}
+			if(u === change){
+				ev.to.next(at);
+				echo(cat, at, ev);
+				if(cat.field || cat.soul){
+					not(cat, at);
+				} else {
+					Gun.obj.del(coat.echo, cat.id);
+					Gun.obj.del(cat.map, coat.id);
+				}
+				return;
+			}
+			if(cat.soul){
+				ev.to.next(at);
+				obj_map(change, map, {at: at, cat: cat});
+				return;
+			}
+			if(!(Gun.val.rel.is(change))){
+				if(Gun.val.is(change)){
+					if(cat.field){
+						not(cat, at);
+					} else {
+						(coat.echo || (coat.echo = {}))[cat.id] = cat;
+						(cat.map || (cat.map = {}))[coat.id] = coat;
+						//if(u === coat.put){ return } // Not necessary but improves performance. If we have it but coat does not, that means we got things out of order and coat will get it. Once coat gets it, it will tell us again.
+					}
+					ev.to.next(at);
+					echo(cat, at, ev);
+					return;
+				}
+				if(cat.field){
+					if(coat.soul || coat.field){
+						cat.put = coat.put;
+					}
+				} else 
+				if(coat.field){
+					if(tmp = Gun.node.soul(change)){
+						coat.put = (cat.root.get(tmp)._).put;
+					} else {
+						// TODO: At some point be compatible with non-gun specific data.
+					}
+				}
+				ev.to.next(at);
+				echo(cat, at, ev);
+				obj_map(change, map, {at: at, cat: cat});
+				return;
+			}
+			if(relate(cat, at, ev)){ return } // if return not necessary but improves performance.
+			echo(cat, at, ev);
+		}
+		Gun.chain.chain.input = input;
+		function echo(cat, at, ev){
+			if(!cat.echo){ return }
+			at.event = ev;
+			obj_map(cat.echo, function(cat){ // TODO: PERF! Cache
+				cat.on('in', at);
+			});
+		}
+		function relate(cat, at, ev){
+			var gun = at.gun, put = at.put, coat = gun._, rel = Gun.val.rel.is(put), tmp;
+			if(coat !== cat){
+				(coat.echo || (coat.echo = {}))[cat.id] = cat;
+				(cat.map || (cat.map = {}))[coat.id] = coat;
+				if(coat.proxy && (at === coat.proxy.at || (cat.root._).now)){
+					ask(cat, rel);
+				}
+			}
+			if(coat.proxy){
+				if(rel === coat.proxy.rel){
+					tmp = coat.proxy.ref;
+					if(obj_has(tmp, 'put')){
+						coat.put = tmp.put;
+					}
+					//ev.stun();
+					ev.to.next(at); // optimize? What about iterating?
+					//ask(cat, rel); // PERFORMANCE PROBLEMS! In the use cases so far, it is important that this is commented out and therefore not used! Test 'uncached synchronous map on mutate', so if at any point you are working through the tests and need to uncomment it that suggests there is a point where an already present chain with the same relation hasn't/wasn't able to load the asked for children. Because currently with it commented out (if it weren't) it produces false positive undefineds to children - which if we need to have this uncommented, we might be able to find a logical case where we can detect that those are unnecessary (perhaps by checking the at.put value).
+					return;
+				}
+				not(coat, at);
+			}
+			coat.proxy = {rel: rel, ref: (tmp = coat.root.get(rel)._), at: at};
+			coat.proxy.sub = tmp.on('in', input, coat); // TODO: BUG!!! If you have disabled the event system itself handling promise/observable then you might have to do some manual work here. FIXED? With below `put` check. Note: Most everything else in this values function seems to be rock solid.
+			/*if(obj_has(tmp, 'put')){
+				coat.put = tmp.put; // TODO: BUG? We might want to retrigger ourselves to hit maps? I am pretty sure that if this has observable behavior we need to re-trigger. Note: Most everything else in this values function seems to be rock solid.
+				// consider `gun.get('users').map().path('foo').on(cb)` followed by `gun.put(GRAPH)`?
+				// fairly confident this needs to re-trigger.
+			}*/
+			tmp = coat.put;
+			ask(cat, rel);
+			//if(tmp !== coat.put){ return true } // Not necessary but improves performance.
+			ev.to.next(at);
+		}
+		function map(data, key){ // Map over only the changes on every update.
+			if(node_ === key){ return }
+			var cat = this.cat, next = cat.next || {}, via = this.at, gun, chain, at, tmp;
+			if(cat.fields){
+				gun = cat.gun.get(key, null, {path: true});
+				(gun._.echo || (gun._.echo = {}))[(cat.fields._).id] = cat.fields;
+			} else
+			if(!(gun = next[key])){
+				return;
+			}
+			at = gun._;
+			if(at.field){
+				at.put = data; // TODO: BUG! Is this only the diff/delta?
+				chain = gun;
+			} else {
+				chain = via.gun.get(key, null, {path: true}); // TODO: path won't be needed with 0.5
+			}
+			//console.log("-->>", key, data);
+			at.on('in', {
+				put: data,
+				get: key,
+				gun: chain,
+				via: via
+			});
+		}
+		function not(cat, at){
+			var ask = cat.ask, tmp = cat.proxy;
+			cat.proxy = null;
+			if(null === tmp && cat.put !== u){ return } // TODO: Threw second condition in for a particular test, not sure if a counter example is tested though.
+			if(tmp){
+				if(tmp.sub){
+					tmp.sub.off();
+				}
+				tmp.off = true;
+			}
+			obj_map(cat.next, function(gun, key){
+				var at = gun._;
+				if(obj_has(at,'put')){ 
+					at.put = u;
+				}
+				at.on('in', {
+					via: at, // TODO: BUG? mismatching scope?
+					get: key,
+					gun: gun,
+					put: u
+				});
+			});
+		}
+		function ask(cat, soul){
+			var tmp;
+			if(cat.ask){
+				tmp = (cat.root.get(soul)._);
+				tmp.on('out', {
+					get: {'#': soul},
+					'#': Gun.on.ask(Gun.HAM.synth, tmp.gun),
+					gun: tmp.gun
+				});
+				return;
+			}
+			obj_map(cat.next, function(gun, key){
+				(gun._).on('out', {
+					get: {'#': soul, '.': key},
+					'#': Gun.on.ask(Gun.HAM.synth, gun),
+					gun: gun
+				});
+			});
+		}
+		var empty = {}, u;
+		var obj = Gun.obj, obj_has = obj.has, obj_put = obj.put, obj_to = obj.to, obj_map = obj.map;
+		var _soul = Gun._.soul, _field = Gun._.field, node_ = Gun.node._;
+	})(require, './chain');
+
+	;require(function(module){
+		var Gun = require('./root');
+		Gun.chain.get = function(key, cb, as){
+			if(!as || !as.path){ var back = this._.root; } // TODO: CHANGING API! Remove this line!
+			if(typeof key === 'string'){
+				var gun, back = back || this, cat = back._;
+				var next = cat.next || empty, tmp;
+				if(!(gun = next[key])){
+					gun = cache(key, back);
+				}
+			} else
+			if(key instanceof Function){
+				var gun = this, at = gun._;
+				as = cb || {};
+				as.use = key;
+				as.out = as.out || {};
+				as.out.get = as.out.get || {};
+				(at.root._).now = true;
+				at.on('in', use, as);
+				at.on('out', as.out);
+				(at.root._).now = false;
+				return gun;
+			} else
+			if(num_is(key)){
+				return this.get(''+key, cb, as);
+			} else {
+				(as = back.chain())._.err = {err: Gun.log('Invalid get request!', key)}; // CLEAN UP
+				if(cb){ cb.call(as, as._.err) }
+				return as;
+			}
+			if(tmp = cat.stun){ // TODO: Refactor?
+				gun._.stun = gun._.stun || tmp;
+			}
+			if(cb && cb instanceof Function){
+				gun.get(cb, as);
+			}
+			return gun;
+		}
+		function cache(key, back){
+			var cat = back._, next = cat.next, gun = back.chain(), at = gun._;
+			if(!next){ next = cat.next = {} }
+			next[at.get = key] = gun;
+			if(cat.root === back){ at.soul = key }
+			else if(cat.soul || cat.field){ at.field = key }
+			return gun;
+		}
+		function use(at){
+			var ev = this, as = ev.as, gun = at.gun, cat = gun._, data = cat.put || at.put, tmp;
+			if((tmp = data) && tmp[rel._] && (tmp = rel.is(tmp))){ // an uglier but faster way for checking if it is not a relation, but slower if it is.
+				if(null !== as.out.get['.']){
+					cat = (gun = cat.root.get(tmp))._;
+					if(!obj_has(cat, 'put')){
+						return gun.get(function(at,ev){ev.off()}), ev.to.next(at);
+					}
+					(gun._).put = cat.put;
+				}
+			}
+			/*
+			if(cat.put && (tmp = at.put) && tmp[rel._] && rel.is(tmp)){ // an uglier but faster way for checking if it is not a relation, but slower if it is.
+				return ev.to.next(at); // For a field that has a relation we want to proxy, if we have already received an update via the proxy then we can deduplicate the update from the field.
+			}
+			/*
+			//console.debug.i && console.log("????", cat.put, u === cat.put, at.put);
+			if(u === cat.put && u !== at.put){ // TODO: Use state instead?
+				return ev.to.next(at); // For a field that has a value, but nothing on its context, then that means we have received the update out of order and we will receive it from the context, so we can deduplicate this one.
+			}*/
+			as.use(at, at.event || ev);
+			ev.to.next(at);
+		}
+		var obj = Gun.obj, obj_has = obj.has, obj_to = Gun.obj.to;
+		var rel = Gun.val.rel;
+		var empty = {}, u;
+	})(require, './get');
+
+	;require(function(module){
+		var Gun = require('./root');
+		Gun.chain.put = function(data, cb, as){
+			// #soul.field=value>state
+			// ~who#where.where=what>when@was
+			// TODO: BUG! Put probably cannot handle plural chains!
+			var gun = this, root = (gun._).root, tmp;
+			as = {data: data, as: as, gun: gun};
+			if(typeof cb === 'string'){
+				as.soul = cb;
+				as.ack = (as.as||empty).ack;
+			} else {
+				as.ack = cb;
+			}
+			if(root === gun || as.soul){
+				if(!obj_is(as.data)){
+					(opt.any||noop).call(opt.as || gun, as.out = {err: Gun.log("No field to put", (typeof as.data), '"' + as.data + '" on!')});
+					if(as.res){ as.res() }
+					return gun;
+				}
+				as.gun = gun = root.get(as.soul = as.soul || (as.not = Gun.node.soul(as.data) || ((root._).opt.uuid || Gun.text.random)()));
+				as.ref = as.gun;
+				ify(as);
+				return gun;
+			}
+			if(Gun.is(data)){
+				data.get(function(at,ev){ev.off();
+					var s = Gun.node.soul(at.put);
+					if(!s){Gun.log("Can only save a node, not a property.");return}
+					gun.put(Gun.val.rel.ify(s), cb, as);
+				});
+				return gun;
+			}
+			as.ref = as.ref || (root === (tmp = (gun._).back))? gun : tmp;
+			as.ref.get(any, {as: as, out: {get: {'.': null}}});
+			if(!as.out){
+				// TODO: Perf idea! Make a global lock, that blocks everything while it is on, but if it is on the lock it does the expensive lookup to see if it is a dependent write or not and if not then it proceeds full speed. Meh? For write heavy async apps that would be terrible.
+				as.res = as.res || Gun.on.stun(as.ref);
+				as.gun._.stun = as.ref._.stun;
+			}
+			return gun;
+		};
+
+		function ify(as){
+			as.batch = batch;
+			var opt = as.opt||{}, env = as.env = Gun.state.map(map, opt.state);
+			env.soul = as.soul;
+			as.graph = Gun.graph.ify(as.data, env, as);
+			if(env.err){
+				(as.ack||noop).call(opt.as || as.gun, as.out = {err: Gun.log(env.err)});
+				if(as.res){ as.res() }
+				return;
+			}
+			as.batch();
+		}
+
+		function batch(){ var as = this;
+			if(!as.graph || obj_map(as.stun, no)){ return }
+			(as.res||iife)(function(){
+				(as.ref._).on('out', {
+					gun: as.ref, put: as.out = as.env.graph, opt: as.opt,
+					'#': Gun.on.ask(function(ack){ this.off(); // One response is good enough for us currently. Later we may want to adjust this.
+						if(!as.ack){ return }
+						as.ack(ack, this);
+					}, as.opt)
+				});
+			}, as);
+			if(as.res){ as.res() }
+		} function no(v,f){ if(v){ return true } }
+
+		function map(v,f,n, at){ var as = this;
+			if(f || !at.path.length){ return }
+			(as.res||iife)(function(){
+				var path = at.path, ref = as.ref, opt = as.opt;
+				var i = 0, l = path.length;
+				for(i; i < l; i++){
+					ref = ref.get(path[i], null, {path: true}); // TODO: API change! We won't need 'path: true' anymore.
+				}
+				if(as.not || Gun.node.soul(at.obj)){
+					at.soul(Gun.node.soul(at.obj) || ((as.opt||{}).uuid || as.gun.back('opt.uuid') || Gun.text.random)());
+					return;
+				}
+				(as.stun = as.stun || {})[path] = true;
+				ref.get(soul, {as: {at: at, as: as}, out: {get: {'.': null}}});
+			}, {as: as, at: at});
+		}
+
+		function soul(at, ev){ var as = this.as, cat = as.at; as = as.as;
+			//ev.stun(); // TODO: BUG!?
+			ev.off();
+			cat.soul(Gun.node.soul(cat.obj) || Gun.node.soul(at.put) || Gun.val.rel.is(at.put) || ((as.opt||{}).uuid || as.gun.back('opt.uuid') || Gun.text.random)()); // TODO: BUG!? Do we really want the soul of the object given to us? Could that be dangerous?
+			as.stun[cat.path] = false;
+			as.batch();
+		}
+
+		function any(at, ev){
+			function implicit(at){ // TODO: CLEAN UP!!!!!
+				if(!at || !at.get){ return } // TODO: CLEAN UP!!!!!
+				as.data = obj_put({}, tmp = at.get, as.data); // TODO: CLEAN UP!!!!!
+				at = at.via; // TODO: CLEAN UP!!!!!
+				if(!at){ return } // TODO: CLEAN UP!!!!!
+				tmp = at.get; // TODO: CLEAN UP!!!!!
+				if(!at.via || !at.via.get){ return } // TODO: CLEAN UP!!!!!
+				implicit(at);  // TODO: CLEAN UP!!!!!
+			} // TODO: CLEAN UP!!!!!
+			var as = this.as;
+			if(at.err){
+				console.log("Please report this as an issue! Put.any.err");
+				return
+			}
+			var cat = as.ref._, data = at.put, opt = as.opt||{}, root, tmp;
+			if(u === data){
+				/*if(opt.init || as.gun.back('opt.init')){
+					return;
+				}*/
+				if(!at.get){
+					if(!cat.get){
+						return;
+					}
+					any.call({as:as}, {
+						put: as.data,
+						get: as.not = as.soul = cat.get
+					}, ev);
+					return;
+				}
+				/*
+					TODO: THIS WHOLE SECTION NEEDS TO BE CLEANED UP!
+					Implicit behavior should be much cleaner. Right now it is hacky.
+				*/
+				// TODO: BUG!!!!!!! Apparently Gun.node.ify doesn't produce a valid HAM node?
+				if(as.ref !== as.gun){ // TODO: CLEAN UP!!!!!
+					tmp = as.gun._.get; // TODO: CLEAN UP!!!!!
+					if(!tmp){ return } // TODO: CLEAN UP!!!!!
+					as.data = obj_put({}, tmp, as.data);
+					tmp = u;
+				}
+				if(cat.root !== cat.back){
+					implicit(at);
+				}
+				tmp = tmp || at.get;
+				any.call({as:as}, {
+					put: as.data,
+					get: as.not = as.soul = tmp
+				}, ev);
+				return;
+			}
+			ev.off();
+			if(!as.not && !(as.soul = Gun.node.soul(data))){
+				if(as.path && obj_is(as.data)){ // Apparently necessary
+					as.soul = (opt.uuid || as.gun.back('opt.uuid') || Gun.text.random)();
+				} else {
+					//as.data = obj_put({}, as.gun._.get, as.data);
+					as.soul = at.soul;
+				}
+			}
+			if(as.ref !== as.gun && !as.not){
+				tmp = (as.gun._).get;
+				if(!tmp){
+					console.log("Please report this as an issue! Put.no.get"); // TODO: BUG!??
+					return;
+				}
+				as.data = obj_put({}, tmp, as.data);
+			}
+			as.ref.put(as.data, as.soul, as);
+		}
+		var obj = Gun.obj, obj_is = obj.is, obj_put = obj.put, obj_map = obj.map;
+		var u, empty = {}, noop = function(){}, iife = function(fn,as){fn.call(as||empty)};
+	})(require, './put');
+
+	;require(function(module){
+
+		var Gun = require('./root');
+		module.exports = Gun;
+
+		;(function(){
+			function meta(v,f){
+				if(obj_has(Gun.__._, f)){ return }
+				obj_put(this._, f, v);
+			}
+			function map(value, field){
+				if(Gun._.node === field){ return }
+				var node = this.node, vertex = this.vertex, union = this.union, machine = this.machine;
+				var is = state_is(node, field), cs = state_is(vertex, field);
+				if(u === is || u === cs){ return true } // it is true that this is an invalid HAM comparison.
+				var iv = value, cv = vertex[field];
+
+
+
+
+
+
+
+
+				// TODO: BUG! Need to compare relation to not relation, and choose the relation if there is a state conflict.
+
+
+
+
+
+
+
+
+				if(!val_is(iv) && u !== iv){ return true } // Undefined is okay since a value might not exist on both nodes. // it is true that this is an invalid HAM comparison.
+				if(!val_is(cv) && u !== cv){ return true }  // Undefined is okay since a value might not exist on both nodes. // it is true that this is an invalid HAM comparison.
+				var HAM = Gun.HAM(machine, is, cs, iv, cv);
+				if(HAM.err){
+					console.log(".!HYPOTHETICAL AMNESIA MACHINE ERR!.", HAM.err); // this error should never happen.
+					return;
+				}
+				if(HAM.state || HAM.historical || HAM.current){ // TODO: BUG! Not implemented.
+					//opt.lower(vertex, {field: field, value: value, state: is});
+					return;
+				}
+				if(HAM.incoming){
+					union[field] = value;
+					state_ify(union, field, is);
+					return;
+				}
+				if(HAM.defer){ // TODO: BUG! Not implemented.
+					union[field] = value; // WRONG! BUG! Need to implement correct algorithm.
+					state_ify(union, field, is); // WRONG! BUG! Need to implement correct algorithm.
+					// filler algorithm for now.
+					return;
+					/*upper.wait = true;
+					opt.upper.call(state, vertex, field, incoming, ctx.incoming.state); // signals that there are still future modifications.
+					Gun.schedule(ctx.incoming.state, function(){
+						update(incoming, field);
+						if(ctx.incoming.state === upper.max){ (upper.last || function(){})() }
+					}, gun.__.opt.state);*/
+				}
+			}
+			Gun.HAM.union = function(vertex, node, opt){
+				if(!node || !node._){ return }
+				vertex = vertex || Gun.node.soul.ify({_:{'>':{}}}, Gun.node.soul(node));
+				if(!vertex || !vertex._){ return }
+				opt = num_is(opt)? {machine: opt} : {machine: Gun.state()};
+				opt.union = vertex || Gun.obj.copy(vertex); // TODO: PERF! This will slow things down!
+				// TODO: PERF! Biggest slowdown (after 1ocalStorage) is the above line. Fix! Fix!
+				opt.vertex = vertex;
+				opt.node = node;
+				//obj_map(node._, meta, opt.union); // TODO: Review at some point?
+				if(obj_map(node, map, opt)){ // if this returns true then something was invalid.
+					return;
+				}
+				return opt.union;
+			}
+			Gun.HAM.delta = function(vertex, node, opt){
+				opt = num_is(opt)? {machine: opt} : {machine: Gun.state()};
+				if(!vertex){ return Gun.obj.copy(node) }
+				opt.soul = Gun.node.soul(opt.vertex = vertex);
+				if(!opt.soul){ return }
+				opt.delta = Gun.node.soul.ify({}, opt.soul);
+				obj_map(opt.node = node, diff, opt);
+				return opt.delta;
+			}
+			function diff(value, field){ var opt = this;
+				if(Gun._.node === field){ return }
+				if(!val_is(value)){ return }
+				var node = opt.node, vertex = opt.vertex, is = state_is(node, field, true), cs = state_is(vertex, field, true), delta = opt.delta;
+				var HAM = Gun.HAM(opt.machine, is, cs, value, vertex[field]);
+
+
+
+				// TODO: BUG!!!! WHAT ABOUT DEFERRED!???
+				
+
+
+				if(HAM.incoming){
+					delta[field] = value;
+					state_ify(delta, field, is);
+				}
+			}
+			Gun.HAM.synth = function(at, ev, as){ var gun = this.as || as;
+				var cat = gun._, root = cat.root._, put = {}, tmp;
+				if(!at.put){
+					if(obj_has(cat, 'put')){ return }
+					//if(cat.put !== u){ return }
+					cat.on('in', {
+						get: cat.get,
+						put: cat.put,
+						gun: gun,
+						via: at
+					})
+					return;
+				}
+				// TODO: PERF! Have options to determine if this data should even be in memory on this peer!
+				obj_map(at.put, function(node, soul){ var graph = this.graph;
+					put[soul] = Gun.HAM.delta(graph[soul], node, {graph: graph}); // TODO: PERF! SEE IF WE CAN OPTIMIZE THIS BY MERGING UNION INTO DELTA!
+					graph[soul] = Gun.HAM.union(graph[soul], node) || graph[soul];
+				}, root);
+				// TODO: PERF! Have options to determine if this data should even be in memory on this peer!
+				obj_map(put, function(node, soul){
+					var root = this, next = root.next || (root.next = {}), gun = next[soul] || (next[soul] = root.gun.get(soul));
+					(gun._).put = root.graph[soul]; // TODO: BUG! Clone!
+					if(cat.field && !obj_has(node, cat.field)){
+						(at = obj_to(at, {})).put = u;
+						Gun.HAM.synth(at, ev, cat.gun);
+						return;
+					}
+					(gun._).on('in', {
+						put: node,
+						get: soul,
+						gun: gun,
+						via: at
+					});
+				}, root);
+			}
+		}());
+
+		var Type = Gun;
+		var num = Type.num, num_is = num.is;
+		var obj = Type.obj, obj_has = obj.has, obj_put = obj.put, obj_to = obj.to, obj_map = obj.map;
+		var node = Gun.node, node_soul = node.soul, node_is = node.is, node_ify = node.ify;
+		var state = Gun.state, state_is = state.is, state_ify = state.ify;
+		var val = Gun.val, val_is = val.is, rel_is = val.rel.is;
+		var u;
+	})(require, './index');
+
+	;require(function(module){
+		var Gun = require('./root');
+		require('./index'); // TODO: CLEAN UP! MERGE INTO ROOT!
+		require('./opt');
+		require('./chain');
+		require('./back');
+		require('./put');
+		require('./get');
+		module.exports = Gun;
+	})(require, './core');
+
+	;require(function(module){
+		var Gun = require('./core');
+		var obj = Gun.obj, obj_is = obj.is, obj_put = obj.put, obj_map = obj.map, obj_empty = obj.empty;
+		var num = Gun.num, num_is = num.is;
+		var _soul = Gun.val.rel._, _field = '.';
+
+
+		;(function(){
+			Gun.chain.key = function(index, cb, opt){
+				if(!index){
+					if(cb){
+						cb.call(this, {err: Gun.log('No key!')});
+					}
+					return this;
+				}
+				var gun = this;
+				if(typeof opt === 'string'){
+					console.log("Please report this as an issue! key.opt.string");
+					return gun;
+				}
+				if(gun === gun._.root){if(cb){cb({err: Gun.log("Can't do that on root instance.")})};return gun}
+				opt = opt || {};
+				opt.key = index;
+				opt.any = cb || function(){};
+				opt.ref = gun.back(-1).get(opt.key);
+				opt.gun = opt.gun || gun;
+				gun.on(key, {as: opt});
+				if(!opt.data){
+					opt.res = Gun.on.stun(opt.ref);
+				}
+				return gun;
+			}
+			function key(at, ev){ var opt = this;
+				ev.off();
+				opt.soul = Gun.node.soul(at.put);
+				if(!opt.soul || opt.key === opt.soul){ return opt.data = {} }
+				opt.data = obj_put({}, keyed._, Gun.node.ify(obj_put({}, opt.soul, Gun.val.rel.ify(opt.soul)), '#'+opt.key+'#'));
+				(opt.res||iffe)(function(){
+					opt.ref.put(opt.data, opt.any, {soul: opt.key, key: opt.key});				
+				},opt);
+				if(opt.res){
+					opt.res();
+				}
+			}
+			function iffe(fn,as){fn.call(as||{})}
+			function keyed(f){
+				if(!f || !('#' === f[0] && '#' === f[f.length-1])){ return }
+				var s = f.slice(1,-1);
+				if(!s){ return }
+				return s;
+			}
+			keyed._ = '##';
+			Gun.on('next', function(at){
+				var gun = at.gun;
+				if(gun.back(-1) !== at.back){ return }
+				gun.on('in', pseudo, gun._);
+				gun.on('out', normalize, gun._);
+			});
+			function normalize(at){ var cat = this;
+				if(!at.put){
+					if(at.get){
+						search.call(at.gun? at.gun._ : cat, at);
+					}
+					return;
+				}
+				if(at.opt && at.opt.key){ return }
+				var put = at.put, graph = cat.gun.back(-1)._.graph;
+				Gun.graph.is(put, function(node, soul){
+					if(!Gun.node.is(graph['#'+soul+'#'], function each(rel,id){
+						if(id !== Gun.val.rel.is(rel)){ return }
+						if(rel = graph['#'+id+'#']){
+							Gun.node.is(rel, each);
+							return;
+						}
+						Gun.node.soul.ify(rel = put[id] = Gun.obj.copy(node), id);
+					})){ return }
+					Gun.obj.del(put, soul);
+				});
+			}
+			function search(at){ var cat = this;
+				var tmp;
+				if(!Gun.obj.is(tmp = at.get)){ return }
+				if(!Gun.obj.has(tmp, '#')){ return }
+				if((tmp = at.get) && (null === tmp['.'])){
+					tmp['.'] = '##';
+					return;
+				}
+				if((tmp = at.get) && Gun.obj.has(tmp, '.')){
+					if(tmp['#']){
+						cat = cat.gun.get(tmp['#'])._;
+					}
+					tmp = at['#'];
+					at['#'] = Gun.on.ask(proxy);
+				}
+				var tried = {};
+				function proxy(ack, ev){
+					var put = ack.put, lex = at.get;
+					if(!cat.pseudo || ack.via){ // TODO: BUG! MEMORY PERF! What about unsubscribing?
+						//ev.off();
+						//ack.via = ack.via || {};
+						return Gun.on.ack(tmp, ack);
+					}
+					if(ack.put){
+						if(!lex['.']){
+							ev.off();
+							return Gun.on.ack(tmp, ack);
+						}
+						if(obj_has(ack.put[lex['#']], lex['.'])){
+							ev.off();
+							return Gun.on.ack(tmp, ack);
+						}
+					}
+					Gun.obj.map(cat.seen, function(ref,id){ // TODO: BUG! In-memory versus future?
+						if(tried[id]){
+							return Gun.on.ack(tmp, ack);
+						}
+						tried[id] = true;
+						ref.on('out', {
+							gun: ref,
+							get: id = {'#': id, '.': at.get['.']},
+							'#': Gun.on.ask(proxy)
+						});
+					});
+				}
+			}
+			function pseudo(at, ev){ var cat = this;
+				// TODO: BUG! Pseudo can't handle plurals!?
+				if(cat.pseudo){
+					//ev.stun();return;
+					if(cat.pseudo === at.put){ return }
+					ev.stun();
+					cat.change = cat.changed || cat.pseudo;
+					cat.on('in', Gun.obj.to(at, {put: cat.put = cat.pseudo}));
+					return;
+				}
+				if(!at.put){ return }
+				var rel = Gun.val.rel.is(at.put[keyed._]);
+				if(!rel){ return }
+				var soul = Gun.node.soul(at.put), resume = ev.stun(resume), root = cat.gun.back(-1), seen = cat.seen = {};
+				cat.pseudo = cat.put = Gun.state.ify(Gun.node.ify({}, soul));
+				root.get(rel).on(each, {change: true});
+				function each(change){
+					Gun.node.is(change, map);
+				}
+				function map(rel, soul){
+					if(soul !== Gun.val.rel.is(rel)){ return }
+					if(seen[soul]){ return }
+					seen[soul] = root.get(soul).on(on, true);
+				}
+				function on(put){
+					if(!put){ return }
+					cat.pseudo = Gun.HAM.union(cat.pseudo, put) || cat.pseudo;
+					cat.change = cat.changed = put;
+					cat.put = cat.pseudo;
+					resume({
+						gun: cat.gun,
+						put: cat.pseudo,
+						get: soul
+						//via: this.at
+					});
+				}
+			}
+			var obj = Gun.obj, obj_has = obj.has;
+		}());
+
+	})(require, './key');
+
+	;require(function(module){
+		var Gun = require('./core');
+		Gun.chain.path = function(field, cb, opt){
+			var back = this, gun = back, tmp;
+			opt = opt || {}; opt.path = true;
+			if(gun === gun._.root){if(cb){cb({err: Gun.log("Can't do that on root instance.")})}return gun}
+			if(typeof field === 'string'){
+				tmp = field.split(opt.split || '.');
+				if(1 === tmp.length){
+					gun = back.get(field, cb, opt);
+					gun._.opt = opt;
+					return gun;
+				}
+				field = tmp;
+			}
+			if(field instanceof Array){
+				if(field.length > 1){
+					gun = back;
+					var i = 0, l = field.length;
+					for(i; i < l; i++){
+						gun = gun.get(field[i], (i+1 === l)? cb : null, opt);
+					}
+					//gun.back = back; // TODO: API change!
+				} else {
+					gun = back.get(field[0], cb, opt);
+				}
+				gun._.opt = opt;
+				return gun;
+			}
+			if(!field && 0 != field){
+				return back;
+			}
+			gun = back.get(''+field, cb, opt);
+			gun._.opt = opt;
+			return gun;
+		}
+	})(require, './path');
+
+	;require(function(module){
+		var Gun = require('./core');
+		Gun.chain.on = function(tag, arg, eas, as){
+			var gun = this, at = gun._, tmp, act, off;
+			if(typeof tag === 'string'){
+				if(!arg){ return at.on(tag) }
+				act = at.on(tag, arg, eas || at, as);
+				if(eas && eas.gun){
+					(eas.subs || (eas.subs = [])).push(act);
+				}
+				off = function() {
+					if (act && act.off) act.off();
+					off.off();
+				};
+				off.off = gun.off.bind(gun) || noop;
+				gun.off = off;
+				return gun;
+			}
+			var opt = arg;
+			opt = (true === opt)? {change: true} : opt || {};
+			opt.ok = tag;
+			opt.last = {};
+			gun.get(ok, opt); // TODO: PERF! Event listener leak!!!????
+			return gun;
+		}
+
+		function ok(at, ev){ var opt = this;
+			if(u === at.put){ return }
+			var gun = at.gun, cat = gun._, data = cat.put || at.put, tmp = opt.last, id = cat.id+at.get;
+			if(opt.change){
+				data = at.put;
+			}
+			// DEDUPLICATE // TODO: NEEDS WORK! BAD PROTOTYPE
+			if(tmp.put === data && tmp.get === id && !Gun.node.soul(data)){ return }
+			tmp.put = data;
+			tmp.get = id;
+			// DEDUPLICATE // TODO: NEEDS WORK! BAD PROTOTYPE
+			cat.last = data;
+			if(opt.as){
+				opt.ok.call(opt.as, at, ev);
+			} else {
+				opt.ok.call(gun, data, at.get, at, ev);
+			}
+		}
+
+		Gun.chain.val = function(cb, opt){
+			var gun = this, at = gun._, value = at.put;
+			if(!at.stun && u !== value){
+				cb.call(gun, value, at.get);
+				return gun;
+			}
+			if(cb){
+				(opt = opt || {}).ok = cb;
+				opt.cat = at;
+				gun.get(val, {as: opt});
+				opt.async = at.stun? 1 : true;
+			}
+			return gun;
+		}
+
+		function val(at, ev, to){
+			var opt = this.as, gun = at.gun, cat = gun._, data = cat.put || at.put;
+			if(u === data){
+				return;
+			}
+			if(ev.wait){ clearTimeout(ev.wait) }
+			if(!to && (true === opt.async) && 0 !== opt.wait){
+				ev.wait = setTimeout(function(){
+					val.call({as:opt}, at, ev, ev.wait || 1)
+				}, opt.wait || 99);
+				return;
+			}
+			ev.off();
+			opt.ok.call(at.gun || opt.gun, data, at.get);
+		}
+
+		Gun.chain.off = function(){
+			var gun = this, at = gun._, tmp;
+			var back = at.back || {}, cat = back._;
+			if(!cat){ return }
+			if(tmp = cat.next){
+				if(tmp[at.get]){
+					obj_del(tmp, at.get);
+				} else {
+					obj_map(tmp, function(path, key){
+						if(gun !== path){ return }
+						obj_del(tmp, key);
+					});
+				}
+			}
+			if((tmp = gun.back(-1)) === back){
+				obj_del(tmp.graph, at.get);
+			}
+			if(at.ons && (tmp = at.ons['@$'])){
+				obj_map(tmp.s, function(ev){
+					ev.off();
+				});
+			}
+			return gun;
+		}
+		var obj = Gun.obj, obj_has = obj.has, obj_del = obj.del, obj_to = obj.to;
+		var val_rel_is = Gun.val.rel.is;
+		var empty = {}, u;
+	})(require, './on');
+
+	;require(function(module){
+		var Gun = require('./core');
+		Gun.chain.not = function(cb, opt, t){
+			var gun = this, at = Gun.obj.to(gun._, {not: {not: cb}});
+			gun.get(ought, {as: at});
+			return gun;
+		}
+		function ought(cat, ev){ ev.off(); var at = this; // TODO: BUG! Is this correct?
+			if(cat.err || cat.put){ return }
+			if(!at.not || !at.not.not){ return }
+			//ev.stun(); // TODO: BUG? I think this is correct. NOW INCORRECT because as things mutate we might want to retrigger!
+			at.not.not.call(at.gun, at.get, function(){ console.log("Please report this bug on https://gitter.im/amark/gun and in the issues."); need.to.implement; });
+		}
+	})(require, './not');
+
+	;require(function(module){
+		var Gun = require('./core');
+		Gun.chain.map = function(cb, opt, t){
+			var gun = this, cat = gun._, chain = cat.map, ons = [], act, off;
+			//cb = cb || function(){ return this } // TODO: API BREAKING CHANGE! 0.5 Will behave more like other people's usage of `map` where the passed callback is a transform function. By default though, if no callback is specified then it will use a transform function that returns the same thing it received.
+			if(!chain){
+				chain = cat.map = gun.chain();
+				var list = (cat = chain._).list = cat.list || {};
+				(ons[ons.length] = chain.on('in')).map = {};
+				/*
+					Attempted merge with alancnet's `off` support, we'll see if it works.
+				*/
+				if(opt !== false){
+					ons[ons.length] = gun.on(map, {change: true, as: cat});
+				}
+			}
+			if(cb){
+				ons[ons.length] = chain.on(cb);
+			}
+			off = function() {
+				while (ons.length) {
+					act = ons.pop();
+					if (act && act.off) act.off();
+				}
+				return off.off();
+			};
+			off.off = chain.off.bind(chain) || noop;
+			chain.off = off;
+			return chain;
+		}
+		Gun.chain.map = function(cb, opt, t){
+			var gun = this, cat = gun._, chain = cat.fields, ons = [], act, off;
+			//cb = cb || function(){ return this } // TODO: API BREAKING CHANGE! 0.5 Will behave more like other people's usage of `map` where the passed callback is a transform function. By default though, if no callback is specified then it will use a transform function that returns the same thing it received.
+			if(chain){ return chain }
+			cat.map = {};
+			chain = cat.fields = gun.chain();
+			//chain._.set = {};
+			//gun.on('in', map, chain._);
+			if(cb){
+				chain.on(cb);
+			}
+			return chain;
+		}
+		function map(at,ev){
+			var cat = this, gun = at.gun || this.back, tac = gun._;
+			obj_map(at.put, each, {gun:gun, cat: cat, id: tac.id||at.get, at: at});
+		}
+		function each(v,f){
+			if(n_ === f){ return }
+			var gun = this.gun, cat = this.cat;
+			//console.debug(7, "-- EACH -->", f, v);
+			var id = this.id;if(cat.set[id+f]){ return } cat.set[id+f] = 1;
+			cat.on('in', {gun: gun.get(f, null, {path: true}), get: f, put: v, via: this.at});
+		}
+		var obj_map = Gun.obj.map, noop = function(){}, event = {stun: noop, off: noop}, n_ = Gun.node._;
+	})(require, './map');
+
+	;require(function(module){
+		var Gun = require('./core');
+		Gun.chain.init = function(){ // TODO: DEPRECATE?
+			(this._.opt = this._.opt || {}).init = true;
+			return this.back(-1).put(Gun.node.ify({}, this._.get), null, this._.get);
+		}
+	})(require, './init');
+
+	;require(function(module){
+		var Gun = require('./core');
+		Gun.chain.set = function(item, cb, opt){
+			var gun = this, soul;
+			cb = cb || function(){};
+			if (soul = Gun.node.soul(item)) return gun.set(gun.get(soul), cb, opt);
+			if (Gun.obj.is(item) && !Gun.is(item)) return gun.set(gun._.root.put(item), cb, opt);
+			return item.val(function(node){
+				var put = {}, soul = Gun.node.soul(node);
+				if(!soul){ return cb.call(gun, {err: Gun.log('Only a node can be linked! Not "' + node + '"!')}) }
+				gun.put(Gun.obj.put(put, soul, Gun.val.rel.ify(soul)), cb, opt);
+			},{wait:0});
+		}
+	})(require, './set');
+
+	;require(function(module){
+		if(typeof Gun === 'undefined'){ return } // TODO: localStorage is Browser only. But it would be nice if it could somehow plugin into NodeJS compatible localStorage APIs?
+
+		var root, noop = function(){};
+		if(typeof window !== 'undefined'){ root = window }
+		var store = root.localStorage || {setItem: noop, removeItem: noop, getItem: noop};
+
+		function put(at){ var err, id, opt, root = at.gun._.root;
+			this.to.next(at);
+			(opt = {}).prefix = (at.opt || opt).prefix || at.gun.back('opt.prefix') || 'gun/';
+			Gun.graph.is(at.put, function(node, soul){
+				//try{store.setItem(opt.prefix + soul, Gun.text.ify(node));
+				// TODO: BUG! PERF! Biggest slowdown is because of localStorage stringifying larger and larger nodes!
+				try{store.setItem(opt.prefix + soul, Gun.text.ify(root._.graph[soul]||node));
+				}catch(e){ err = e || "localStorage failure" }
+			});
+			//console.log('@@@@@@@@@@local put!');
+			if(Gun.obj.empty(at.gun.back('opt.peers'))){
+				Gun.on.ack(at, {err: err, ok: 0}); // only ack if there are no peers.
+			}
+		}
+		function get(at){
+			this.to.next(at);
+			var gun = at.gun, lex = at.get, soul, data, opt, u;
+			//setTimeout(function(){
+			(opt = at.opt || {}).prefix = opt.prefix || at.gun.back('opt.prefix') || 'gun/';
+			if(!lex || !(soul = lex[Gun._.soul])){ return }
+			data = Gun.obj.ify(store.getItem(opt.prefix + soul) || null);
+			if(!data){ // localStorage isn't trustworthy to say "not found".
+				if(Gun.obj.empty(gun.back('opt.peers'))){
+					gun.back(-1).on('in', {'@': at['#']});
+				}
+				return;
+			}
+			if(Gun.obj.has(lex, '.')){var tmp = data[lex['.']];data = {_: data._};if(u !== tmp){data[lex['.']] = tmp}}
+			//console.log('@@@@@@@@@@@@local get', data, at);
+			gun.back(-1).on('in', {'@': at['#'], put: Gun.graph.node(data)});
+			//},11);
+		}
+		Gun.on('put', put);
+		Gun.on('get', get);
+	})(require, './adapters/localStorage');
+
+	;require(function(module){
+		var Gun = require('./core');
+
+		// Check for stone-age browsers.
+		if (typeof JSON === 'undefined') {
+			throw new Error(
+				'Gun depends on JSON. Please load it first:\n' +
+				'ajax.cdnjs.com/ajax/libs/json2/20110223/json2.js'
+			);
+		}
+
+		function Client (url, options, wscOptions ) {
+			if (!(this instanceof Client)) {
+				return new Client(url, options, wscOptions);
+			}
+
+			this.url = Client.formatURL(url);
+			this.socket = null;
+			this.queue = [];
+			this.sid = Gun.text.random(10);
+
+			this.on = Gun.on;
+
+			this.options = options || {};
+			this.options.wsc = wscOptions;
+			this.resetBackoff();
+		}
+
+		Client.prototype = {
+			constructor: Client,
+
+			drainQueue: function () {
+				var queue = this.queue;
+				var client = this;
+
+				// Reset the queue.
+				this.queue = [];
+
+				// Send each message.
+				queue.forEach(function (msg) {
+					client.send(msg);
+				});
+
+				return queue.length;
+			},
+
+			connect: function () {
+				var client = this;
+				var socket = new Client.WebSocket(this.url, this.options.wsc.protocols, this.options.wsc );
+				this.socket = socket;
+
+				// Forward messages into the emitter.
+				socket.addEventListener('message', function (msg) {
+					client.on('message', msg);
+				});
+
+				// Reconnect on close events.
+				socket.addEventListener('close', function () {
+					client.scheduleReconnect();
+				});
+
+				// Send the messages in the queue.
+				this.ready(function () {
+					client.drainQueue();
+				});
+
+				return socket;
+			},
+
+			resetBackoff: function () {
+				var backoff = this.options;
+
+				this.backoff = {
+					time: backoff.time || 100,
+					max: backoff.max || 2000,
+					factor: backoff.factor || 2
+				};
+
+				return this.backoff;
+			},
+
+			nextBackoff: function () {
+				var backoff = this.backoff;
+				var next = backoff.time * backoff.factor;
+				var max = backoff.max;
+
+				if (next > max) {
+					next = max;
+				}
+
+				return (backoff.time = next);
+			},
+
+			// Try to efficiently reconnect.
+			scheduleReconnect: function () {
+				var client = this;
+				var time = this.backoff.time;
+				this.nextBackoff();
+
+				setTimeout(function () {
+					client.connect();
+
+					client.ready(function () {
+						client.resetBackoff();
+					});
+				}, time);
+			},
+
+			isClosed: function () {
+				var socket = this.socket;
+
+				if (!socket) {
+					return true;
+				}
+
+				var state = socket.readyState;
+
+				if (state === socket.CLOSING || state === socket.CLOSED) {
+					return true;
+				}
+
+				return false;
+			},
+
+			ready: function (callback) {
+				var socket = this.socket;
+				var state = socket.readyState;
+
+				if (state === socket.OPEN) {
+					callback();
+					return;
+				}
+
+				if (state === socket.CONNECTING) {
+					socket.addEventListener('open', callback);
+				}
+			},
+
+			send: function (msg) {
+				if (this.isClosed()) {
+					this.queue.push(msg);
+
+					// Will send once connected.
+					this.connect();
+					return false;
+				}
+
+				var socket = this.socket;
+
+				// Make sure the socket is open.
+				this.ready(function () {
+					socket.send(msg);
+				});
+
+				return true;
+			}
+		};
+
+		if (typeof window !== 'undefined') {
+			Client.WebSocket = window.WebSocket ||
+				window.webkitWebSocket ||
+				window.mozWebSocket ||
+				null;
+		}
+
+		Client.isSupported = !!Client.WebSocket;
+		
+		if(!Client.isSupported){ return } // TODO: For now, don't do anything in browsers/servers that don't work. Later, use JSONP fallback and merge with server code?
+
+		// Ensure the protocol is correct.
+		Client.formatURL = function (url) {
+			return url.replace('http', 'ws');
+		};
+
+		// Send a message to a group of peers.
+		Client.broadcast = function (urls, msg) {
+			var pool = Client.pool;
+			msg.headers = msg.headers || {};
+
+			Gun.obj.map(urls, function (options, addr) {
+
+				var url = Client.formatURL(addr);
+
+				var peer = pool[url];
+
+				var envelope = {
+					headers: Gun.obj.to(msg.headers, {
+						'gun-sid': peer.sid
+					}),
+					body: msg.body
+				};
+
+				var serialized = Gun.text.ify(envelope);
+
+				peer.send(serialized);
+			});
+
+		};
+
+		// A map of URLs to client instances.
+		Client.pool = {};
+
+		// Close all WebSockets when the window closes.
+		if (typeof window !== 'undefined') {
+			window.addEventListener('unload', function () {
+				Gun.obj.map(Client.pool, function (client) {
+					if (client.isClosed()) {
+						return;
+					}
+
+					client.socket.close();
+				});
+			});
+		}
+
+		// Define client instances as gun needs them.
+		// Sockets will not be opened until absolutely necessary.
+		Gun.on('opt', function (ctx) {
+			this.to.next(ctx);
+
+			var gun = ctx.gun;
+			var peers = gun.back('opt.peers') || {};
+
+			Gun.obj.map(peers, function (options, addr) {
+				var url = Client.formatURL(addr);
+
+				// Ignore clients we've seen before.
+				if (Client.pool.hasOwnProperty(url)) {
+					return;
+				}
+
+				var client = new Client(url, options.backoff, gun.back('opt.wsc') || {protocols:null});
+
+				// Add it to the pool.
+				Client.pool[url] = client;
+
+				// Listen to incoming messages.
+				client.on('message', function (msg) {
+					var data;
+
+					try {
+						data = Gun.obj.ify(msg.data);
+					} catch (err) {
+						// Invalid message, discard it.
+						return;
+					}
+
+					if (!data || !data.body) {
+						return;
+					}
+
+					gun.on('in', data.body);
+				});
+			});
+		});
+
+		function request (peers, ctx) {
+			if (Client.isSupported) {
+				Client.broadcast(peers, ctx);
+			}
+		}
+
+		// Broadcast the messages.
+		Gun.on('out', function (ctx) {
+			this.to.next(ctx);
+			var gun = ctx.gun;
+			var peers = gun.back('opt.peers') || {};
+			var headers = gun.back('opt.headers') || {};
+			// Validate.
+			if (Gun.obj.empty(peers)) {
+				return;
+			}
+
+			request(peers, {body: ctx, headers: headers});
+		});
+
+		request.jsonp = function (opt, cb) {
+			request.jsonp.ify(opt, function (url) {
+				if (!url) {
+					return;
+				}
+				request.jsonp.send(url, function (err, reply) {
+					cb(err, reply);
+					request.jsonp.poll(opt, reply);
+				}, opt.jsonp);
+			});
+		};
+		request.jsonp.send = function (url, cb, id) {
+			var js = document.createElement('script');
+			js.src = url;
+			js.onerror = function () {
+				(window[js.id] || function () {})(null, {
+					err: 'JSONP failed!'
+				});
+			};
+			window[js.id = id] = function (res, err) {
+				cb(err, res);
+				cb.id = js.id;
+				js.parentNode.removeChild(js);
+				delete window[cb.id];
+			};
+			js.async = true;
+			document.getElementsByTagName('head')[0].appendChild(js);
+			return js;
+		};
+		request.jsonp.poll = function (opt, res) {
+			if (!opt || !opt.base || !res || !res.headers || !res.headers.poll) {
+				return;
+			}
+			var polls = request.jsonp.poll.s = request.jsonp.poll.s || {};
+			polls[opt.base] = polls[opt.base] || setTimeout(function () {
+				var msg = {
+					base: opt.base,
+					headers: { pull: 1 }
+				};
+
+				request.each(opt.headers, function (header, name) {
+					msg.headers[name] = header;
+				});
+
+				request.jsonp(msg, function (err, reply) {
+					delete polls[opt.base];
+
+					var body = reply.body || [];
+					while (body.length && body.shift) {
+						var res = reply.body.shift();
+						if (res && res.body) {
+							request.createServer.ing(res, function () {
+								request(opt.base, null, null, res);
+							});
+						}
+					}
+				});
+			}, res.headers.poll);
+		};
+		request.jsonp.ify = function (opt, cb) {
+			var uri = encodeURIComponent, query = '?';
+			if (opt.url && opt.url.pathname) {
+				query = opt.url.pathname + query;
+			}
+			query = opt.base + query;
+			request.each((opt.url || {}).query, function (value, key) {
+				query += (uri(key) + '=' + uri(value) + '&');
+			});
+			if (opt.headers) {
+				query += uri('`') + '=' + uri(
+					JSON.stringify(opt.headers)
+				) + '&';
+			}
+			if (request.jsonp.max < query.length) {
+				return cb();
+			}
+			var random = Math.floor(Math.random() * (0xffff + 1));
+			query += (uri('jsonp') + '=' + uri(opt.jsonp = 'P' + random));
+			if (opt.body) {
+				query += '&';
+				var w = opt.body, wls = function (w, l, s) {
+					return uri('%') + '=' + uri(w+'-'+(l||w)+'/'+(s||w)) + '&' + uri('$') + '=';
+				}
+				if (typeof w != 'string') {
+					w = JSON.stringify(w);
+					query += uri('^') + '=' + uri('json') + '&';
+				}
+				w = uri(w);
+				var i = 0, l = w.length
+				, s = request.jsonp.max - (query.length + wls(l.toString()).length);
+				if (s < 0){
+					return cb();
+				}
+				while (w) {
+					cb(query + wls(i, (i += s), l) + w.slice(0, i));
+					w = w.slice(i);
+				}
+			} else {
+				cb(query);
+			}
+		};
+		request.jsonp.max = 2000;
+		request.each = function (obj, cb, as) {
+			if (!obj || !cb) {
+				return;
+			}
+			for (var key in obj) {
+				if (obj.hasOwnProperty(key)) {
+					cb.call(as, obj[key], key);
+				}
+			}
+		};
+		module.exports = Client;
+	})(require, './polyfill/request');
+
+}());