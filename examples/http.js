--- conflicted
+++ resolved
@@ -1,42 +1,25 @@
-<<<<<<< HEAD
-var path = require('path');
-var http = require('http');
-var fs = require('fs');
-
-var port = process.env.OPENSHIFT_NODEJS_PORT || process.env.VCAP_APP_PORT || process.env.PORT || process.argv[2] || 8080;
-var ip = process.env.OPENSHIFT_NODEJS_IP || '127.0.0.1';
-
-var Gun = require('gun');
-var gun = Gun({
-=======
-var port = process.env.OPENSHIFT_NODEJS_PORT || process.env.VCAP_APP_PORT || process.env.PORT || process.argv[2] || 8080;
-
-var Gun = require('../');
-var gun = Gun({ 
->>>>>>> 583cb06f
-	file: 'data.json',
-	s3: {
-		key: '', // AWS Access Key
-		secret: '', // AWS Secret Token
-		bucket: '' // The bucket you want to save into
-	}
-});
-
-var server = http.createServer(function(req, res){
-	if(gun.wsp.server(req, res)){
-		return; // filters gun requests!
-	}
-	fs.createReadStream(path.join(__dirname, req.url)).on('error',function(){ // static files!
-		res.writeHead(200, {'Content-Type': 'text/html'});
-		res.end(fs.readFileSync(path.join(__dirname, 'index.html'))); // or default to index
-	}).pipe(res); // stream
-});
-gun.wsp(server);
-server.listen(port, ip);
-
-<<<<<<< HEAD
-console.log('Server started on port', port, 'with /gun');
-=======
-console.log('Server started on port ' + port + ' with /gun');
-
->>>>>>> 583cb06f
+var port = process.env.OPENSHIFT_NODEJS_PORT || process.env.VCAP_APP_PORT || process.env.PORT || process.argv[2] || 8080;
+
+var Gun = require('../');
+var gun = Gun({ 
+	file: 'data.json',
+	s3: {
+		key: '', // AWS Access Key
+		secret: '', // AWS Secret Token
+		bucket: '' // The bucket you want to save into
+	}
+});
+
+var server = require('http').createServer(function(req, res){
+	if(gun.wsp.server(req, res)){ 
+		return; // filters gun requests!
+	}
+	require('fs').createReadStream(require('path').join(__dirname, req.url)).on('error',function(){ // static files!
+		res.writeHead(200, {'Content-Type': 'text/html'});
+		res.end(require('fs').readFileSync(require('path').join(__dirname, 'index.html'))); // or default to index
+	}).pipe(res); // stream
+});
+gun.wsp(server);
+server.listen(port);
+
+console.log('Server started on port ' + port + ' with /gun');