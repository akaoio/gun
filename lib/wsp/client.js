/*
	eslint-disable
	no-warning-comments,
	no-underscore-dangle,
*/
'use strict';

var Gun = require('../../gun');
var Socket = require('./Peer');
var Pool = require('./Pool');

// Maps URLs to sockets.
// Shared between all gun instances.
var sockets = Pool();
var sid = Gun.text.random();

/**
 * Take a map of URLs pointing to options and ensure the
 * urls are using the WS protocol.
 * @param  {Object} peers - Any object with URLs as keys.
 * @return {Object} - Object with normalized URL keys.
 */
function normalizeURLs (peers) {
	var formatted = {};

	Object.keys(peers).forEach(function (url) {
		var options = peers[url];
		var id = Socket.formatURL(url);
		formatted[id] = options;
	});

	return formatted;
}

/**
 * Turns a map of URLs into a socket pool.
 * @param  {Object} peers - Any object with URLs as keys.
 * @return {Pool} - A pool of sockets corresponding to the URLs.
 */
function getSocketSubset (peers) {
	var urls = normalizeURLs(peers);

	return sockets.filter(function (socket) {
		return urls.hasOwnProperty(socket.url);
	});
}

Gun.on('out', function (ctx) {
	this.to.next(ctx);
	var gun = ctx.gun;
	var opt = ctx.opt || {};
<<<<<<< HEAD
	var peers = opt.peers || gun.back('opt.peers');
=======
	var peers = opt.peers || gun.Back('opt.peers');
	var headers = opt.headers || gun.Back('opt.headers') || {};
>>>>>>> e141a4c2

	if (!peers) {
		return;
	}

	var subset = getSocketSubset(peers);

	headers['gun-sid'] = sid;
	subset.send({
		headers: headers,
		body: ctx,
	});
});

// Open any new sockets listed,
// adding them to the global pool.
Gun.on('opt', function (context) {
	var gun = context.gun;
	var root = gun.back(Infinity);

	var peers = gun.back('opt.peers') || {};

	Gun.obj.map(peers, function (options, url) {
		if (sockets[url]) {
			return;
		}
		if (!options.wsc){ options.wsc = gun.back('opt.wsc') || { protocols:null }; }

		var socket = Socket(url, options);
		sockets.add(url, socket);

		socket.on('message', function (msg) {
			var request;

			try {
				request = JSON.parse(msg);
			} catch (error) {
				return;
			}

			// Validate the request.
			if (!request || !request.body) {
				return;
			}
			
			root.on('in', request.body);
		});
	});
	this.to.next(context);
});<|MERGE_RESOLUTION|>--- conflicted
+++ resolved
@@ -49,12 +49,8 @@
 	this.to.next(ctx);
 	var gun = ctx.gun;
 	var opt = ctx.opt || {};
-<<<<<<< HEAD
 	var peers = opt.peers || gun.back('opt.peers');
-=======
-	var peers = opt.peers || gun.Back('opt.peers');
-	var headers = opt.headers || gun.Back('opt.headers') || {};
->>>>>>> e141a4c2
+	var headers = opt.headers || gun.back('opt.headers') || {};
 
 	if (!peers) {
 		return;
