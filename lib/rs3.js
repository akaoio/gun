var Gun = require('../gun');
var Radisk = require('./radisk');
var fs = require('fs');
var Radix = Radisk.Radix;
var u, AWS;

Gun.on('create', function(root){
	this.to.next(root);
	var opt = root.opt;
<<<<<<< HEAD
	if(!(opt.s3 && opt.s3.bucket) && !process.env.AWS_S3_BUCKET){ return }
=======
	if(!opt.s3 && !process.env.AWS_S3_BUCKET){ return }
>>>>>>> 86e78f1e
	opt.batch = opt.batch || (1000 * 10);
	opt.until = opt.until || (1000 * 3);
	opt.chunk = opt.chunk || (1024 * 1024 * 10); // 10MB

	try{AWS = require('aws-sdk');
	}catch(e){
		console.log("aws-sdk is no longer included by default, you must add it to your package.json! `npm install aws-sdk`.");
		AWS_SDK_NOT_INSTALLED;
	}

	var opts = opt.s3 || (opt.s3 = {});
	opts.bucket = opts.bucket || process.env.AWS_S3_BUCKET;
	opts.region = opts.region || process.AWS_REGION || "us-east-1";
	opts.accessKeyId = opts.key = opts.key || opts.accessKeyId || process.env.AWS_ACCESS_KEY_ID;
	opts.secretAccessKey = opts.secret = opts.secret || opts.secretAccessKey || process.env.AWS_SECRET_ACCESS_KEY;

	if(opt.fakes3 = opt.fakes3 || process.env.fakes3){
		opts.endpoint = opt.fakes3;
		opts.sslEnabled = false;
		opts.bucket = opts.bucket.replace('.','p');
	}

	opts.config = new AWS.Config(opts);
	opts.s3 = opts.s3 || new AWS.S3(opts.config);

	opt.store = opt.store || Store(opt);
});

function Store(opt){
	opt = opt || {};
	opt.file = String(opt.file || 'radata');
	var opts = opt.s3, s3 = opts.s3;
	var c = {p: {}, g: {}, l: {}};
	
	var store = function Store(){};
	if(Store[opt.file]){
		console.log("Warning: reusing same S3 store and options as 1st.");
		return Store[opt.file];
	}
	Store[opt.file] = store;

	store.put = function(file, data, cb){
		var params = {Bucket: opts.bucket, Key: file, Body: data};
		//console.log("RS3 PUT ---->", (data||"").slice(0,20));
		Gun.obj.del(c.g, file);
		Gun.obj.del(c.l, 1);
    s3.putObject(params, cb);
	};
	store.get = function(file, cb){
		if(c.g[file]){ return c.g[file].push(cb) }
		var cbs = c.g[file] = [cb];
		var params = {Bucket: opts.bucket, Key: file||''};
		//console.log("RS3 GET ---->", file);
		s3.getObject(params, function(err, ack){
			//console.log("RS3 GOT <----", err, file, cbs.length, ((ack||{}).Body||'').toString().slice(0,20));
			Gun.obj.del(c.g, file);
			var data, cbe = function(cb){
				if(!ack){ cb(null); return; }
				cb(err, data);
			};
			data = (ack||{}).Body; //if(data = (ack||{}).Body){ data = data.toString() }
			Gun.obj.map(cbs, cbe);
		});
	};
	store.list = function(cb, match, params, cbs){
		if(!cbs){
			if(c.l[1]){ return c.l[1].push(cb) }
			cbs = c.l[1] = [cb];
		}
		params = params || {Bucket: opts.bucket};
		//console.log("RS3 LIST --->");
		s3.listObjectsV2(params, function(err, data){
			//console.log("RS3 LIST <---", err, data, cbs.length);
			if(err){ return Gun.log(err, err.stack) }
			var IT = data.IsTruncated, cbe = function(cb){
				if(cb.end){ return }
				if(Gun.obj.map(data.Contents, function(content){
					return cb(content.Key);
				})){ cb.end = true; return }
				if(IT){ return }
				// Stream interface requires a final call to know when to be done.
				cb.end = true; cb();
			}
			Gun.obj.map(cbs, cbe);
			if(!IT){ Gun.obj.del(c.l, 1); return }
	    params.ContinuationToken = data.NextContinuationToken;
	  	store.list(cb, match, params, cbs);
    });
	};
	//store.list(function(){ return true });
	return store;
}

module.exports = Store;<|MERGE_RESOLUTION|>--- conflicted
+++ resolved
@@ -7,11 +7,7 @@
 Gun.on('create', function(root){
 	this.to.next(root);
 	var opt = root.opt;
-<<<<<<< HEAD
-	if(!(opt.s3 && opt.s3.bucket) && !process.env.AWS_S3_BUCKET){ return }
-=======
 	if(!opt.s3 && !process.env.AWS_S3_BUCKET){ return }
->>>>>>> 86e78f1e
 	opt.batch = opt.batch || (1000 * 10);
 	opt.until = opt.until || (1000 * 3);
 	opt.chunk = opt.chunk || (1024 * 1024 * 10); // 10MB
