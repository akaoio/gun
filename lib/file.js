--- conflicted
+++ resolved
@@ -73,59 +73,6 @@
 	file.gun = gun;
 });
 
-<<<<<<< HEAD
-	// queue writes, adapted from https://github.com/toolness/jsondown/blob/master/jsondown.js
-	var isWriting = false, queuedWrites = [];
-	function writeFile(cb) {
-		if(isWriting) return queuedWrites.push(cb);
-		isWriting = true;
-		var contents = JSON.stringify(all, null, 2);
-		fs.writeFile(opts.file, contents, function(err) {
-			var batch = queuedWrites.splice(0);
-			isWriting = false;
-			cb(err);
-			if(batch.length)
-				writeFile( function(err) {
-					batch.forEach( function(cb) { cb(err); } )
-		    });
-		});
-  }
-
-	gun.opt({wire: {
-		get: function get(lex, cb, o){
-			var node, soul = lex[Gun._.soul];
-			setImmediate(function(){
-			node = all.nodes[soul];
-			if(!node){ return cb(null) }
-			cb(null, node);
-			node = Gun.is.node.soul.ify({}, soul);
-			cb(null, node); // end.
-			cb(null, {}); // done.
-			});
-		},
-		put: function(graph, cb, o){
-			for (key in gun.__.graph) all.nodes[key]=gun.__.graph[key]||graph[key];
-			writeFile(cb);
-		}/*,
-		all: function(list, opt, cb) {
-			opt = opt || {};
-			opt.from = opt.from || '';
-			opt.start = opt.from + (opt.start || '');
-			if(opt.end){ opt.end = opt.from + opt.end }
-			var match = {};
-			cb = cb || function(){};
-			Gun.obj.map(list, function(soul, key){
-				var end = opt.end || key;
-				if(key.indexOf(opt.from) === 0 && opt.start <= key && (key <= end || key.indexOf(end) === 0)){
-					if(opt.upto){
-						if(key.slice(opt.from.length).indexOf(opt.upto) === -1){
-							yes(soul, key);
-						}
-					} else {
-						yes(soul, key);
-					}
-				}
-=======
 (function test(){
 	return;
 	try{
@@ -146,7 +93,6 @@
 			var count = 0;
 			Gun.obj.map(graph, function(node){
 				count += node.index;
->>>>>>> 583cb06f
 			});
 			console.log((expect && expect === count)? "WRITE SUCCESS! - RUN AGAIN" : "FAIL!");
 		},100);
