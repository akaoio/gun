<<<<<<< HEAD
;(function(){
	console.log("Hello wonderful person! :) I'm mark@gunDB.io, message me for help or with hatemail. I want to hear from you! <3");
	var Gun = require('../gun');
	require('./s3');
	require('./file');
	require('./wsp');
	module.exports = Gun;
}());
=======
;(function(){
	var Gun = require('../gun');
	//require('./s3');
	require('./wsp/server');
	require('./file');
	Gun.log(
		'Hello wonderful person! :)\n' +
		'I\'m mark@gunDB.io, message me for help or with hatemail. ' +
		'I want to hear from you! <3'
	);
	Gun.log('NOTE: S3 driver not updated to 0.5 yet!');
	module.exports = Gun;
}());
>>>>>>> 583cb06f
<|MERGE_RESOLUTION|>--- conflicted
+++ resolved
@@ -1,13 +1,3 @@
-<<<<<<< HEAD
-;(function(){
-	console.log("Hello wonderful person! :) I'm mark@gunDB.io, message me for help or with hatemail. I want to hear from you! <3");
-	var Gun = require('../gun');
-	require('./s3');
-	require('./file');
-	require('./wsp');
-	module.exports = Gun;
-}());
-=======
 ;(function(){
 	var Gun = require('../gun');
 	//require('./s3');
@@ -20,5 +10,4 @@
 	);
 	Gun.log('NOTE: S3 driver not updated to 0.5 yet!');
 	module.exports = Gun;
-}());
->>>>>>> 583cb06f
+}());