--- conflicted
+++ resolved
@@ -37,11 +37,7 @@
 	}
 	GET.turn = function(msg, route, turn){
 		var tmp = msg['#'], tag = dup.s[tmp], next;
-<<<<<<< HEAD
 		if(!tmp || !tag){ return } // message timed out, GUN may require us to relay, tho AXE does not like that. Rethink?
-=======
-		if((!tmp)||(!tag)) { return }
->>>>>>> 9d94b433
 		// Ideas: Save a random seed that sorts the route, store it and the index. // Or indexing on lowest latency is probably better.
 		clearTimeout(tag.lack);
 		if(tag.ack && (tmp = tag['##']) && msg['##'] === tmp){ return } // hashes match, stop asking other peers!
