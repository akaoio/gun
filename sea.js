;(function(){

  /* UNBUILD */
  function USE(arg, req){
    return req? require(arg) : arg.slice? USE[R(arg)] : function(mod, path){
      arg(mod = {exports: {}});
      USE[R(path)] = mod.exports;
    }
    function R(p){
      return p.split('/').slice(-1).toString().replace('.js','');
    }
  }
  if(typeof module !== "undefined"){ var MODULE = module }
  /* UNBUILD */

  ;USE(function(module){
    // Security, Encryption, and Authorization: SEA.js
    // MANDATORY READING: https://gun.eco/explainers/data/security.html
    // IT IS IMPLEMENTED IN A POLYFILL/SHIM APPROACH.
    // THIS IS AN EARLY ALPHA!

    if(typeof window !== "undefined"){ module.window = window }

    var tmp = module.window || module;
    var SEA = tmp.SEA || {};

    if(SEA.window = module.window){ SEA.window.SEA = SEA }

    try{ if(typeof MODULE !== "undefined"){ MODULE.exports = SEA } }catch(e){}
    module.exports = SEA;
  })(USE, './root');

  ;USE(function(module){
    var SEA = USE('./root');
    try{ if(SEA.window){
      if(location.protocol.indexOf('s') < 0
      && location.host.indexOf('localhost') < 0
      && location.protocol.indexOf('file:') < 0){
        location.protocol = 'https:'; // WebCrypto does NOT work without HTTPS!
      }
    } }catch(e){}
  })(USE, './https');

  ;USE(function(module){
    if(typeof btoa === "undefined"){
      if(typeof Buffer === "undefined") {
        global.Buffer = require("buffer").Buffer
      }
      global.btoa = function (data) { return Buffer.from(data, "binary").toString("base64"); };
      global.atob = function (data) { return Buffer.from(data, "base64").toString("binary"); };
    }
  })(USE, './base64');

  ;USE(function(module){
    USE('./base64');
    // This is Array extended to have .toString(['utf8'|'hex'|'base64'])
    function SeaArray() {}
    Object.assign(SeaArray, { from: Array.from })
    SeaArray.prototype = Object.create(Array.prototype)
    SeaArray.prototype.toString = function(enc, start, end) { enc = enc || 'utf8'; start = start || 0;
      const length = this.length
      if (enc === 'hex') {
        const buf = new Uint8Array(this)
        return [ ...Array(((end && (end + 1)) || length) - start).keys()]
        .map((i) => buf[ i + start ].toString(16).padStart(2, '0')).join('')
      }
      if (enc === 'utf8') {
        return Array.from(
          { length: (end || length) - start },
          (_, i) => String.fromCharCode(this[ i + start])
        ).join('')
      }
      if (enc === 'base64') {
        return btoa(this)
      }
    }
    module.exports = SeaArray;
  })(USE, './array');

  ;USE(function(module){
    USE('./base64');
    // This is Buffer implementation used in SEA. Functionality is mostly
    // compatible with NodeJS 'safe-buffer' and is used for encoding conversions
    // between binary and 'hex' | 'utf8' | 'base64'
    // See documentation and validation for safe implementation in:
    // https://github.com/feross/safe-buffer#update
    var SeaArray = USE('./array');
    function SafeBuffer(...props) {
      console.warn('new SafeBuffer() is depreciated, please use SafeBuffer.from()')
      return SafeBuffer.from(...props)
    }
    SafeBuffer.prototype = Object.create(Array.prototype)
    Object.assign(SafeBuffer, {
      // (data, enc) where typeof data === 'string' then enc === 'utf8'|'hex'|'base64'
      from() {
        if (!Object.keys(arguments).length || arguments[0]==null) {
          throw new TypeError('First argument must be a string, Buffer, ArrayBuffer, Array, or array-like object.')
        }
        const input = arguments[0]
        let buf
        if (typeof input === 'string') {
          const enc = arguments[1] || 'utf8'
          if (enc === 'hex') {
            const bytes = input.match(/([\da-fA-F]{2})/g)
            .map((byte) => parseInt(byte, 16))
            if (!bytes || !bytes.length) {
              throw new TypeError('Invalid first argument for type \'hex\'.')
            }
            buf = SeaArray.from(bytes)
          } else if (enc === 'utf8') {
            const length = input.length
            const words = new Uint16Array(length)
            Array.from({ length: length }, (_, i) => words[i] = input.charCodeAt(i))
            buf = SeaArray.from(words)
          } else if (enc === 'base64') {
            const dec = atob(input)
            const length = dec.length
            const bytes = new Uint8Array(length)
            Array.from({ length: length }, (_, i) => bytes[i] = dec.charCodeAt(i))
            buf = SeaArray.from(bytes)
          } else if (enc === 'binary') {
            buf = SeaArray.from(input)
          } else {
            console.info('SafeBuffer.from unknown encoding: '+enc)
          }
          return buf
        }
        const byteLength = input.byteLength // what is going on here? FOR MARTTI
        const length = input.byteLength ? input.byteLength : input.length
        if (length) {
          let buf
          if (input instanceof ArrayBuffer) {
            buf = new Uint8Array(input)
          }
          return SeaArray.from(buf || input)
        }
      },
      // This is 'safe-buffer.alloc' sans encoding support
      alloc(length, fill = 0 /*, enc*/ ) {
        return SeaArray.from(new Uint8Array(Array.from({ length: length }, () => fill)))
      },
      // This is normal UNSAFE 'buffer.alloc' or 'new Buffer(length)' - don't use!
      allocUnsafe(length) {
        return SeaArray.from(new Uint8Array(Array.from({ length : length })))
      },
      // This puts together array of array like members
      concat(arr) { // octet array
        if (!Array.isArray(arr)) {
          throw new TypeError('First argument must be Array containing ArrayBuffer or Uint8Array instances.')
        }
        return SeaArray.from(arr.reduce((ret, item) => ret.concat(Array.from(item)), []))
      }
    })
    SafeBuffer.prototype.from = SafeBuffer.from
    SafeBuffer.prototype.toString = SeaArray.prototype.toString

    module.exports = SafeBuffer;
  })(USE, './buffer');

  ;USE(function(module){
    const SEA = USE('./root')
    const Buffer = USE('./buffer')
    const api = {Buffer: Buffer}
    var o = {};

    if(SEA.window){
<<<<<<< HEAD
      api.crypto = window.crypto || window.msCrypto
=======
      api.crypto = window.crypto || window.msCrypto || require('isomorphic-webcrypto');
>>>>>>> 3520f04b
      api.subtle = (api.crypto||o).subtle || (api.crypto||o).webkitSubtle;
      api.TextEncoder = window.TextEncoder;
      api.TextDecoder = window.TextDecoder;
      api.random = (len) => Buffer.from(api.crypto.getRandomValues(new Uint8Array(Buffer.alloc(len))));
    }
    if(!api.TextDecoder)
    {
      const { TextEncoder, TextDecoder } = require('text-encoding');
      api.TextDecoder = TextDecoder;
      api.TextEncoder = TextEncoder;
    }
    if(!api.crypto)
    {
      try
      {
      var crypto = USE('crypto', 1);
      Object.assign(api, {
        crypto,
        random: (len) => Buffer.from(crypto.randomBytes(len))
      });      
      const { Crypto: WebCrypto } = USE('@peculiar/webcrypto', 1);
      api.ossl = api.subtle = new WebCrypto({directory: 'ossl'}).subtle // ECDH
    }
    catch(e){
      console.log("text-encoding and peculiar/nwebcrypto may not be included by default, please add it to your package.json!");
    }}

    module.exports = api
  })(USE, './shim');

  ;USE(function(module){
    var SEA = USE('./root');
    var Buffer = USE('./buffer');
    var s = {};
    s.pbkdf2 = {hash: {name : 'SHA-256'}, iter: 100000, ks: 64};
    s.ecdsa = {
      pair: {name: 'ECDSA', namedCurve: 'P-256'},
      sign: {name: 'ECDSA', hash: {name: 'SHA-256'}}
    };
    s.ecdh = {name: 'ECDH', namedCurve: 'P-256'};

    // This creates Web Cryptography API compliant JWK for sign/verify purposes
    s.jwk = function(pub, d){  // d === priv
      pub = pub.split('.');
      var x = pub[0], y = pub[1];
      var jwk = {kty: "EC", crv: "P-256", x: x, y: y, ext: true};
      jwk.key_ops = d ? ['sign'] : ['verify'];
      if(d){ jwk.d = d }
      return jwk;
    };
    
    s.keyToJwk = function(keyBytes) {
      const keyB64 = keyBytes.toString('base64');
      const k = keyB64.replace(/\+/g, '-').replace(/\//g, '_').replace(/\=/g, '');
      return { kty: 'oct', k: k, ext: false, alg: 'A256GCM' };
    }

    s.recall = {
      validity: 12 * 60 * 60, // internally in seconds : 12 hours
      hook: function(props){ return props } // { iat, exp, alias, remember } // or return new Promise((resolve, reject) => resolve(props)
    };

    s.check = function(t){ return (typeof t == 'string') && ('SEA{' === t.slice(0,4)) }
    s.parse = function p(t){ try {
      var yes = (typeof t == 'string');
      if(yes && 'SEA{' === t.slice(0,4)){ t = t.slice(3) }
      return yes ? JSON.parse(t) : t;
      } catch (e) {}
      return t;
    }

    SEA.opt = s;
    module.exports = s
  })(USE, './settings');

  ;USE(function(module){
    var shim = USE('./shim');
    module.exports = async function(d, o){
      var t = (typeof d == 'string')? d : JSON.stringify(d);
      var hash = await shim.subtle.digest({name: o||'SHA-256'}, new shim.TextEncoder().encode(t));
      return shim.Buffer.from(hash);
    }
  })(USE, './sha256');

  ;USE(function(module){
    // This internal func returns SHA-1 hashed data for KeyID generation
    const __shim = USE('./shim')
    const subtle = __shim.subtle
    const ossl = __shim.ossl ? __shim.ossl : subtle
    const sha1hash = (b) => ossl.digest({name: 'SHA-1'}, new ArrayBuffer(b))
    module.exports = sha1hash
  })(USE, './sha1');

  ;USE(function(module){
    var SEA = USE('./root');
    var shim = USE('./shim');
    var S = USE('./settings');
    var sha = USE('./sha256');
    var u;

    SEA.work = SEA.work || (async (data, pair, cb, opt) => { try { // used to be named `proof`
      var salt = (pair||{}).epub || pair; // epub not recommended, salt should be random!
      var opt = opt || {};
      if(salt instanceof Function){
        cb = salt;
        salt = u;
      }
      data = (typeof data == 'string')? data : JSON.stringify(data);
      if('sha' === (opt.name||'').toLowerCase().slice(0,3)){
        var rsha = shim.Buffer.from(await sha(data, opt.name), 'binary').toString(opt.encode || 'base64')
        if(cb){ try{ cb(rsha) }catch(e){console.log(e)} }
        return rsha;
      }
      salt = salt || shim.random(9);
      var key = await (shim.ossl || shim.subtle).importKey('raw', new shim.TextEncoder().encode(data), {name: opt.name || 'PBKDF2'}, false, ['deriveBits']);
      var work = await (shim.ossl || shim.subtle).deriveBits({
        name: opt.name || 'PBKDF2',
        iterations: opt.iterations || S.pbkdf2.iter,
        salt: new shim.TextEncoder().encode(opt.salt || salt),
        hash: opt.hash || S.pbkdf2.hash,
      }, key, opt.length || (S.pbkdf2.ks * 8))
      data = shim.random(data.length)  // Erase data in case of passphrase
      var r = shim.Buffer.from(work, 'binary').toString(opt.encode || 'base64')
      if(cb){ try{ cb(r) }catch(e){console.log(e)} }
      return r;
    } catch(e) { 
      console.log(e);
      SEA.err = e;
      if(SEA.throw){ throw e }
      if(cb){ cb() }
      return;
    }});

    module.exports = SEA.work;
  })(USE, './work');

  ;USE(function(module){
    var SEA = USE('./root');
    var shim = USE('./shim');
    var S = USE('./settings');

    SEA.name = SEA.name || (async (cb, opt) => { try {
      if(cb){ try{ cb() }catch(e){console.log(e)} }
      return;
    } catch(e) {
      console.log(e);
      SEA.err = e;
      if(SEA.throw){ throw e }
      if(cb){ cb() }
      return;
    }});

    //SEA.pair = async (data, proof, cb) => { try {
    SEA.pair = SEA.pair || (async (cb, opt) => { try {

      var ecdhSubtle = shim.ossl || shim.subtle;
      // First: ECDSA keys for signing/verifying...
      var sa = await shim.subtle.generateKey({name: 'ECDSA', namedCurve: 'P-256'}, true, [ 'sign', 'verify' ])
      .then(async (keys) => {
        // privateKey scope doesn't leak out from here!
        //const { d: priv } = await shim.subtle.exportKey('jwk', keys.privateKey)
        var key = {};
        key.priv = (await shim.subtle.exportKey('jwk', keys.privateKey)).d;
        var pub = await shim.subtle.exportKey('jwk', keys.publicKey);
        //const pub = Buff.from([ x, y ].join(':')).toString('base64') // old
        key.pub = pub.x+'.'+pub.y; // new
        // x and y are already base64
        // pub is UTF8 but filename/URL safe (https://www.ietf.org/rfc/rfc3986.txt)
        // but split on a non-base64 letter.
        return key;
      })
      
      // To include PGPv4 kind of keyId:
      // const pubId = await SEA.keyid(keys.pub)
      // Next: ECDH keys for encryption/decryption...

      try{
      var dh = await ecdhSubtle.generateKey({name: 'ECDH', namedCurve: 'P-256'}, true, ['deriveKey'])
      .then(async (keys) => {
        // privateKey scope doesn't leak out from here!
        var key = {};
        key.epriv = (await ecdhSubtle.exportKey('jwk', keys.privateKey)).d;
        var pub = await ecdhSubtle.exportKey('jwk', keys.publicKey);
        //const epub = Buff.from([ ex, ey ].join(':')).toString('base64') // old
        key.epub = pub.x+'.'+pub.y; // new
        // ex and ey are already base64
        // epub is UTF8 but filename/URL safe (https://www.ietf.org/rfc/rfc3986.txt)
        // but split on a non-base64 letter.
        return key;
      })
      }catch(e){
        if(SEA.window){ throw e }
        if(e == 'Error: ECDH is not a supported algorithm'){ console.log('Ignoring ECDH...') }
        else { throw e }
      } dh = dh || {};

      var r = { pub: sa.pub, priv: sa.priv, /* pubId, */ epub: dh.epub, epriv: dh.epriv }
      if(cb){ try{ cb(r) }catch(e){console.log(e)} }
      return r;
    } catch(e) {
      console.log(e);
      SEA.err = e;
      if(SEA.throw){ throw e }
      if(cb){ cb() }
      return;
    }});

    module.exports = SEA.pair;
  })(USE, './pair');

  ;USE(function(module){
    var SEA = USE('./root');
    var shim = USE('./shim');
    var S = USE('./settings');
    var sha = USE('./sha256');
    var u;

    SEA.sign = SEA.sign || (async (data, pair, cb, opt) => { try {
      opt = opt || {};
      if(!(pair||opt).priv){
        pair = await SEA.I(null, {what: data, how: 'sign', why: opt.why});
      }
      if(u === data){ throw '`undefined` not allowed.' }
      var json = S.parse(data);
      var check = opt.check = opt.check || json;
      if(SEA.verify && (SEA.opt.check(check) || (check && check.s && check.m))
      && u !== await SEA.verify(check, pair)){ // don't sign if we already signed it.
        var r = S.parse(check);
        if(!opt.raw){ r = 'SEA'+JSON.stringify(r) }
        if(cb){ try{ cb(r) }catch(e){console.log(e)} }
        return r;
      }
      var pub = pair.pub;
      var priv = pair.priv;
      var jwk = S.jwk(pub, priv);
      var hash = await sha(json);
      var sig = await (shim.ossl || shim.subtle).importKey('jwk', jwk, {name: 'ECDSA', namedCurve: 'P-256'}, false, ['sign'])
      .then((key) => (shim.ossl || shim.subtle).sign({name: 'ECDSA', hash: {name: 'SHA-256'}}, key, new Uint8Array(hash))) // privateKey scope doesn't leak out from here!
      var r = {m: json, s: shim.Buffer.from(sig, 'binary').toString(opt.encode || 'base64')}
      if(!opt.raw){ r = 'SEA'+JSON.stringify(r) }

      if(cb){ try{ cb(r) }catch(e){console.log(e)} }
      return r;
    } catch(e) {
      console.log(e);
      SEA.err = e;
      if(SEA.throw){ throw e }
      if(cb){ cb() }
      return;
    }});

    module.exports = SEA.sign;
  })(USE, './sign');

  ;USE(function(module){
    var SEA = USE('./root');
    var shim = USE('./shim');
    var S = USE('./settings');
    var sha = USE('./sha256');
    var u;

    SEA.verify = SEA.verify || (async (data, pair, cb, opt) => { try {
      var json = S.parse(data);
      if(false === pair){ // don't verify!
        var raw = S.parse(json.m);
        if(cb){ try{ cb(raw) }catch(e){console.log(e)} }
        return raw;
      }
      opt = opt || {};
      // SEA.I // verify is free! Requires no user permission.
      var pub = pair.pub || pair;
      var key = SEA.opt.slow_leak? await SEA.opt.slow_leak(pub) : await (shim.ossl || shim.subtle).importKey('jwk', S.jwk(pub), {name: 'ECDSA', namedCurve: 'P-256'}, false, ['verify']);
      var hash = await sha(json.m);
      var buf, sig, check, tmp; try{
        buf = shim.Buffer.from(json.s, opt.encode || 'base64'); // NEW DEFAULT!
        sig = new Uint8Array(buf);
        check = await (shim.ossl || shim.subtle).verify({name: 'ECDSA', hash: {name: 'SHA-256'}}, key, sig, new Uint8Array(hash));
        if(!check){ throw "Signature did not match." }
      }catch(e){
        if(SEA.opt.fallback){
          return await SEA.opt.fall_verify(data, pair, cb, opt);
        }
      }
      var r = check? S.parse(json.m) : u;

      if(cb){ try{ cb(r) }catch(e){console.log(e)} }
      return r;
    } catch(e) {
      console.log(e); // mismatched owner FOR MARTTI
      SEA.err = e;
      if(SEA.throw){ throw e }
      if(cb){ cb() }
      return;
    }});

    module.exports = SEA.verify;
    // legacy & ossl leak mitigation:

    var knownKeys = {};
    var keyForPair = SEA.opt.slow_leak = pair => {
      if (knownKeys[pair]) return knownKeys[pair];
      var jwk = S.jwk(pair);
      knownKeys[pair] = (shim.ossl || shim.subtle).importKey("jwk", jwk, {name: 'ECDSA', namedCurve: 'P-256'}, false, ["verify"]);
      return knownKeys[pair];
    };

    var O = SEA.opt;
    SEA.opt.fall_verify = async function(data, pair, cb, opt, f){
      if(f === SEA.opt.fallback){ throw "Signature did not match" } f = f || 1;
      var tmp = data||'';
      data = SEA.opt.unpack(data) || data;
      var json = S.parse(data), pub = pair.pub || pair, key = await SEA.opt.slow_leak(pub);
      var hash = (f <= SEA.opt.fallback)? shim.Buffer.from(await shim.subtle.digest({name: 'SHA-256'}, new shim.TextEncoder().encode(S.parse(json.m)))) : await sha(json.m); // this line is old bad buggy code but necessary for old compatibility.
      var buf; var sig; var check; try{
        buf = shim.Buffer.from(json.s, opt.encode || 'base64') // NEW DEFAULT!
        sig = new Uint8Array(buf)
        check = await (shim.ossl || shim.subtle).verify({name: 'ECDSA', hash: {name: 'SHA-256'}}, key, sig, new Uint8Array(hash))
        if(!check){ throw "Signature did not match." }
      }catch(e){
        buf = shim.Buffer.from(json.s, 'utf8') // AUTO BACKWARD OLD UTF8 DATA!
        sig = new Uint8Array(buf)
        check = await (shim.ossl || shim.subtle).verify({name: 'ECDSA', hash: {name: 'SHA-256'}}, key, sig, new Uint8Array(hash))
        if(!check){ throw "Signature did not match." }
      }
      var r = check? S.parse(json.m) : u;
      O.fall_soul = tmp['#']; O.fall_key = tmp['.']; O.fall_val = data; O.fall_state = tmp['>'];
      if(cb){ try{ cb(r) }catch(e){console.log(e)} }
      return r;
    }
    SEA.opt.fallback = 2;

  })(USE, './verify');

  ;USE(function(module){
    var shim = USE('./shim');
    var S = USE('./settings');
    var sha256hash = USE('./sha256');

    const importGen = async (key, salt, opt) => {
      //const combo = shim.Buffer.concat([shim.Buffer.from(key, 'utf8'), salt || shim.random(8)]).toString('utf8') // old
      var opt = opt || {};
      const combo = key + (salt || shim.random(8)).toString('utf8'); // new
      const hash = shim.Buffer.from(await sha256hash(combo), 'binary')
      
      const jwkKey = S.keyToJwk(hash)      
      return await shim.subtle.importKey('jwk', jwkKey, {name:'AES-GCM'}, false, ['encrypt', 'decrypt'])
    }
    module.exports = importGen;
  })(USE, './aeskey');

  ;USE(function(module){
    var SEA = USE('./root');
    var shim = USE('./shim');
    var S = USE('./settings');
    var aeskey = USE('./aeskey');
    var u;

    SEA.encrypt = SEA.encrypt || (async (data, pair, cb, opt) => { try {
      opt = opt || {};
      var key = (pair||opt).epriv || pair;
      if(u === data){ throw '`undefined` not allowed.' }
      if(!key){
        pair = await SEA.I(null, {what: data, how: 'encrypt', why: opt.why});
        key = pair.epriv || pair;
      }
      var msg = (typeof data == 'string')? data : JSON.stringify(data);
      var rand = {s: shim.random(9), iv: shim.random(15)}; // consider making this 9 and 15 or 18 or 12 to reduce == padding.
      var ct = await aeskey(key, rand.s, opt).then((aes) => (/*shim.ossl ||*/ shim.subtle).encrypt({ // Keeping the AES key scope as private as possible...
        name: opt.name || 'AES-GCM', iv: new Uint8Array(rand.iv)
      }, aes, new shim.TextEncoder().encode(msg)));
      var r = {
        ct: shim.Buffer.from(ct, 'binary').toString(opt.encode || 'base64'),
        iv: rand.iv.toString(opt.encode || 'base64'),
        s: rand.s.toString(opt.encode || 'base64')
      }
      if(!opt.raw){ r = 'SEA'+JSON.stringify(r) }

      if(cb){ try{ cb(r) }catch(e){console.log(e)} }
      return r;
    } catch(e) { 
      console.log(e);
      SEA.err = e;
      if(SEA.throw){ throw e }
      if(cb){ cb() }
      return;
    }});

    module.exports = SEA.encrypt;
  })(USE, './encrypt');

  ;USE(function(module){
    var SEA = USE('./root');
    var shim = USE('./shim');
    var S = USE('./settings');
    var aeskey = USE('./aeskey');

    SEA.decrypt = SEA.decrypt || (async (data, pair, cb, opt) => { try {
      opt = opt || {};
      var key = (pair||opt).epriv || pair;
      if(!key){
        pair = await SEA.I(null, {what: data, how: 'decrypt', why: opt.why});
        key = pair.epriv || pair;
      }
      var json = S.parse(data);
      var buf, bufiv, bufct; try{
        buf = shim.Buffer.from(json.s, opt.encode || 'base64');
        bufiv = shim.Buffer.from(json.iv, opt.encode || 'base64');
        bufct = shim.Buffer.from(json.ct, opt.encode || 'base64');
        var ct = await aeskey(key, buf, opt).then((aes) => (/*shim.ossl ||*/ shim.subtle).decrypt({  // Keeping aesKey scope as private as possible...
          name: opt.name || 'AES-GCM', iv: new Uint8Array(bufiv), tagLength: 128
        }, aes, new Uint8Array(bufct)));
      }catch(e){
        if('utf8' === opt.encode){ throw "Could not decrypt" }
        if(SEA.opt.fallback){
          opt.encode = 'utf8';
          return await SEA.decrypt(data, pair, cb, opt);
        }
      }
      var r = S.parse(new shim.TextDecoder('utf8').decode(ct));
      if(cb){ try{ cb(r) }catch(e){console.log(e)} }
      return r;
    } catch(e) { 
      console.log(e);
      SEA.err = e;
      if(SEA.throw){ throw e }
      if(cb){ cb() }
      return;
    }});

    module.exports = SEA.decrypt;
  })(USE, './decrypt');

  ;USE(function(module){
    var SEA = USE('./root');
    var shim = USE('./shim');
    var S = USE('./settings');
    // Derive shared secret from other's pub and my epub/epriv 
    SEA.secret = SEA.secret || (async (key, pair, cb, opt) => { try {
      opt = opt || {};
      if(!pair || !pair.epriv || !pair.epub){
        pair = await SEA.I(null, {what: key, how: 'secret', why: opt.why});
      }
      var pub = key.epub || key;
      var epub = pair.epub;
      var epriv = pair.epriv;
      var ecdhSubtle = shim.ossl || shim.subtle;
      var pubKeyData = keysToEcdhJwk(pub);
      var props = Object.assign({ public: await ecdhSubtle.importKey(...pubKeyData, true, []) },{name: 'ECDH', namedCurve: 'P-256'}); // Thanks to @sirpy !
      var privKeyData = keysToEcdhJwk(epub, epriv);
      var derived = await ecdhSubtle.importKey(...privKeyData, false, ['deriveBits']).then(async (privKey) => {
        // privateKey scope doesn't leak out from here!
        var derivedBits = await ecdhSubtle.deriveBits(props, privKey, 256);
        var rawBits = new Uint8Array(derivedBits);
        var derivedKey = await ecdhSubtle.importKey('raw', rawBits,{ name: 'AES-GCM', length: 256 }, true, [ 'encrypt', 'decrypt' ]);
        return ecdhSubtle.exportKey('jwk', derivedKey).then(({ k }) => k);
      })
      var r = derived;
      if(cb){ try{ cb(r) }catch(e){console.log(e)} }
      return r;
    } catch(e) {
      console.log(e);
      SEA.err = e;
      if(SEA.throw){ throw e }
      if(cb){ cb() }
      return;
    }});

    // can this be replaced with settings.jwk?
    var keysToEcdhJwk = (pub, d) => { // d === priv
      //var [ x, y ] = Buffer.from(pub, 'base64').toString('utf8').split(':') // old
      var [ x, y ] = pub.split('.') // new
      var jwk = d ? { d: d } : {}
      return [  // Use with spread returned value...
        'jwk',
        Object.assign(
          jwk,
          { x: x, y: y, kty: 'EC', crv: 'P-256', ext: true }
        ), // ??? refactor
        {name: 'ECDH', namedCurve: 'P-256'}
      ]
    }

    module.exports = SEA.secret;
  })(USE, './secret');

  ;USE(function(module){
    var shim = USE('./shim');
    // Practical examples about usage found in tests.
    var SEA = USE('./root');
    SEA.work = USE('./work');
    SEA.sign = USE('./sign');
    SEA.verify = USE('./verify');
    SEA.encrypt = USE('./encrypt');
    SEA.decrypt = USE('./decrypt');
    SEA.opt.aeskey = USE('./aeskey'); // not official!

    SEA.random = SEA.random || shim.random;

    // This is Buffer used in SEA and usable from Gun/SEA application also.
    // For documentation see https://nodejs.org/api/buffer.html
    SEA.Buffer = SEA.Buffer || USE('./buffer');

    // These SEA functions support now ony Promises or
    // async/await (compatible) code, use those like Promises.
    //
    // Creates a wrapper library around Web Crypto API
    // for various AES, ECDSA, PBKDF2 functions we called above.
    // Calculate public key KeyID aka PGPv4 (result: 8 bytes as hex string)
    SEA.keyid = SEA.keyid || (async (pub) => {
      try {
        // base64('base64(x):base64(y)') => Buffer(xy)
        const pb = Buffer.concat(
          pub.replace(/-/g, '+').replace(/_/g, '/').split('.')
          .map((t) => Buffer.from(t, 'base64'))
        )
        // id is PGPv4 compliant raw key
        const id = Buffer.concat([
          Buffer.from([0x99, pb.length / 0x100, pb.length % 0x100]), pb
        ])
        const sha1 = await sha1hash(id)
        const hash = Buffer.from(sha1, 'binary')
        return hash.toString('hex', hash.length - 8)  // 16-bit ID as hex
      } catch (e) {
        console.log(e)
        throw e
      }
    });
    // all done!
    // Obviously it is missing MANY necessary features. This is only an alpha release.
    // Please experiment with it, audit what I've done so far, and complain about what needs to be added.
    // SEA should be a full suite that is easy and seamless to use.
    // Again, scroll naer the top, where I provide an EXAMPLE of how to create a user and sign in.
    // Once logged in, the rest of the code you just read handled automatically signing/validating data.
    // But all other behavior needs to be equally easy, like opinionated ways of
    // Adding friends (trusted public keys), sending private messages, etc.
    // Cheers! Tell me what you think.
    var Gun = (SEA.window||{}).Gun || USE((typeof MODULE == "undefined"?'.':'')+'./gun', 1);
    Gun.SEA = SEA;
    SEA.GUN = SEA.Gun = Gun;

    module.exports = SEA
  })(USE, './sea');

  ;USE(function(module){
    var Gun = USE('./sea').Gun;
    Gun.chain.then = function(cb, opt = {}){
      opt = {wait: 200, ...opt}
      var gun = this, p = (new Promise(function(res, rej){
        gun.once(res, opt);
      }));
      return cb? p.then(cb) : p;
    }
  })(USE, './then');

  ;USE(function(module){
    var SEA = USE('./sea');
    var Gun = SEA.Gun;
    var then = USE('./then');

    function User(root){ 
      this._ = {$: this};
    }
    User.prototype = (function(){ function F(){}; F.prototype = Gun.chain; return new F() }()) // Object.create polyfill
    User.prototype.constructor = User;

    // let's extend the gun chain with a `user` function.
    // only one user can be logged in at a time, per gun instance.
    Gun.chain.user = function(pub){
      var gun = this, root = gun.back(-1), user;
      if(pub){ return root.get('~'+pub) }
      if(user = root.back('user')){ return user }
      var root = (root._), at = root, uuid = at.opt.uuid || Gun.state.lex;
      (at = (user = at.user = gun.chain(new User))._).opt = {};
      at.opt.uuid = function(cb){
        var id = uuid(), pub = root.user;
        if(!pub || !(pub = pub.is) || !(pub = pub.pub)){ return id }
        id = id + '~' + pub + '.';
        if(cb && cb.call){ cb(null, id) }
        return id;
      }
      return user;
    }
    Gun.User = User;
    module.exports = User;
  })(USE, './user');

  ;USE(function(module){
    // TODO: This needs to be split into all separate functions.
    // Not just everything thrown into 'create'.

    var SEA = USE('./sea');
    var User = USE('./user');
    var authsettings = USE('./settings');
    var Gun = SEA.Gun;

    var noop = function(){};

    // Well first we have to actually create a user. That is what this function does.
    User.prototype.create = function(alias, pass, cb, opt){
      var gun = this, cat = (gun._), root = gun.back(-1);
      cb = cb || noop;
      if(cat.ing){
        cb({err: Gun.log("User is already being created or authenticated!"), wait: true});
        return gun;
      }
      cat.ing = true;
      opt = opt || {};
      var act = {}, u;
      act.a = function(pubs){
        act.pubs = pubs;
        if(pubs && !opt.already){
          // If we can enforce that a user name is already taken, it might be nice to try, but this is not guaranteed.
          var ack = {err: Gun.log('User already created!')};
          cat.ing = false;
          cb(ack);
          gun.leave();
          return;
        }
        act.salt = Gun.text.random(64); // pseudo-randomly create a salt, then use PBKDF2 function to extend the password with it.
        SEA.work(pass, act.salt, act.b); // this will take some short amount of time to produce a proof, which slows brute force attacks.
      }
      act.b = function(proof){
        act.proof = proof;
        SEA.pair(act.c); // now we have generated a brand new ECDSA key pair for the user account.
      }
      act.c = function(pair){ var tmp;
        act.pair = pair || {};
        if(tmp = cat.root.user){
          tmp._.sea = pair;
          tmp.is = {pub: pair.pub, epub: pair.epub, alias: alias};
        }
        // the user's public key doesn't need to be signed. But everything else needs to be signed with it! // we have now automated it! clean up these extra steps now!
        act.data = {pub: pair.pub};
        act.d();
      }
      act.d = function(){
        act.data.alias = alias;
        act.e();
      }
      act.e = function(){
        act.data.epub = act.pair.epub; 
        SEA.encrypt({priv: act.pair.priv, epriv: act.pair.epriv}, act.proof, act.f, {raw:1}); // to keep the private key safe, we AES encrypt it with the proof of work!
      }
      act.f = function(auth){
        act.data.auth = JSON.stringify({ek: auth, s: act.salt}); 
        act.g(act.data.auth);
      }
      act.g = function(auth){ var tmp;
        act.data.auth = act.data.auth || auth;
        root.get(tmp = '~'+act.pair.pub).put(act.data); // awesome, now we can actually save the user with their public key as their ID.
        root.get('~@'+alias).put(Gun.obj.put({}, tmp, Gun.val.link.ify(tmp))); // next up, we want to associate the alias with the public key. So we add it to the alias list.
        setTimeout(function(){ // we should be able to delete this now, right?
        cat.ing = false;
        cb({ok: 0, pub: act.pair.pub}); // callback that the user has been created. (Note: ok = 0 because we didn't wait for disk to ack)
        if(noop === cb){ gun.auth(alias, pass) } // if no callback is passed, auto-login after signing up.
        },10);
      }
      root.get('~@'+alias).once(act.a);
      return gun;
    }
    // now that we have created a user, we want to authenticate them!
    User.prototype.auth = function(alias, pass, cb, opt){
      var gun = this, cat = (gun._), root = gun.back(-1);
      cb = cb || function(){};
      if(cat.ing){
        cb({err: Gun.log("User is already being created or authenticated!"), wait: true});
        return gun;
      }
      cat.ing = true;
      opt = opt || {};
      var pair = (alias && (alias.pub || alias.epub))? alias : (pass && (pass.pub || pass.epub))? pass : null;
      var act = {}, u;
      act.a = function(data){
        if(!data){ return act.b() }
        if(!data.pub){
          var tmp = [];
          Gun.node.is(data, function(v){ tmp.push(v) })
          return act.b(tmp);
        }
        if(act.name){ return act.f(data) }
        act.c((act.data = data).auth);
      }
      act.b = function(list){
        var get = (act.list = (act.list||[]).concat(list||[])).shift();
        if(u === get){
          if(act.name){ return act.err('Your user account is not published for dApps to access, please consider syncing it online, or allowing local access by adding your device as a peer.') }
          return act.err('Wrong user or password.') 
        }
        root.get(get).once(act.a);
      }
      act.c = function(auth){
        if(u === auth){ return act.b() }
        if(Gun.text.is(auth)){ return act.c(Gun.obj.ify(auth)) } // in case of legacy
        SEA.work(pass, (act.auth = auth).s, act.d, act.enc); // the proof of work is evidence that we've spent some time/effort trying to log in, this slows brute force.
      }
      act.d = function(proof){
        SEA.decrypt(act.auth.ek, proof, act.e, act.enc);
      }
      act.e = function(half){
        if(u === half){
          if(!act.enc){ // try old format
            act.enc = {encode: 'utf8'};
            return act.c(act.auth);
          } act.enc = null; // end backwards
          return act.b();
        }
        act.half = half;
        act.f(act.data);
      }
      act.f = function(data){
        if(!data || !data.pub){ return act.b() }
        var tmp = act.half || {};
        act.g({pub: data.pub, epub: data.epub, priv: tmp.priv, epriv: tmp.epriv});
      }
      act.g = function(pair){
        act.pair = pair;
        var user = (root._).user, at = (user._);
        var tmp = at.tag;
        var upt = at.opt;
        at = user._ = root.get('~'+pair.pub)._;
        at.opt = upt;
        // add our credentials in-memory only to our root user instance
        user.is = {pub: pair.pub, epub: pair.epub, alias: alias};
        at.sea = act.pair;
        cat.ing = false;
        try{if(pass && !Gun.obj.has(Gun.obj.ify(cat.root.graph['~'+pair.pub].auth), ':')){ opt.shuffle = opt.change = pass; } }catch(e){} // migrate UTF8 & Shuffle!
        opt.change? act.z() : cb(at);
        if(SEA.window && ((gun.back('user')._).opt||opt).remember){
          // TODO: this needs to be modular.
          try{var sS = {};
          sS = window.sessionStorage;
          sS.recall = true;
          sS.alias = alias;
          sS.tmp = pass;
          }catch(e){}
        }
        try{
          (root._).on('auth', at) // TODO: Deprecate this, emit on user instead! Update docs when you do.
          //at.on('auth', at) // Arrgh, this doesn't work without event "merge" code, but "merge" code causes stack overflow and crashes after logging in & trying to write data.
        }catch(e){
          Gun.log("Your 'auth' callback crashed with:", e);
        }
      }
      act.z = function(){
        // password update so encrypt private key using new pwd + salt
        act.salt = Gun.text.random(64); // pseudo-random
        SEA.work(opt.change, act.salt, act.y);
      }
      act.y = function(proof){
        SEA.encrypt({priv: act.pair.priv, epriv: act.pair.epriv}, proof, act.x, {raw:1});
      }
      act.x = function(auth){
        act.w(JSON.stringify({ek: auth, s: act.salt}));
      }
      act.w = function(auth){
        if(opt.shuffle){ // delete in future!
          console.log('migrate core account from UTF8 & shuffle');
          var tmp = Gun.obj.to(act.data);
          Gun.obj.del(tmp, '_');
          tmp.auth = auth;
          root.get('~'+act.pair.pub).put(tmp);
        } // end delete
        root.get('~'+act.pair.pub).get('auth').put(auth, cb);
      }
      act.err = function(e){
        var ack = {err: Gun.log(e || 'User cannot be found!')};
        cat.ing = false;
        cb(ack);
      }
      act.plugin = function(name){
        if(!(act.name = name)){ return act.err() }
        var tmp = [name];
        if('~' !== name[0]){
          tmp[1] = '~'+name;
          tmp[2] = '~@'+name;
        }
        act.b(tmp);
      }
      if(pair){
        act.g(pair);
      } else
      if(alias){
        root.get('~@'+alias).once(act.a);
      } else
      if(!alias && !pass){
        SEA.name(act.plugin);
      }
      return gun;
    }
    User.prototype.pair = function(){
      console.log("user.pair() IS DEPRECATED AND WILL BE DELETED!!!");
      var user = this;
      if(!user.is){ return false }
      return user._.sea;
    }
    User.prototype.leave = function(opt, cb){
      var gun = this, user = (gun.back(-1)._).user;
      if(user){
        delete user.is;
        delete user._.is;
        delete user._.sea;
      }
      if(SEA.window){
        try{var sS = {};
        sS = window.sessionStorage;
        delete sS.alias;
        delete sS.tmp;
        delete sS.recall;
        }catch(e){};
      }
      return gun;
    }
    // If authenticated user wants to delete his/her account, let's support it!
    User.prototype.delete = async function(alias, pass, cb){
      console.log("user.delete() IS DEPRECATED AND WILL BE MOVED TO A MODULE!!!");
      var gun = this, root = gun.back(-1), user = gun.back('user');
      try {
        user.auth(alias, pass, function(ack){
          var pub = (user.is||{}).pub;
          // Delete user data
          user.map().once(function(){ this.put(null) });
          // Wipe user data from memory
          user.leave();
          (cb || noop)({ok: 0});
        });
      } catch (e) {
        Gun.log('User.delete failed! Error:', e);
      }
      return gun;
    }
    User.prototype.recall = function(opt, cb){
      var gun = this, root = gun.back(-1), tmp;
      opt = opt || {};
      if(opt && opt.sessionStorage){
        if(SEA.window){
          try{var sS = {};
          sS = window.sessionStorage;
          if(sS){
            (root._).opt.remember = true;
            ((gun.back('user')._).opt||opt).remember = true;
            if(sS.recall || (sS.alias && sS.tmp)){
              root.user().auth(sS.alias, sS.tmp, cb);
            }
          }
          }catch(e){}
        }
        return gun;
      }
      /*
        TODO: copy mhelander's expiry code back in.
        Although, we should check with community,
        should expiry be core or a plugin?
      */
      return gun;
    }
    User.prototype.alive = async function(){
      console.log("user.alive() IS DEPRECATED!!!");
      const gunRoot = this.back(-1)
      try {
        // All is good. Should we do something more with actual recalled data?
        await authRecall(gunRoot)
        return gunRoot._.user._
      } catch (e) {
        const err = 'No session!'
        Gun.log(err)
        throw { err }
      }
    }
    User.prototype.trust = async function(user){
      // TODO: BUG!!! SEA `node` read listener needs to be async, which means core needs to be async too.
      //gun.get('alice').get('age').trust(bob);
      if (Gun.is(user)) {
        user.get('pub').get((ctx, ev) => {
          console.log(ctx, ev)
        })
      }
      user.get('trust').get(path).put(theirPubkey);

      // do a lookup on this gun chain directly (that gets bob's copy of the data)
      // do a lookup on the metadata trust table for this path (that gets all the pubkeys allowed to write on this path)
      // do a lookup on each of those pubKeys ON the path (to get the collab data "layers")
      // THEN you perform Jachen's mix operation
      // and return the result of that to...
    }
    User.prototype.grant = function(to, cb){
      console.log("`.grant` API MAY BE DELETED OR CHANGED OR RENAMED, DO NOT USE!");
      var gun = this, user = gun.back(-1).user(), pair = user._.sea, path = '';
      gun.back(function(at){ if(at.is){ return } path += (at.get||'') });
      (async function(){
      var enc, sec = await user.get('grant').get(pair.pub).get(path).then();
      sec = await SEA.decrypt(sec, pair);
      if(!sec){
        sec = SEA.random(16).toString();
        enc = await SEA.encrypt(sec, pair);
        user.get('grant').get(pair.pub).get(path).put(enc);
      }
      var pub = to.get('pub').then();
      var epub = to.get('epub').then();
      pub = await pub; epub = await epub;
      var dh = await SEA.secret(epub, pair);
      enc = await SEA.encrypt(sec, dh);
      user.get('grant').get(pub).get(path).put(enc, cb);
      }());
      return gun;
    }
    User.prototype.secret = function(data, cb){
      console.log("`.secret` API MAY BE DELETED OR CHANGED OR RENAMED, DO NOT USE!");
      var gun = this, user = gun.back(-1).user(), pair = user.pair(), path = '';
      gun.back(function(at){ if(at.is){ return } path += (at.get||'') });
      (async function(){
      var enc, sec = await user.get('trust').get(pair.pub).get(path).then();
      sec = await SEA.decrypt(sec, pair);
      if(!sec){
        sec = SEA.random(16).toString();
        enc = await SEA.encrypt(sec, pair);
        user.get('trust').get(pair.pub).get(path).put(enc);
      }
      enc = await SEA.encrypt(data, sec);
      gun.put(enc, cb);
      }());
      return gun;
    }

    /**
     * returns the decrypted value, encrypted by secret
     * @returns {Promise<any>}
     */
    User.prototype.decrypt = function(cb) {
      let gun = this,
        path = ''
      gun.back(function(at) {
        if (at.is) {
          return
        }
        path += at.get || ''
      })
      return gun
        .then(async data => {
          if (data == null) {
            return
          }
          const user = gun.back(-1).user()
          const pair = user.pair()
          let sec = await user
            .get('trust')
            .get(pair.pub)
            .get(path)
          sec = await SEA.decrypt(sec, pair)
          if (!sec) {
            return data
          }
          let decrypted = await SEA.decrypt(data, sec)
          return decrypted
        })
        .then(res => {
          cb && cb(res)
          return res
        })
    }
    module.exports = User
  })(USE, './create');

  ;USE(function(module){
    var SEA = USE('./sea')
    var Gun = SEA.Gun;
    // After we have a GUN extension to make user registration/login easy, we then need to handle everything else.

    // We do this with a GUN adapter, we first listen to when a gun instance is created (and when its options change)
    Gun.on('opt', function(at){
      if(!at.sea){ // only add SEA once per instance, on the "at" context.
        at.sea = {own: {}};
        //at.on('in', security, at); // now listen to all input data, acting as a firewall.
        //at.on('out', signature, at); // and output listeners, to encrypt outgoing data.
        at.on('put', check, at);
      }
      this.to.next(at); // make sure to call the "next" middleware adapter.
    });

    // Alright, this next adapter gets run at the per node level in the graph database.
    // This will let us verify that every property on a node has a value signed by a public key we trust.
    // If the signature does not match, the data is just `undefined` so it doesn't get passed on.
    // If it does match, then we transform the in-memory "view" of the data into its plain value (without the signature).
    // Now NOTE! Some data is "system" data, not user data. Example: List of public keys, aliases, etc.
    // This data is self-enforced (the value can only match its ID), but that is handled in the `security` function.
    // From the self-enforced data, we can see all the edges in the graph that belong to a public key.
    // Example: ~ASDF is the ID of a node with ASDF as its public key, signed alias and salt, and
    // its encrypted private key, but it might also have other signed values on it like `profile = <ID>` edge.
    // Using that directed edge's ID, we can then track (in memory) which IDs belong to which keys.
    // Here is a problem: Multiple public keys can "claim" any node's ID, so this is dangerous!
    // This means we should ONLY trust our "friends" (our key ring) public keys, not any ones.
    // I have not yet added that to SEA yet in this alpha release. That is coming soon, but beware in the meanwhile!
    function each(msg){ // TODO: Warning: Need to switch to `gun.on('node')`! Do not use `Gun.on('node'` in your apps!
      // NOTE: THE SECURITY FUNCTION HAS ALREADY VERIFIED THE DATA!!!
      // WE DO NOT NEED TO RE-VERIFY AGAIN, JUST TRANSFORM IT TO PLAINTEXT.
      var to = this.to, vertex = (msg.$._).put, c = 0, d;
      Gun.node.is(msg.put, function(val, key, node){
        // only process if SEA formatted?
        var tmp = Gun.obj.ify(val) || noop;
        if(u !== tmp[':']){
          node[key] = SEA.opt.unpack(tmp);
          return;
        }
        if(!SEA.opt.check(val)){ return }
        c++; // for each property on the node
        SEA.verify(val, false, function(data){ c--; // false just extracts the plain data.
          node[key] = SEA.opt.unpack(data, key, node);; // transform to plain value.
          if(d && !c && (c = -1)){ to.next(msg) }
        });
      });
      if((d = true) && !c){ to.next(msg) }
    }

    // signature handles data output, it is a proxy to the security function.
    function signature(msg){
      if((msg._||noop).user){
        return this.to.next(msg);
      }
      var ctx = this.as;
      (msg._||(msg._=function(){})).user = ctx.user;
      security.call(this, msg);
    }

    var u;
    function check(msg){ // REVISE / IMPROVE, NO NEED TO PASS MSG/EVE EACH SUB?
      var eve = this, at = eve.as, put = msg.put, soul = put['#'], key = put['.'], val = put[':'], state = put['>'], id = msg['#'], tmp;
      if((msg._||'').faith && (at.opt||'').faith && 'function' == typeof msg._){
        SEA.verify(SEA.opt.pack(put), false, function(data){ // this is synchronous if false
          put['='] = SEA.opt.unpack(data);
          eve.to.next(msg);
        });
        return 
      }
      var no = function(why){ at.on('in', {'@': id, err: why}) };
      //var no = function(why){ msg.ack(why) };
      (msg._||'').DBG && ((msg._||'').DBG.c = +new Date);
      if('#' === soul[0]){ // special case for content addressing immutable hashed data.
        check.hash(eve, msg, val, key, soul, at, no); return;
      } 
      if('~@' === soul){  // special case for shared system data, the list of aliases.
        check.alias(eve, msg, val, key, soul, at, no); return;
      }
      if('~@' === soul.slice(0,2)){ // special case for shared system data, the list of public keys for an alias.
        check.pubs(eve, msg, val, key, soul, at, no); return;
      }
      //if('~' === soul.slice(0,1) && 2 === (tmp = soul.slice(1)).split('.').length){ // special case, account data for a public key.
      if(tmp = SEA.opt.pub(soul)){ // special case, account data for a public key.
        check.pub(eve, msg, val, key, soul, at, no, at.user||'', tmp); return;
      }
      check.any(eve, msg, val, key, soul, at, no, at.user||''); return;
      eve.to.next(msg); // not handled
    }
    check.hash = function(eve, msg, val, key, soul, at, no){
      SEA.work(val, null, function(data){
        if(data && data === key.split('#').slice(-1)[0]){ return eve.to.next(msg) }
        no("Data hash not same as hash!");
      }, {name: 'SHA-256'});
    }
    check.alias = function(eve, msg, val, key, soul, at, no){ // Example: {_:#~@, ~@alice: {#~@alice}}
      if(!val){ return no("Data must exist!") } // data MUST exist
      if('~@'+key === link_is(val)){ return eve.to.next(msg) } // in fact, it must be EXACTLY equal to itself
      no("Alias not same!"); // if it isn't, reject.
    };
    check.pubs = function(eve, msg, val, key, soul, at, no){ // Example: {_:#~@alice, ~asdf: {#~asdf}}
      if(!val){ return no("Alias must exist!") } // data MUST exist
      if(key === link_is(val)){ return eve.to.next(msg) } // and the ID must be EXACTLY equal to its property
      no("Alias not same!"); // that way nobody can tamper with the list of public keys.
    };
    check.pub = function(eve, msg, val, key, soul, at, no, user, pub){ var tmp; // Example: {_:#~asdf, hello:'world'~fdsa}}
      if('pub' === key && '~'+pub === soul){
        if(val === pub){ return eve.to.next(msg) } // the account MUST match `pub` property that equals the ID of the public key.
        return no("Account not same!");
      }
      if((tmp = user.is) && pub === tmp.pub){
        SEA.sign(SEA.opt.pack(msg.put), (user._).sea, function(data){
          if(u === data){ return no(SEA.err || 'Signature fail.') }
          if(tmp = link_is(val)){ (at.sea.own[tmp] = at.sea.own[tmp] || {})[pub] = 1 }
          msg.put[':'] = JSON.stringify({':': tmp = SEA.opt.unpack(data.m), '~': data.s});
          msg.put['='] = tmp;
          eve.to.next(msg);
        }, {raw: 1});
        return;
      }
      SEA.verify(SEA.opt.pack(msg.put), pub, function(data){ var tmp;
        data = SEA.opt.unpack(data);
        if(u === data){ return no("Unverified data.") } // make sure the signature matches the account it claims to be on. // reject any updates that are signed with a mismatched account.
        if((tmp = link_is(data)) && pub === SEA.opt.pub(tmp)){ (at.sea.own[tmp] = at.sea.own[tmp] || {})[pub] = 1 }
        msg.put['='] = data;
        eve.to.next(msg);
      });
    };
    check.any = function(eve, msg, val, key, soul, at, no, user){ var tmp, pub;
      if(at.opt.secure){ return no("Soul missing public key at '" + key + "'.") }
      // TODO: Ask community if should auto-sign non user-graph data.
      at.on('secure', function(msg){ this.off();
        if(!at.opt.secure){ return eve.to.next(msg) }
        no("Data cannot be changed.");
      }).on.on('secure', msg);
      return;
    }
    var link_is = Gun.val.link.is, state_ify = Gun.state.ify;

    // okay! The security function handles all the heavy lifting.
    // It needs to deal read and write of input and output of system data, account/public key data, and regular data.
    // This is broken down into some pretty clear edge cases, let's go over them:
    function security(msg){
      var at = this.as, sea = at.sea, to = this.to;
      if(at.opt.faith && (msg._||noop).faith){ // you probably shouldn't have faith in this!
        this.to.next(msg); // why do we allow skipping security? I'm very scared about it actually.
        return; // but so that way storage adapters that already verified something can get performance boost. This was a community requested feature. If anybody finds an exploit with it, please report immediately. It should only be exploitable if you have XSS control anyways, which if you do, you can bypass security regardless of this.
      }
      if(msg.get){
        // if there is a request to read data from us, then...
        var soul = msg.get['#'];
        if(soul){ // for now, only allow direct IDs to be read.
          if(typeof soul !== 'string'){ return to.next(msg) } // do not handle lexical cursors.
          if('alias' === soul){ // Allow reading the list of usernames/aliases in the system?
            return to.next(msg); // yes.
          } else
          if('~@' === soul.slice(0,2)){ // Allow reading the list of public keys associated with an alias?
            return to.next(msg); // yes.
          } else { // Allow reading everything?
            return to.next(msg); // yes // TODO: No! Make this a callback/event that people can filter on.
          }
        }
      }
      if(msg.put){
        /*
          NOTICE: THIS IS OLD AND GETTING DEPRECATED.
          ANY SECURITY CHANGES SHOULD HAPPEN ABOVE FIRST
          THEN PORTED TO HERE.
        */
        // potentially parallel async operations!!!
        var check = {}, each = {}, u;
        each.node = function(node, soul){
          if(Gun.obj.empty(node, '_')){ return check['node'+soul] = 0 } // ignore empty updates, don't reject them.
          Gun.obj.map(node, each.way, {soul: soul, node: node});
        };
        each.way = function(val, key){
          var soul = this.soul, node = this.node, tmp;
          if('_' === key){ return } // ignore meta data
          if('~@' === soul){  // special case for shared system data, the list of aliases.
            each.alias(val, key, node, soul); return;
          }
          if('~@' === soul.slice(0,2)){ // special case for shared system data, the list of public keys for an alias.
            each.pubs(val, key, node, soul); return;
          }
          if('~' === soul.slice(0,1) && 2 === (tmp = soul.slice(1)).split('.').length){ // special case, account data for a public key.
            each.pub(val, key, node, soul, tmp, (msg._||noop).user); return;
          }
          each.any(val, key, node, soul, (msg._||noop).user); return;
          return each.end({err: "No other data allowed!"});
        };
        each.alias = function(val, key, node, soul){ // Example: {_:#~@, ~@alice: {#~@alice}}
          if(!val){ return each.end({err: "Data must exist!"}) } // data MUST exist
          if('~@'+key === Gun.val.link.is(val)){ return check['alias'+key] = 0 } // in fact, it must be EXACTLY equal to itself
          each.end({err: "Mismatching alias."}); // if it isn't, reject.
        };
        each.pubs = function(val, key, node, soul){ // Example: {_:#~@alice, ~asdf: {#~asdf}}
          if(!val){ return each.end({err: "Alias must exist!"}) } // data MUST exist
          if(key === Gun.val.link.is(val)){ return check['pubs'+soul+key] = 0 } // and the ID must be EXACTLY equal to its property
          each.end({err: "Alias must match!"}); // that way nobody can tamper with the list of public keys.
        };
        each.pub = function(val, key, node, soul, pub, user){ var tmp; // Example: {_:#~asdf, hello:'world'~fdsa}}
          if('pub' === key){
            if(val === pub){ return (check['pub'+soul+key] = 0) } // the account MUST match `pub` property that equals the ID of the public key.
            return each.end({err: "Account must match!"});
          }
          check['user'+soul+key] = 1;
          if(Gun.is(msg.$) && user && user.is && pub === user.is.pub){
            SEA.sign(SEA.opt.prep(tmp = SEA.opt.parse(val), key, node, soul), (user._).sea, function(data){ var rel;
              if(u === data){ return each.end({err: SEA.err || 'Pub signature fail.'}) }
              if(rel = Gun.val.link.is(val)){
                (at.sea.own[rel] = at.sea.own[rel] || {})[pub] = true;
              }
              node[key] = JSON.stringify({':': SEA.opt.unpack(data.m), '~': data.s});
              check['user'+soul+key] = 0;
              each.end({ok: 1});
            }, {check: SEA.opt.pack(tmp, key, node, soul), raw: 1});
            return;
          }
          SEA.verify(SEA.opt.pack(val,key,node,soul), pub, function(data){ var rel, tmp;
            data = SEA.opt.unpack(data, key, node);
            if(u === data){ // make sure the signature matches the account it claims to be on.
              return each.end({err: "Unverified data."}); // reject any updates that are signed with a mismatched account.
            }
            if((rel = Gun.val.link.is(data)) && pub === SEA.opt.pub(rel)){
              (at.sea.own[rel] = at.sea.own[rel] || {})[pub] = true;
            }
            check['user'+soul+key] = 0;
            each.end({ok: 1});
          });
        };
        each.any = function(val, key, node, soul, user){ var tmp, pub;
          if(!(pub = SEA.opt.pub(soul))){
            if(at.opt.secure){
              each.end({err: "Soul is missing public key at '" + key + "'."});
              return;
            }
            // TODO: Ask community if should auto-sign non user-graph data.
            check['any'+soul+key] = 1;
            at.on('secure', function(msg){ this.off();
              check['any'+soul+key] = 0;
              if(at.opt.secure){ msg = null }
              each.end(msg || {err: "Data cannot be modified."});
            }).on.on('secure', msg);
            //each.end({err: "Data cannot be modified."});
            return;
          }
          if(Gun.is(msg.$) && user && user.is && pub === user.is.pub){
            /*var other = Gun.obj.map(at.sea.own[soul], function(v, p){
              if((user.is||{}).pub !== p){ return p }
            });
            if(other){
              each.any(val, key, node, soul);
              return;
            }*/
            check['any'+soul+key] = 1;
            SEA.sign(SEA.opt.prep(tmp = SEA.opt.parse(val), key, node, soul), (user._).sea, function(data){
              if(u === data){ return each.end({err: 'My signature fail.'}) }
              node[key] = JSON.stringify({':': SEA.opt.unpack(data.m), '~': data.s});
              check['any'+soul+key] = 0;
              each.end({ok: 1});
            }, {check: SEA.opt.pack(tmp, key, node, soul), raw: 1});
            return;
          }
          check['any'+soul+key] = 1;
          SEA.verify(SEA.opt.pack(val,key,node,soul), pub, function(data){ var rel;
            data = SEA.opt.unpack(data, key, node);
            if(u === data){ return each.end({err: "Mismatched owner on '" + key + "'."}) } // thanks @rogowski !
            if((rel = Gun.val.link.is(data)) && pub === SEA.opt.pub(rel)){
              (at.sea.own[rel] = at.sea.own[rel] || {})[pub] = true;
            }
            check['any'+soul+key] = 0;
            each.end({ok: 1});
          });
        }
        each.end = function(ctx){ // TODO: Can't you just switch this to each.end = cb?
          if(each.err){ return }
          if((each.err = ctx.err) || ctx.no){
            console.log('NO!', each.err, msg.put); // 451 mistmached data FOR MARTTI
            return;
          }
          if(!each.end.ed){ return }
          if(Gun.obj.map(check, function(no){
            if(no){ return true }
          })){ return }
          (msg._||{}).user = at.user || security; // already been through firewall, does not need to again on out.
          to.next(msg);
        };
        Gun.obj.map(msg.put, each.node);
        each.end({end: each.end.ed = true});
        return; // need to manually call next after async.
      }
      to.next(msg); // pass forward any data we do not know how to handle or process (this allows custom security protocols).
    }
    SEA.opt.pub = function(s){
      if(!s){ return }
      s = s.split('~');
      if(!s || !(s = s[1])){ return }
      s = s.split('.');
      if(!s || 2 > s.length){ return }
      if('@' === (s[0]||'')[0]){ return } // TODO: Should check ~X.Y. are alphanumeric, not just not @.
      s = s.slice(0,2).join('.');
      return s;
    }
    SEA.opt.prep = function(d,k, n,s){ // prep for signing
      return {'#':s,'.':k,':':SEA.opt.parse(d),'>':Gun.state.is(n, k)};
    }
    SEA.opt.pack = function(d,k, n,s){ // pack for verifying
      if(SEA.opt.check(d)){ return d }
      var meta = (Gun.obj.ify((d && d[':'])||d)||''), sig = meta['~'];
      return sig? {m: {'#':s||d['#'],'.':k||d['.'],':':meta[':'],'>':d['>']||Gun.state.is(n, k)}, s: sig} : d;
    }
    var O = SEA.opt;
    SEA.opt.unpack = function(d, k, n){ var tmp;
      if(u === d){ return }
      if(d && (u !== (tmp = d[':']))){ return tmp }
      k = k || O.fall_key; if(!n && O.fall_val){ n = {}; n[k] = O.fall_val }
      if(!k || !n){ return }
      if(d === n[k]){ return d }
      if(!SEA.opt.check(n[k])){ return d }
      var soul = Gun.node.soul(n) || O.fall_soul, s = Gun.state.is(n, k) || O.fall_state;
      if(d && 4 === d.length && soul === d[0] && k === d[1] && fl(s) === fl(d[3])){
        return d[2];
      }
      if(s < SEA.opt.shuffle_attack){
        return d;
      }
    }
    SEA.opt.shuffle_attack = 1546329600000; // Jan 1, 2019
    var noop = function(){}, u;
    var fl = Math.floor; // TODO: Still need to fix inconsistent state issue.
    var rel_is = Gun.val.rel.is;
    var obj_ify = Gun.obj.ify;
    // TODO: Potential bug? If pub/priv key starts with `-`? IDK how possible.

  })(USE, './index');
}());<|MERGE_RESOLUTION|>--- conflicted
+++ resolved
@@ -164,11 +164,7 @@
     var o = {};
 
     if(SEA.window){
-<<<<<<< HEAD
       api.crypto = window.crypto || window.msCrypto
-=======
-      api.crypto = window.crypto || window.msCrypto || require('isomorphic-webcrypto');
->>>>>>> 3520f04b
       api.subtle = (api.crypto||o).subtle || (api.crypto||o).webkitSubtle;
       api.TextEncoder = window.TextEncoder;
       api.TextDecoder = window.TextDecoder;
