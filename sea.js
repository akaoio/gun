--- conflicted
+++ resolved
@@ -170,11 +170,7 @@
     var o = {};
 
     if(SEA.window){
-<<<<<<< HEAD
       api.crypto = window.crypto || window.msCrypto || require('isomorphic-webcrypto');
-=======
-      api.crypto = navigator && navigator.product === 'ReactNative' ? require('isomorphic-webcrypto') : window.crypto || window.msCrypto || require('isomorphic-webcrypto');
->>>>>>> 60c98a5b
       api.subtle = (api.crypto||o).subtle || (api.crypto||o).webkitSubtle;
       api.TextEncoder = window.TextEncoder;
       api.TextDecoder = window.TextDecoder;
@@ -663,11 +659,7 @@
     SEA.verify = USE('./verify');
     SEA.encrypt = USE('./encrypt');
     SEA.decrypt = USE('./decrypt');
-<<<<<<< HEAD
-    SEA.aeskey = USE('./aeskey');
-=======
     SEA.opt.aeskey = USE('./aeskey'); // not official!
->>>>>>> 60c98a5b
 
     SEA.random = SEA.random || shim.random;
 
