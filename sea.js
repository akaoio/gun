--- conflicted
+++ resolved
@@ -391,14 +391,8 @@
     var sha256hash = USE('./sha256');
     var u;
 
-<<<<<<< HEAD
     SEA.sign = SEA.sign || (async (data, pair, cb, opt) => { try {
       if(data && data.slice
-=======
-    SEA.sign = async (data, pair, cb) => { try {
-      // TODO: how should undefined be handled?
-      if((u !== data) && data.slice
->>>>>>> 91babdb2
       && 'SEA{' === data.slice(0,4)
       && '"m":' === data.slice(4,8)){
         // TODO: This would prevent pair2 signing pair1's signature.
@@ -736,62 +730,7 @@
         act.pubs = pubs;
         if(pubs && !opt.already){
           // If we can enforce that a user name is already taken, it might be nice to try, but this is not guaranteed.
-<<<<<<< HEAD
           var ack = {err: Gun.log('User already created!')};
-=======
-          const err = 'User already created!'
-          Gun.log(err)
-          cat.ing = false;
-          gun.leave();
-          return reject({ err: err })
-        }
-        const salt = Gun.text.random(64)
-        // pseudo-randomly create a salt, then use CryptoJS's PBKDF2 function to extend the password with it.
-        try {
-          const proof = await SEA.work(pass, salt)
-          // this will take some short amount of time to produce a proof, which slows brute force attacks.
-          const pairs = await SEA.pair()
-          // now we have generated a brand new ECDSA key pair for the user account.
-          const pub = pairs.pub
-          const priv = pairs.priv
-          const epriv = pairs.epriv
-          // the user's public key doesn't need to be signed. But everything else needs to be signed with it!
-          const alias = await SEA.sign(username, pairs)
-          if(u === alias){ throw SEA.err }
-          const epub = await SEA.sign(pairs.epub, pairs)
-          if(u === epub){ throw SEA.err }
-          // to keep the private key safe, we AES encrypt it with the proof of work!
-          var auth = {};
-          auth.priv = priv;
-          if(epriv){
-            auth.epriv = epriv;
-          }
-          auth = await SEA.encrypt(auth, proof)
-          .then((auth) => // TODO: So signedsalt isn't needed?
-          // SEA.sign(salt, pairs).then((signedsalt) =>
-            SEA.sign({ek: auth, s: salt}, pairs)
-          // )
-          ).catch((e) => { Gun.log('SEA.en or SEA.write calls failed!'); cat.ing = false; gun.leave(); reject(e) })
-          const user = {};
-          user.alias = alias;
-          user.pub = pub;
-          user.auth = auth;
-          if(epub){
-            user.epub = epub;
-          }
-          const tmp = '~'+pairs.pub;
-          // awesome, now we can actually save the user with their public key as their ID.
-          try{
-
-          gunRoot.get(tmp).put(user)
-        }catch(e){console.log(e)}
-          // next up, we want to associate the alias with the public key. So we add it to the alias list.
-          gunRoot.get('~@'+username).put(Gun.obj.put({}, tmp, Gun.val.link.ify(tmp)))
-          // callback that the user has been created. (Note: ok = 0 because we didn't wait for disk to ack)
-          setTimeout(() => { cat.ing = false; resolve({ ok: 0, pub: pairs.pub}) }, 10) // TODO: BUG! If `.auth` happens synchronously after `create` finishes, auth won't work. This setTimeout is a temporary hack until we can properly fix it.
-        } catch (e) {
-          Gun.log('SEA.create failed!')
->>>>>>> 91babdb2
           cat.ing = false;
           cb(ack);
           gun.leave();
