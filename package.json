{
  "name": "gun",
  "version": "0.2020.301",
  "description": "A realtime, decentralized, offline-first, graph data synchronization engine.",
  "types": "index.d.ts",
  "main": "index.js",
  "browser": "browser.js",
  "ios": "browser.ios.js",
  "android": "browser.android.js",
  "scripts": {
    "start": "node --prof examples/http.js",
    "debug": "node --prof-process --preprocess -j isolate*.log > v8.json && rm isolate*.log && echo 'drag & drop ./v8.json into https://mapbox.github.io/flamebearer/'",
    "https": "HTTPS_KEY=test/https/server.key HTTPS_CERT=test/https/server.crt npm start",
    "prepublishOnly": "npm run unbuild",
    "test": "mocha",
    "testsea": "mocha test/sea.js",
    "testaxe": "mocha test/axe/holy-grail.js",
    "e2e": "mocha e2e/distributed.js",
    "docker": "hooks/build",
    "minify": "uglifyjs gun.js -o gun.min.js -c -m",
    "unbuild": "node lib/unbuild.js & npm run minify",
    "unbuildMeta": "node lib/unbuild.js lib/meta"
  },
  "repository": {
    "type": "git",
    "url": "git+https://github.com/amark/gun.git"
  },
  "keywords": [
    "gun",
    "gunDB",
    "graph",
    "document",
    "key",
    "value",
    "relational",
    "datastore",
    "database",
    "engine",
    "realtime",
    "decentralized",
    "peer-to-peer",
    "distributed",
    "P2P",
    "OSS",
    "embedded",
    "localstorage",
    "S3"
  ],
  "author": "Mark Nadal",
  "license": "(Zlib OR MIT OR Apache-2.0)",
  "bugs": {
    "url": "https://github.com/amark/gun/issues"
  },
  "homepage": "https://github.com/amark/gun#readme",
  "engines": {
    "node": ">=0.8.4"
  },
  "dependencies": {
<<<<<<< HEAD
    "ws": "^7.1.2"
=======
    "buffer": "^5.4.3",
    "ws": "^7.2.1"
>>>>>>> 3520f04b
  },
  "optionalDependencies": {
    "text-encoding": "^0.7.0",
    "emailjs": "^2.2.0",
<<<<<<< HEAD
    "@peculiar/webcrypto": "^1.0.22",
    "buffer": "^5.4.3"
  },
  "peerDependencies": {
    "@gooddollar/react-native-webview-crypto": "^0.*"
=======
    "isomorphic-webcrypto": "^2.3.2",
    "bufferutil": "^4.0.1",
    "utf-8-validate": "^5.0.2",
    "text-encoding": "^0.7.0"
>>>>>>> 3520f04b
  },
  "devDependencies": {
    "@types/ip": "^1.1.0",
    "@types/mocha": "^7.0.1",
    "@types/node": "^13.7.0",
    "@types/uglify-js": "^3.0.4",
    "@types/ws": "^7.2.1",
    "aws-sdk": "^2.528.0",
    "ip": "^1.1.5",
    "mocha": "^6.2.0",
    "panic-manager": "^1.2.0",
    "panic-server": "^1.1.1",
    "ts-type": "^1.2.13",
    "uglify-js": "^3.6.0"
  }
}<|MERGE_RESOLUTION|>--- conflicted
+++ resolved
@@ -56,28 +56,19 @@
     "node": ">=0.8.4"
   },
   "dependencies": {
-<<<<<<< HEAD
-    "ws": "^7.1.2"
-=======
     "buffer": "^5.4.3",
     "ws": "^7.2.1"
->>>>>>> 3520f04b
   },
   "optionalDependencies": {
     "text-encoding": "^0.7.0",
     "emailjs": "^2.2.0",
-<<<<<<< HEAD
-    "@peculiar/webcrypto": "^1.0.22",
     "buffer": "^5.4.3"
   },
   "peerDependencies": {
-    "@gooddollar/react-native-webview-crypto": "^0.*"
-=======
-    "isomorphic-webcrypto": "^2.3.2",
+    "@gooddollar/react-native-webview-crypto": "^0.*",
     "bufferutil": "^4.0.1",
     "utf-8-validate": "^5.0.2",
     "text-encoding": "^0.7.0"
->>>>>>> 3520f04b
   },
   "devDependencies": {
     "@types/ip": "^1.1.0",
