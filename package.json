{
  "name": "gun",
<<<<<<< HEAD
  "version": "1.0.0-beta.8",
=======
  "version": "0.2019.915",
>>>>>>> 87f69aeb
  "description": "A realtime, decentralized, offline-first, graph data synchronization engine.",
  "main": "index.js",
  "browser": "browser.js",
  "scripts": {
    "start": "node examples/http.js",
    "https": "HTTPS_KEY=test/https/server.key HTTPS_CERT=test/https/server.crt npm start",
    "prepublishOnly": "npm run unbuild",
    "test": "mocha",
    "testsea": "mocha test/sea.js",
    "testaxe": "mocha test/axe/holy-grail.js",
    "e2e": "mocha e2e/distributed.js",
    "docker": "hooks/build",
    "minify": "uglifyjs gun.js -o gun.min.js -c -m",
    "unbuild": "node lib/unbuild.js & npm run minify"
  },
  "repository": {
    "type": "git",
    "url": "git+https://github.com/amark/gun.git"
  },
  "keywords": [
    "gun",
    "gunDB",
    "graph",
    "document",
    "key",
    "value",
    "relational",
    "datastore",
    "database",
    "engine",
    "realtime",
    "decentralized",
    "peer-to-peer",
    "distributed",
    "P2P",
    "OSS",
    "embedded",
    "localstorage",
    "S3"
  ],
  "author": "Mark Nadal",
  "license": "(Zlib OR MIT OR Apache-2.0)",
  "bugs": {
    "url": "https://github.com/amark/gun/issues"
  },
  "homepage": "https://github.com/amark/gun#readme",
  "engines": {
    "node": ">=0.8.4"
  },
  "dependencies": {
    "buffer": "^5.4.3",
    "ws": "^7.1.2"
  },
  "optionalDependencies": {
<<<<<<< HEAD
    "text-encoding": "^0.7.0",
    "isomorphic-webcrypto": "^2.3.2",
    "atob": "^2.1.2",
    "btoa": "^1.2.1",
    "emailjs": "^2.2.0"
=======
    "@peculiar/webcrypto": "^1.0.19",
    "emailjs": "^2.2.0",
    "text-encoding": "^0.7.0"
>>>>>>> 87f69aeb
  },
  "devDependencies": {
    "aws-sdk": "^2.528.0",
    "ip": "^1.1.5",
    "mocha": "^6.2.0",
    "panic-manager": "^1.2.0",
    "panic-server": "^1.1.1",
    "uglify-js": "^3.6.0"
  }
}<|MERGE_RESOLUTION|>--- conflicted
+++ resolved
@@ -1,10 +1,6 @@
 {
   "name": "gun",
-<<<<<<< HEAD
-  "version": "1.0.0-beta.8",
-=======
   "version": "0.2019.915",
->>>>>>> 87f69aeb
   "description": "A realtime, decentralized, offline-first, graph data synchronization engine.",
   "main": "index.js",
   "browser": "browser.js",
@@ -59,17 +55,9 @@
     "ws": "^7.1.2"
   },
   "optionalDependencies": {
-<<<<<<< HEAD
     "text-encoding": "^0.7.0",
     "isomorphic-webcrypto": "^2.3.2",
-    "atob": "^2.1.2",
-    "btoa": "^1.2.1",
     "emailjs": "^2.2.0"
-=======
-    "@peculiar/webcrypto": "^1.0.19",
-    "emailjs": "^2.2.0",
-    "text-encoding": "^0.7.0"
->>>>>>> 87f69aeb
   },
   "devDependencies": {
     "aws-sdk": "^2.528.0",
