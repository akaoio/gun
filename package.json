--- conflicted
+++ resolved
@@ -6,14 +6,9 @@
   "browser": "gun.min.js",
   "scripts": {
     "start": "node examples/http.js 8080",
-<<<<<<< HEAD
-    "prepublish": "npm run unbuild",
-    "test": "mocha && SEA=true mocha",
-=======
     "prepublishOnly": "npm run unbuild",
     "test": "mocha",
     "testsea": "mocha test/sea.js",
->>>>>>> aed4a23c
     "e2e": "mocha e2e/distributed.js",
     "docker": "hooks/build",
     "unbuild": "node lib/unbuild.js && uglifyjs gun.js -o gun.min.js -c -m"
@@ -50,20 +45,7 @@
   },
   "homepage": "https://github.com/amark/gun#readme",
   "engines": {
-<<<<<<< HEAD
     "node": ">=8.6.0"
-  },
-  "dependencies": {
-    "@std/esm": "^0.8.3",
-    "aws-sdk": ">=2.41.0",
-    "formidable": ">=1.1.1",
-    "spark-md5": "^3.0.0",
-    "ws": "~>2.2.3"
-  },
-  "devDependencies": {
-    "@trust/webcrypto": "^0.5.0",
-=======
-    "node": ">=0.8.4"
   },
   "dependencies": {
     "aws-sdk": ">=2.153.0",
@@ -73,7 +55,6 @@
     "spark-md5": "^3.0.0",
     "@std/esm": "^0.8.3",
     "@trust/webcrypto": "^0.7.1",
->>>>>>> aed4a23c
     "buffer": "^5.0.7",
     "express": ">=4.15.2",
     "fake-indexeddb": "^2.0.3",
