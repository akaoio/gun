--- conflicted
+++ resolved
@@ -58,14 +58,8 @@
     "ws": "^7.1.2"
   },
   "optionalDependencies": {
-<<<<<<< HEAD
     "text-encoding": "^0.7.0",
     "emailjs": "^2.2.0"
-=======
-    "emailjs": "^2.2.0",
-    "isomorphic-webcrypto": "^2.3.2",
-    "text-encoding": "^0.7.0"
->>>>>>> c4fc8597
   },
   "peerDependencies": {
     "isomorphic-webcrypto": "^2.*",
