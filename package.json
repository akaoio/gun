--- conflicted
+++ resolved
@@ -50,13 +50,7 @@
     "@std/esm": "^0.8.3",
     "aws-sdk": ">=2.41.0",
     "formidable": ">=1.1.1",
-<<<<<<< HEAD
-    "node-localstorage": "^1.3.0",
-    "subtle": "^0.1.8",
-    "text-encoding": "^0.6.4",
-=======
     "spark-md5": "^3.0.0",
->>>>>>> 79c703fd
     "ws": "~>2.2.3"
   },
   "devDependencies": {
