--- conflicted
+++ resolved
@@ -1,222 +1,192 @@
-
-
-function Gun(o){
-	if(o instanceof Gun){ return (this._ = {gun: this}).gun }
-	if(!(this instanceof Gun)){ return new Gun(o) }
-	return Gun.create(this._ = {gun: this, opt: o});
-}
-
-Gun.is = function(gun){ return (gun instanceof Gun) }
-
-Gun.version = 0.8;
-
-Gun.chain = Gun.prototype;
-Gun.chain.toJSON = function(){};
-
-var Type = require('./type');
-Type.obj.to(Type, Gun);
-Gun.HAM = require('./HAM');
-Gun.val = require('./val');
-Gun.node = require('./node');
-Gun.state = require('./state');
-Gun.graph = require('./graph');
-Gun.dup = require('./dup');
-Gun.on = require('./onto');
-
-Gun._ = { // some reserved key words, these are not the only ones.
-	node: Gun.node._ // all metadata of a node is stored in the meta property on the node.
-	,soul: Gun.val.rel._ // a soul is a UUID of a node but it always points to the "latest" data known.
-	,state: Gun.state._ // other than the soul, we store HAM metadata.
-	,field: '.' // a field is a property on a node which points to a value.
-	,value: '=' // the primitive value.
-}
-
-;(function(){
-	Gun.create = function(at){
-		at.on = at.on || Gun.on;
-		at.root = at.root || at.gun;
-		at.graph = at.graph || {};
-		at.dup = at.dup || Gun.dup();
-		at.ask = Gun.on.ask;
-		at.ack = Gun.on.ack;
-		var gun = at.gun.opt(at.opt);
-		if(!at.once){
-			at.on('in', root, at);
-			at.on('out', root, at);
-		}
-		at.once = 1;
-		return gun;
-	}
-	function root(at){
-		//console.log("add to.next(at)"); // TODO: BUG!!!
-		var ev = this, cat = ev.as, coat, tmp;
-		if(!at.gun){ at.gun = cat.gun }
-		if(!(tmp = at['#'])){ tmp = at['#'] = text_rand(9) }
-		if(cat.dup.check(tmp)){ return }
-		cat.dup.track(tmp);
-		coat = obj_to(at, {gun: cat.gun});
-		if(!cat.ack(at['@'], at)){
-			if(at.get){
-				Gun.on.get(coat);
-				//cat.on('get', get(coat));
-			}
-			if(at.put){
-				Gun.on.put(coat);
-				//cat.on('put', put(coat));
-			}
-		}
-		cat.on('out', coat);
-	}
-}());
-
-;(function(){
-	Gun.on.put = function(at){
-		var cat = at.gun._, ctx = {gun: at.gun, graph: at.gun._.graph, put: {}, map: {}, machine: Gun.state()};
-		if(!Gun.graph.is(at.put, null, verify, ctx)){ ctx.err = "Error: Invalid graph!" }
-		if(ctx.err){ return cat.on('in', {'@': at['#'], err: Gun.log(ctx.err) }) }
-		obj_map(ctx.put, merge, ctx);
-		obj_map(ctx.map, map, ctx);
-		if(u !== ctx.defer){
-			setTimeout(function(){
-				Gun.on.put(at);
-			}, ctx.defer - cat.machine);
-		}
-		if(!ctx.diff){ return }
-		cat.on('put', obj_to(at, {put: ctx.diff}));
-	};
-	function verify(val, key, node, soul){ var ctx = this;
-		var state = Gun.state.is(node, key), tmp;
-		if(!state){ return ctx.err = "Error: No state on '"+key+"' in node '"+soul+"'!" }
-		var vertex = ctx.graph[soul] || empty, was = Gun.state.is(vertex, key, true), known = vertex[key];
-		var HAM = Gun.HAM(ctx.machine, state, was, val, known);
-		if(!HAM.incoming){
-			if(HAM.defer){ // pick the lowest
-				ctx.defer = (state < (ctx.defer || Infinity))? state : ctx.defer;
-			}
-			return;
-		}
-		ctx.put[soul] = Gun.state.to(node, key, ctx.put[soul]);
-		(ctx.diff || (ctx.diff = {}))[soul] = Gun.state.to(node, key, ctx.diff[soul]);
-	}
-	function merge(node, soul){
-		var cat = this.gun._, ref = (cat.next || empty)[soul];
-		if(!ref){ return }
-		var at = this.map[soul] = {
-			put: this.node = node,
-			get: this.soul = soul,
-			gun: this.ref = ref
-		};
-		obj_map(node, each, this);
-		cat.on('node', at);
-	}
-	function each(val, key){
-		var graph = this.graph, soul = this.soul, cat = (this.ref._), tmp;
-		graph[soul] = Gun.state.to(this.node, key, graph[soul]);
-		(cat.put || (cat.put = {}))[key] = val;
-	}
-	function map(at, soul){
-		if(!at.gun){ return }
-		(at.gun._).on('in', at);
-	}
-
-	Gun.on.get = function(at){
-		var cat = at.gun._, soul = at.get[_soul], node = cat.graph[soul], field = at.get[_field], tmp;
-		var next = cat.next || (cat.next = {}), as = ((next[soul] || empty)._);
-		if(!node || !as){ return cat.on('get', at) }
-		if(field){
-			if(!obj_has(node, field)){ return cat.on('get', at) }
-			node = Gun.state.to(node, field);
-		} else {
-			node = Gun.obj.copy(node);
-		}
-		node = Gun.graph.node(node);
-		tmp = as.ack;
-		cat.on('in', {
-			'@': at['#'],
-			how: 'mem',
-			put: node,
-			gun: as.gun
-		});
-		if(0 < tmp){
-			return;
-		}
-		cat.on('get', at);
-	}
-}());
-
-;(function(){
-	Gun.on.ask = function(cb, as){
-		if(!this.on){ return }
-		var id = text_rand(9);
-		if(cb){ 
-<<<<<<< HEAD
-			var to = this.on(id, cb, as);
-			to.err = setTimeout(function(){
-				to.next({err: "Error: No ACK received yet."});
-				to.off();
-			}, 1000 * 9); // TODO: Make configurable!!!
-=======
-			var to = this.on(id, cb, as), lack = (this.gun._.opt.lack || 9000);
-			to.err = setTimeout(function(){
-				to.next({err: "Error: No ACK received yet."});
-				to.off();
-			}, lack < 1000 ? 1000 : lack);
->>>>>>> f6c02c87
-		}
-		return id;
-	}
-	Gun.on.ack = function(at, reply){
-		if(!at || !reply || !this.on){ return }
-		var id = at['#'] || at, tmp = (this.tag||empty)[id];
-		if(!tmp){ return }
-		this.on(id, reply);
-		clearTimeout(tmp.err);
-		return true;
-	}
-}());
-
-;(function(){
-	Gun.chain.opt = function(opt){
-		opt = opt || {};
-		var gun = this, at = gun._, tmp = opt.peers || opt;
-		if(!obj_is(opt)){ opt = {} }
-		if(!obj_is(at.opt)){ at.opt = opt }
-		if(text_is(tmp)){ tmp = [tmp] }
-		if(list_is(tmp)){
-			tmp = obj_map(tmp, function(url, i, map){
-				map(url, {url: url});
-			});
-			if(!obj_is(at.opt.peers)){ at.opt.peers = {}}
-			at.opt.peers = obj_to(tmp, at.opt.peers);
-		}
-		at.opt.uuid = at.opt.uuid || function(){ 
-			return state().toString(36).replace('.','') + text_rand(12);
-		}
-		at.opt.peers = at.opt.peers || {};
-		obj_to(opt, at.opt); // copies options on to `at.opt` only if not already taken.
-		Gun.on('opt', at);
-		return gun;
-	}
-}());
-
-var list_is = Gun.list.is;
-var text = Gun.text, text_is = text.is, text_rand = text.random;
-var obj = Gun.obj, obj_is = obj.is, obj_has = obj.has, obj_to = obj.to, obj_map = obj.map, obj_copy = obj.copy;
-var state = Gun.state, _soul = Gun._.soul, _field = Gun._.field, rel_is = Gun.val.rel.is;
-var empty = {}, u;
-
-console.debug = function(i, s){ return (console.debug.i && i === console.debug.i && console.debug.i++) && (console.log.apply(console, arguments) || s) };
-
-Gun.log = function(){ return (!Gun.log.off && console.log.apply(console, arguments)), [].slice.call(arguments).join(' ') }
-Gun.log.once = function(w,s,o){ return (o = Gun.log.once)[w] = o[w] || 0, o[w]++ || Gun.log(s) }
-
-;"Please do not remove these messages unless you are paying for a monthly sponsorship, thanks!";
-Gun.log.once("welcome", "Hello wonderful person! :) Thanks for using GUN, feel free to ask for help on https://gitter.im/amark/gun and ask StackOverflow questions tagged with 'gun'!");
-;"Please do not remove these messages unless you are paying for a monthly sponsorship, thanks!";
-
-if(typeof window !== "undefined"){ window.Gun = Gun }
-if(typeof common !== "undefined"){ common.exports = Gun }
-module.exports = Gun;
-
-Gun.log.once("0.8", "0.8 WARNING! Breaking changes, test that your app works before upgrading! The adapter interface has been upgraded (non-default storage and transport layers probably won't work). Also, `.path()` and `.not()` are outside core and now in 'lib/'.");
+
+
+function Gun(o){
+	if(o instanceof Gun){ return (this._ = {gun: this}).gun }
+	if(!(this instanceof Gun)){ return new Gun(o) }
+	return Gun.create(this._ = {gun: this, opt: o});
+}
+
+Gun.is = function(gun){ return (gun instanceof Gun) }
+
+Gun.version = 0.8;
+
+Gun.chain = Gun.prototype;
+Gun.chain.toJSON = function(){};
+
+var Type = require('./type');
+Type.obj.to(Type, Gun);
+Gun.HAM = require('./HAM');
+Gun.val = require('./val');
+Gun.node = require('./node');
+Gun.state = require('./state');
+Gun.graph = require('./graph');
+Gun.on = require('./onto');
+Gun.ask = require('./ask');
+Gun.dup = require('./dup');
+
+Gun._ = { // some reserved key words, these are not the only ones.
+	node: Gun.node._ // all metadata of a node is stored in the meta property on the node.
+	,soul: Gun.val.rel._ // a soul is a UUID of a node but it always points to the "latest" data known.
+	,state: Gun.state._ // other than the soul, we store HAM metadata.
+	,field: '.' // a field is a property on a node which points to a value.
+	,value: '=' // the primitive value.
+}
+
+;(function(){
+	Gun.create = function(at){
+		at.root = at.root || at.gun;
+		at.graph = at.graph || {};
+		at.on = at.on || Gun.on;
+		at.ask = at.ask || Gun.ask;
+		at.dup = at.dup || Gun.dup();
+		var gun = at.gun.opt(at.opt);
+		if(!at.once){
+			at.on('in', root, at);
+			at.on('out', root, at);
+		}
+		at.once = 1;
+		return gun;
+	}
+	function root(msg){
+		//console.log("add to.next(at)"); // TODO: BUG!!!
+		var ev = this, at = ev.as, gun = at.gun, tmp;
+		//if(!msg.gun){ msg.gun = at.gun }
+		if(!(tmp = msg['#'])){ tmp = msg['#'] = text_rand(9) }
+		if(at.dup.check(tmp)){ return }
+		at.dup.track(tmp);
+		msg = obj_to(msg);//, {gun: at.gun});
+		if(!at.ask(msg['@'], msg)){
+			if(msg.get){
+				Gun.on.get(msg, gun);
+				//at.on('get', get(msg));
+			}
+			if(msg.put){
+				Gun.on.put(msg, gun);
+				//at.on('put', put(msg));
+			}
+		}
+		at.on('out', msg);
+	}
+}());
+
+;(function(){
+	Gun.on.put = function(msg, gun){
+		var at = gun._, ctx = {gun: gun, graph: at.graph, put: {}, map: {}, machine: Gun.state(), ack: msg['@']};
+		if(!Gun.graph.is(msg.put, null, verify, ctx)){ ctx.err = "Error: Invalid graph!" }
+		if(ctx.err){ return at.on('in', {'@': msg['#'], err: Gun.log(ctx.err) }) }
+		obj_map(ctx.put, merge, ctx);
+		obj_map(ctx.map, map, ctx);
+		if(u !== ctx.defer){
+			setTimeout(function(){
+				Gun.on.put(msg, gun);
+			}, ctx.defer - at.machine);
+		}
+		if(!ctx.diff){ return }
+		at.on('put', obj_to(msg, {put: ctx.diff}));
+	};
+	function verify(val, key, node, soul){ var ctx = this;
+		var state = Gun.state.is(node, key), tmp;
+		if(!state){ return ctx.err = "Error: No state on '"+key+"' in node '"+soul+"'!" }
+		var vertex = ctx.graph[soul] || empty, was = Gun.state.is(vertex, key, true), known = vertex[key];
+		var HAM = Gun.HAM(ctx.machine, state, was, val, known);
+		if(!HAM.incoming){
+			if(HAM.defer){ // pick the lowest
+				ctx.defer = (state < (ctx.defer || Infinity))? state : ctx.defer;
+			}
+			return;
+		}
+		ctx.put[soul] = Gun.state.to(node, key, ctx.put[soul]);
+		(ctx.diff || (ctx.diff = {}))[soul] = Gun.state.to(node, key, ctx.diff[soul]);
+	}
+	function merge(node, soul){
+		var cat = this.gun._, at = (cat.next || empty)[soul];
+		if(!at){ return }
+		var msg = this.map[soul] = {
+			put: this.node = node,
+			get: this.soul = soul,
+			gun: this.at = at
+		};
+		if(this.ack){ msg['@'] = this.ack }
+		obj_map(node, each, this);
+		cat.on('node', msg);
+	}
+	function each(val, key){
+		var graph = this.graph, soul = this.soul, at = (this.at._), tmp;
+		graph[soul] = Gun.state.to(this.node, key, graph[soul]);
+		at.put = Gun.state.to(this.node, key, at.put);
+	}
+	function map(msg, soul){
+		if(!msg.gun){ return }
+		(msg.gun._).on('in', msg);
+	}
+
+	Gun.on.get = function(msg, gun){
+		var root = gun._, soul = msg.get[_soul], node = root.graph[soul], field = msg.get[_field], tmp;
+		var next = root.next || (root.next = {}), at = ((next[soul] || empty)._);
+		if(!node || !at){ return root.on('get', msg) }
+		if(field){
+			if(!obj_has(node, field)){ return root.on('get', msg) }
+			node = Gun.state.to(node, field);
+		} else {
+			node = Gun.obj.copy(node);
+		}
+		node = Gun.graph.node(node);
+		//tmp = at.ack;
+		root.on('in', {
+			'@': msg['#'],
+			//how: 'mem',
+			put: node,
+			gun: gun
+		});
+		//if(0 < tmp){
+		//	return;
+		//}
+		root.on('get', msg);
+	}
+}());
+
+;(function(){
+	Gun.chain.opt = function(opt){
+		opt = opt || {};
+		var gun = this, at = gun._, tmp = opt.peers || opt;
+		if(!obj_is(opt)){ opt = {} }
+		if(!obj_is(at.opt)){ at.opt = opt }
+		if(text_is(tmp)){ tmp = [tmp] }
+		if(list_is(tmp)){
+			tmp = obj_map(tmp, function(url, i, map){
+				map(url, {url: url});
+			});
+			if(!obj_is(at.opt.peers)){ at.opt.peers = {}}
+			at.opt.peers = obj_to(tmp, at.opt.peers);
+		}
+		at.opt.uuid = at.opt.uuid || function(){ 
+			return state().toString(36).replace('.','') + text_rand(12);
+		}
+		at.opt.peers = at.opt.peers || {};
+		obj_to(opt, at.opt); // copies options on to `at.opt` only if not already taken.
+		Gun.on('opt', at);
+		return gun;
+	}
+}());
+
+var list_is = Gun.list.is;
+var text = Gun.text, text_is = text.is, text_rand = text.random;
+var obj = Gun.obj, obj_is = obj.is, obj_has = obj.has, obj_to = obj.to, obj_map = obj.map, obj_copy = obj.copy;
+var state = Gun.state, _soul = Gun._.soul, _field = Gun._.field, node_ = Gun._.node, rel_is = Gun.val.rel.is;
+var empty = {}, u;
+
+console.debug = function(i, s){ return (console.debug.i && i === console.debug.i && console.debug.i++) && (console.log.apply(console, arguments) || s) };
+
+Gun.log = function(){ return (!Gun.log.off && console.log.apply(console, arguments)), [].slice.call(arguments).join(' ') }
+Gun.log.once = function(w,s,o){ return (o = Gun.log.once)[w] = o[w] || 0, o[w]++ || Gun.log(s) }
+
+;"Please do not remove these messages unless you are paying for a monthly sponsorship, thanks!";
+Gun.log.once("welcome", "Hello wonderful person! :) Thanks for using GUN, feel free to ask for help on https://gitter.im/amark/gun and ask StackOverflow questions tagged with 'gun'!");
+;"Please do not remove these messages unless you are paying for a monthly sponsorship, thanks!";
+
+if(typeof window !== "undefined"){ window.Gun = Gun }
+if(typeof common !== "undefined"){ common.exports = Gun }
+module.exports = Gun;
+
+Gun.log.once("0.8", "0.8 WARNING! Breaking changes, test that your app works before upgrading! The adapter interface has been upgraded (non-default storage and transport layers probably won't work). Also, `.path()` and `.not()` are outside core and now in 'lib/'.");
 	